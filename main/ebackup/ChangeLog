HEAD
<<<<<<< HEAD
	+ Remove deprecated code for DR using ebackup
=======
	+ duplicity-wrapper uses C locale to avoid locale problems
>>>>>>> b3a1311b
	+ Removed superfluous module lock in backup-tool
	+ Removed independent implementation of lock and unlock methods
	+ Fix small syntax error
3.0.3
	+ Removed dependency on events module
3.0.2
	+ Fixed code error when checking mount points of file target
	+ Fixed 'inexistent watcher' error in backup-tool
	+ Set default niceness of backup process to 10
3.0.1
	+ Added python-paramiko dependency which is needed for ssh backend
2.3.8
	+ Removed Zentyal Cloud method
	+ Deleted obsolete Disaster Recovery restore-tool
2.3.7
	+ Fixed precondition in bakcup files lists, restore logs and
	  restore backup models
	+ Fixed regression in cache of current collection status
2.3.6
	+ Move mostly report code to remoteservices
	+ Fixed executable permissions on update-status script
	+ Fixed RemoteStatus model precondition when setup is not complete
	+ Fixed regression when getting collection status
	+ Fixed wrong call to value() in backup-tool
2.3.5
	+ Implement new EBox::Events::WatcherProvider
	+ Adapted to new Model management framework
	+ Adapted Message and Size types to new framework
2.3.4
	+ Send additional info in backup events
	+ Initial collection status done in background
	+ Fixed bug with expiration of file list cache
	+ Improved precondition message for restore logs model
	+ Added backup target checks: mounted and size
2.3.3
	+ Create tables with MyISAM engine by default
2.3.2
	+ Use new unified tableBody.mas in RemoteStatus.pm
	+ Do not show Zentyal Cloud option if custom_prefix is defined
	+ Added selectable priority by config file to scheduled backup
2.3.1
	+ Do not check for disasterAddon if not subscribed
	+ Added missing libdate-calc-perl dependency
	+ Fixed date parsing in restore-tool and configuration cloud backup
	+ Adapted messages in the UI for new editions
2.3
	+ File selections by backup domain are restricted to includes
	+ Includes from backup domains can be moved in the list; the model
	  validates if the includes and excludes configuration is coherent
	  with the backup domains
	+ Refactored restoreFile method to ease testing of file quoting
	+ Set a default timeout of 5 minutes for duplicity and allow to
	  override it with the duplicity_timeout key of ebackup.conf
	+ Replaced autotools with zbuildtools
	+ Added pre and post backup process hooks. Thanks to Oliver
	  (levelml@level-it.de) for his patch proposal for this
	+ restore-tool detects when the user tries to restore a 2.0.X
	  backup and refuses to continue
	+ Added force user, password and server credentials for storage server
	+ If unconfigured it refuses to generate a cache of the files in
	  the backup
	+ Added exception for symmetric key errors. Retry symmetric key in
	  restore-tool
	+ Added checking of passwd and shadow files in restore-tool, warn
	  the user if they have changed
	+ DR now restores hostname
	+ Fixed bug with different time zones and files on the cloud
	+ No restore-tool messages stop the restore process after all
	  parameters have been asked
	+ restore-tool: Added restore-all options and more force command
	  line options. Fixed bug in symmetric-password command line
	  option. Final message shows administrative interface localhost URL
	+ restore-tool: fixed dialog when credentials are incorrect;
	  better exclusion of problematic files to restore
2.2.2
	+ Exception in permanent message of remote restore screen is now managed
	+ Defaults in excludes and includes list are not longer added when
	  deleting all the rows
	+ Fixed logrotate configuration
2.2.1
	+ Assure that backup-tool get all updated includes/excludes from a
	  read-only version
	+ Fixed encoding problems when restoring files
	+ Better quoting of duplicity command arguments
	+ Backup domain selections are added to list in the correct order
	+ Fixed bug when the new and old sizes of the selections are the same
	+ Backup event is also disabled when module is disabled
2.1.8
	+ Added guard against undefined rows in RemoteExcludes model
	+ Solved problem with automatic inclusions with no-redis
	  characters in its keys
	+ Use a permanent warning for 'Cannot connect to cloud' message
	+ Better validation of target in file system method
	+ Gentle handling of file not found error when generating cache list
	+ Use new version 2 of the disaster recovery metadata
	+ Do not store configuration backup using duplicity
	+ Restore configuration backup before downloading data
	+ Fixed regression in restore configuration button
	+ Support for partial downloads in restore-tool
	+ Raise error when the path needed to restore a file does not exists
	+ Fixed encryption detection in restore-tool
	+ Moved default duplicity cache to /var/cache/zentyal/duplicity
	+ Reviewed some subscription strings
2.1.7
	+ Better integration with core theme
	+ Removed /zentyal prefix from URLs
2.1.6
	+ Fixed revokeAlModules call on read-only global instances when
	  dumping extra backup data
2.1.5
	+ Use show/hide in viewCustomizer to simplify the interface
	+ Added missing help
	+ Fixed problem restoring filenames with shell metacharacters
2.1.4
	+ Rotate duplicity logs
2.1.3
	+ Move Backup menu option inside the System menu
	+ Better path quoting when restoring files
2.1.2
	+ Root directory can be chosen as directory in FTP and SCP
	+ Files with unsafe chars are shown in the file list and can be restored
2.1.1
	+ Removed configuration backup warning as now it is always done
	+ Removed unnecessary code from syncRows methods
	+ Report methods in RemoteSettings and BackupDomains now return
	  non-i18n'ed data
	+ More control over uncommon errors
	+ Parse and store backup statistics for further processing
	+ First date is selected by default on restore-tool
	+ Bugfix: values from configuration file are checked to assure
	  that at least making backup is tried once
	+ Clean temporal directory before doing logs restore
	+ Better control of extra backup data failures
	+ Better control of Cloud failed connections
	+ Duplicity archive dir can be set in configuration file
	+ backup-tool always create meta and data directories when backing
	  up to cloud
	+ remoteUrlParams method does not require user or password parameter
	  when the backup method is 'file'
2.1
	+ Set default value for the keep previous full copies setting
	+ Replace YAML::Tiny with libyaml written in C through YAML::XS wrapper
	+ Renamed /usr/share/ebox-ebackup/ebox-remote-ebackup to
	  /usr/share/zentyal-ebackup/backup-tool
	+ Removed migrations and use new initial-setup
	+ Added /var/tmp to default exclude paths
	+ Remove skip of usercorner in restore-tool, now it is a package
	+ Replace /etc/ebox/82ebackup.conf with /etc/zentyal/ebackup.conf
	+ Added 'files included' domain and restore all fields options to
	  restore-tool
	+ Using 'cat' command instead of 'tail' to retrieve backup metadata
	+ Use a geometric progression for timeout values for retrying
	  connecting to backup servers when there are connectivity problems
	+ Fixed event message when something goes wrong at first stages
	+ Fixed bug in checking right method changing
	+ Added a way to delete orphan metadata files
2.0.9
	+ Use new zentyal package names in restore-tool
	+ Change one of our backup servers fingerprint
	+ Using the new module name for cloud-prof package
	+ Store metadata in Disaster Recovery backups
	+ Autodetect encryption type instead of asking
	+ Ask for domains to restore right after choosing the date
	+ Avoid some warnings in restore-tool when executed in a shell
2.0.8
	+ Added missing crontab string for monthly full backup
	+ Fixed wrong crontab string for weekly full backup
	+ Use software module and ProgressIndicator to install packages
	+ Fixed problems with pulsating progress bar in restore-tool
	+ Use fork + exec to launch zenity, fixes argument parsing problems
	+ Making environment local for installing modules in restore-tool
	+ Added cleanup operation on failure
	+ Added backup-cleanup script for manual cleanups
	+ Properly handle connection errors in RemoteStorage
2.0.7
	+ Set label of restore file button to "Restore" instead of "Change"
	+ Set the volume size to 25 as default for remote system
	+ Added support for disaster recovery
	+ Allowed to restore the root directory in
	  EBox::EBackup::restoreFile
	+ Method for restore log database from a directory
	+ Disabled asymmetric encryption method until we can support in in
	  disaster recovery
	+ Fixed non-internationalizable strings in RemoteSettings model
2.0.6
	+ Using /etc/cron.d instead of ebox crontab for scheduled
	  backups
	+ Fixed error in scheduled backups using week days
2.0.5
	+ Better error and precondition control when making backups
	+ Do not spawn a separate process to make the configuration backup
	+ Warn instead of abort all the backup if there are unsaved changes
2.0.4
	+ Fixed incremental backup frequency with full backup frequency is
	"twice a month"
2.0.3
	+ New "twice a month" frecquency for full backup
2.0.2
	+ Fixed bug excluding DB slices directory
2.0.1
	+ Added support for the sliced backup of the DB
1.5.3
	+ Zentyal rebrand
1.5.2
	+ Target is now mandatory in any case to decide if the backup configuration
	is complete.
	+ Status cache is regenerated when restarting the module and before doing a
	backup.
1.5.1
	+ Removed information about obsolete eBox remote backup
1.5
	+ Enable backup event watcher by default
	+ Improve help message for configuration
	+ Added eBox Storage from Denver (US)
	+ Added '/tmp' to default excludes
	+ Fixed element text in excludes/includes
	+ Includes/Excludes fixed
	+ Antichronological order used in versions
	+ Cache lists regenerated on module restart
	+ Added automatic exclude of backup directory for file system
	method
	+ Better treatment of errors while restoring files form the UI
	+ Added argument check to ebox-remote-ebackup script
	+ Improved frequency options
	+ Improved keep options
	+ Added backup and restore of logs
	+ Added restore configuration from backup action
	+ VolSize option can be changed through configuration file
	+ Better order of General configuration options
	+ Bugfix: fixed problem when restoring path with spaces
	+ Bugfix: all features using duplicity does nothing with
	default configuration because is incomplete
1.4
	+ Bug fix: do not duplicate includes with exclude-regexp
	+ Add eBox Backup Storage strings
1.3.15
	+ Add custom module status section
1.3.14
	+ Bug fix: off-by-one error on remote file search
	+ Bug fix: add lock to avoid overlapping between
	  backup processes (Closes #1680)
	+ Added validation of parameters in RemoteSettings and notice
	about SHH known hosts
	+ Cannot choose a higher frequency of full backups  than
	incremental backups
	+ Added validation of includes and excludes
	+ Regex exclude bugfix
	+ Add eBox remote storage servers
	+ Add file to distribute remote server fingerprints
	+ Add support for symmetric encryption
	+ Disable cache of backup status as is useless
	+ Allow to write destination URLs without relative directory
1.3.13
	+ Bug fix: add --force to delete old backup sets
	+ Bug fix: fix restoring of the first file
1.3.12
	+ Add page title
1.3.10
	+ Bugfix do not include '/' as it is already used as source directory
	+ Get rid of former local backup code
	+ Send events when backup is done
1.3.7
	+ Include configuration backup in backup
1.3.3
	+ an active event's  watcher is not longer needed for
	the cron job
	+ cron job is written on config regeneration<|MERGE_RESOLUTION|>--- conflicted
+++ resolved
@@ -1,9 +1,6 @@
 HEAD
-<<<<<<< HEAD
 	+ Remove deprecated code for DR using ebackup
-=======
 	+ duplicity-wrapper uses C locale to avoid locale problems
->>>>>>> b3a1311b
 	+ Removed superfluous module lock in backup-tool
 	+ Removed independent implementation of lock and unlock methods
 	+ Fix small syntax error
