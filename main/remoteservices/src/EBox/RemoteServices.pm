--- conflicted
+++ resolved
@@ -1015,24 +1015,6 @@
     return EBox::GlobalImpl::_packageInstalled('zfilesync');
 }
 
-# Method: disasterRecoveryAvailable
-#
-#   Returns 1 if disaster reocvery is available
-#
-sub disasterRecoveryAvailable
-{
-    my ($self) = @_;
-
-    # TODO implement this in capabilities (+convert that to REST?)
-    return ($self->filesSyncAvailable() and $self->subscriptionLevel() > 0);
-}
-
-# FIXME: this has been kept because it's still called in some places, but should be deprecated
-sub disasterRecoveryAddOn
-{
-    return 0;
-}
-
 # Method: securityUpdatesAddOn
 #
 #      Get if server has security updates add-on
@@ -1071,18 +1053,8 @@
 {
     my ($self, $force) = @_;
 
-<<<<<<< HEAD
     my $ret = $self->addOnDetails('disaster-recovery', $force);
     return ( scalar(keys(%{$ret})) > 0);
-=======
-    my $ret;
-    try {
-        $ret = $self->_getSubscriptionDetails($force)->{security_updates};
-    } otherwise {
-        $ret = 0;
-    };
-    return $ret;
->>>>>>> b3a1311b
 }
 
 # Method: commAddOn
