<<<<<<< HEAD
3.0.17
=======
HEAD
	+ Added users module checks for SB:
	  - No more than 25 users having none or cloud as master
	  - Zentyal server slaves are forbidden
>>>>>>> d2d918ec
	+ Use cache to retrieve latest configuration backup date in
	  dashboard
3.0.16
	+ Added setSecurityUpdatesLastTime method to abstract how to set
	  the latest performed security update
3.0.15
	+ Get capabilities for files and users sync from the API
	+ Be very strict with the server name while subscribing. Only
	  [A-Za-z0-9-]+ are accepted
	+ Restore configuration without subscription now works smoothly
	+ Proper CA file deletion when unsubscribing
	+ Try to remove include and CA when unsubscribing separately
	+ Change to debug remote support no conf message
	+ Force mode when writing QA apt ocnfiguration file
	+ Remove filesync upstart file as it is not longer maintained by
	  this package
	+ Force mode when writing QA apt configuration file
	+ Avoid exception in subscription info table when a
	  no subscribed server use no-ascii character set
3.0.14
	+ Silenting _getSubscriptionDetails internal exception
	+ Fix typo in execute bundle which avoids correct installation of
	  cloud-prof when registration is done
3.0.13
	+ Notify cloud-prof when installed when changes happen in
	  DisasterRecoveryDomains model
	+ Move zfilesync daemon management to cloud-prof package
	+ Include edition in MOTD and remove upgrade announcement
	+ Adding extra component to the qa sources list
	+ Do not try to execute periodic cron jobs if already running
	+ Update SambaVirusShare reporter
	+ Update SambaVirus reporter
	+ auto-subscribe now works when multiple bundles are available
	+ Avoid usage of private attributes in Subscription model parent
	  class
	+ Avoid warning when checking commAddOn
	+ Fixed share sync regression after directory existance check
3.0.12
	+ Write zfilesync conf only when needed
	+ Start zfilesync also when disaster recovery is available
3.0.11
	+ Rename from disasterRecoveryAddOn to disasterRecoveryAvailable
	+ Implement zarafaAddOn method for getting zarafa details
	+ Implement client-side of new add-on framework
	+ Fixed utf8 problems in RESTClient
	+ Disaster Recovery integration
	+ Added auto-subscribe script
	+ Fix reporter-consolidate cron entry
	+ Change QA archive to the new one
	+ Make sure only one run-pending-ops process is launched at the
	  same time
3.0.10
	+ Fix reload bundle checks with communication add-on
	+ Restore process can skip backed up credentials when it is sure
	  the current credentials are up to date for the same server
	+ Fix regression to register a server with communication add-on
	+ Fix restore/backup procedure for the module
3.0.9
	+ More resilient reporting operations to reporter errors
	+ Fix stupid bug in desktop subscription service
3.0.8
	+ Handle desktop subscription limit error status
	+ Return the cloud domain along with the credentials to the desktops
	  upon subscription
	+ Clearer message is shown when your server is not capable for any
	  available edition
	+ Remove unnecessary field for mail reporting
	+ Send data to db when reporting is logging only in UTF8
	+ Decode JSON only if data is defined in REST Result
	+ Enable report sending
	+ Do not calculate share size whose directory does not exist
	+ Fix subscription process when firewall has been enabled but not saved
	+ Read REST responses with a correct encoding
	+ Fixed SSL configuration conflicts betwen SOAPClient and RESTClient
3.0.7
	+ Launch filesync only if available
3.0.6
	+ Remove QA updates if not subscribed
	+ Set file sync conf only if subscribed
	+ Fixed remote cloud sync hostname
3.0.5
	+ Added automatic-conf-backup strict
	+ Make required changes for new communications add-on
	  (mailfilter in community + jabber and asterisk in comm add-on)
	+ Updated REST journaling behavior
	+ Configure file sync daemon
	+ Some fixes in text in the models
	+ Added check for users sync service
	+ Get remote support user uid from users module if it is installed
	+ Fixed error in check connection button moving _checkUDPEchoService()
	  to EBox::RemoteSevices::Base
3.0.4
	+ Give support to trial edition in info boxes
3.0.3
	+ Launch inventory agent just after subscribing to get information
	  in remote as soon as possible
	+ Add pciutils and dmidecode as dependencies to include PCI and
	  Bios information for inventory
	+ Fix OCS inventory cron file execution permissions
	+ Changed subscription_basic style to avoid overlapping separator line
3.0.2
	+ Use perl code in initial setup to avoid lock issues
	+ Fixed non-translatable strings in registration wizard
	+ Do not show help button text when registered
	+ Check if you are registered in wizard at first
	+ Add hostname as default value for server name in Wizard
	+ Check the three diferent result api may return in wizard
	+ Check agreement is done when doing the wizard
3.0.1
	+ Don't abort subscription, backup or restore by clicking outside
	  of popup window
	+ Dynamic DNS now works without bundle
3.0
	+ Set 3.0 URLs for wizard
	+ Fix registration when remote access is enabled previously
	+ Set production conf parameters
	+ New style for registration wizard
	+ Reviewed strings
	+ Start up tasks (cronjobs and bundle reload) is done after save
	  changes in background
	+ VPN connection is established once it is needed
	+ Dynamic DNS is enabled during the subscription and not during
	  the bundle execution
	+ Dynamic DNS is disabled when deregistering
	+ Set up audit environment in set conf
	+ In order to run cron jobs only subscribed is required now
	+ Adaptations for new registered community servers
	+ Show VPNConnectivityCheck in Technical composite when the server
	  has the bundle
	+ Name change from Cloud to Remote
	+ Launch save changes immediately after performing the
	  registration or unregistration in a modal box
	+ Show Wizard link in no active remote configuration backup
	+ Delete no longer required conf keys: ebox_services_www and
	  ebox_services_mirror_count
	+ Remove deprecated Disaster Recovery method
	+ Cache cred data in module to optimise
	+ Implement reporting code here
	+ Password list files are now stored in module conf
	+ RESTClient now supports raw JSON as query param
2.3.2
	+ Do not set local address for TCP connections
	+ Avoid division by zero showing DR info
	+ Use beta values for configuration for now
	+ Remove no longer used restore backup from proxy
	+ Added method to write conf-backups and sec-updates credentials
	  into /var/lib/zentyal/.netrc file
	+ Remote configuration backup operations now run inside a popup
	+ Added 'journaling' optional parameter to the RESTClient methods to
	  enable/disable the journaling for that call
	+ Optional parameters for RESTClient methods are now named
	+ Conf Backup go outside the VPN using the new Cloud RESTful API
	+ Added method setServer to RESTClient
	+ Added integration with OCS inventory agent
	+ QA Updates go outside the VPN
	+ QA apt configuration files are now generated or removed when
	  setting the configuration for the module (_setConf method)
	+ QA repository public key included in the package
	+ Added function cloudCredentials to get server uuid and pass
	+ Added confKey monitoring_inside_vpn to configure whether the monitoring
	  stats should be sent using the VPN or not
	+ Added function cloudDomain to get Zentyal Cloud domain name
	+ Added function subscribedUUID to get server UUID
	+ Return current capabilities values if new ones cannot be
	  obtained
	+ Give support for 400 errors in REST Client as external
	  exceptions
	+ Added logic for new mail add-on for SB edition
	+ Added REST client as interface with Zentyal Cloud
	+ New registration form on subscription wizard
2.3.1
	+ Use new module to calc average bandwidth from a day
	+ Some improvements to runnerd daemonisation
	+ Use RESTful API to send the jobs results to Zentyal Cloud
	+ Adapted to latest changes in core
	+ Use Apache mod API to include Cloud CA certificate
	+ Remove Apache2 configuration which is only in the main file
2.3
	+ Implement new EBox::Events::DispatcherProvider
	+ Adapted to new Model management and events frameworks
	+ Adapted storage of state info to the new JSON objects
	+ Added subscribe desktop action as Desktop::ServiceProvider
	+ Added journaling for REST requests
	+ Adapted Events to send additional info
	+ RESTClient sends the query request in application/json when the
	  data to send is an array
	+ Use new REST API
	+ Check subscription details everyday
	+ Rename Zentyal Cloud VPN client to remoteServices_client
	+ Check available options before subscribing if more than option
	  is available
	+ Added REST client as interface with Zentyal Cloud
	+ New subscription wizard
	+ Adapted messages in the UI for new editions
	+ Add new server editions
	+ New checks for Small Business edition
	+ Uniformize config boolean values (from true/false to yes/no)
	+ Use direct connection to QA repository even using a global proxy
	+ Delete version() method which is now implemented on EBox::Module::Base
	+ Set off-office hours for module cron jobs
	+ Show the number of available IDS rules in the Advanced Security
	  Updates model
	+ Replaced autotools with zbuildtools
	+ Do not clear cache when restarting the remoteservices module
	+ Bugfix: Do not crash if apt-key del command fails
	+ Bugfix: The internal cron jobs are now removed correctly
	+ Remove some configuration and packages when a downgrade is done
	+ Bugfix: Remove jobs when unsubscribing
	+ Bugfix: Remove apt preferences when unsubscribing
	+ Non-ASCII characters are explicitly not allowed in Zentyal Common Name
	+ Backup and restore all the cached data
2.2.2
	+ Download the backup archive from proxy using REST without
	  storing locally
	+ Download the backup archive using REST as well and optimising
	  to pass the stream directly without temporary files
	+ Configuration backup archive is now sent using curl in a REST
	  format
	+ Add EBox::RemoteServices::SOAPClient the chances to run any
	  SOAP::Lite method
2.2.1
	+ Avoid crash with undefined siteHost when migrating from 2.0
	+ Tolerate file permission errors when restoring subscription
	+ Better exception when we have no response for the SOAP call
2.1.11
	+ Added new icons for the wizard
	+ Reviewed some subscription strings
2.1.10
	+ Set script session starting code in
	  EBox::RemoteServices::Job::Helper to add audit support for jobs
	+ Allow remote access from the cloud with no dynamic host
	+ Bugfix: Typo in passwordless default value
2.1.9
	+ Reviewed some subscription strings
	+ WS check now is load-balanced
	+ Custom locations now works again after URL rewriting scheme
2.1.8
	+ Catch when the updates watcher is not available to enable
2.1.7
	+ Do not show subscription wizard if hide_subscription_wizard key defined
	+ Better integration with core theme
	+ Differentiate ads from notes
	+ Removed /zentyal prefix from URLs
	+ When subscribing modify other modules after saving new
	  subscription state
	+ Enable updates watcher after subscribing
	+ Include missing OverwriteRemoteBackup module
	+ Depend always on zentyal-software (needed for the automatic QA updates)
2.1.6
	+ Better error message when registering a subscription without
	  connectivity
	+ Disable wrong user/password autocompletion in Subscription form
	+ Remove innecesary checks for nameserver and web servers prior to
	  exchanging data with them
	+ Remove route is up checking for remote support since it is not
	  neccesary
	+ Added subscription_skip_vpn_scan configuration key to skip VPN
	  check while subscribing
	+ Added VPN client local address adjustment
	+ Improvements in subscriptions checks
	+ Added firewall helper to open and redirect ports for remote
	  access
	+ Added script for persist firewall rules when openvpn client restarts
	+ Link to wizard instead of the store to register a Basic subscription
	+ Add at package as dependency
	+ Remove unnecessary check for old 2.0.X versions of zentyal-software
2.1.5
	+ Bugfix with YAML::XS to decode UTF8 strings to let SOAP::Lite
	  perform the proper encoding
	+ Set proper suite in preferences with QA updates
2.1.4
	+ Use new path for openvpn logs at /var/log/openvpn
	+ Update wizard pages with new order option
2.1.3
	+ Use system configured NS if the Cloud NS is not available
	+ User HTTP instead of ping for check Cloud WS server
2.1.2
	+ Added support for DynDNS service
	+ Added ssh warnings to remote support page
	+ Added automatic registration + subscription wizard
2.1.1
	+ Pass new fallbackToRO option when making a configuration backup
	+ Added Cloud DNS connection check
	+ Fix last report link in Subscription page
	+ Catch all exceptions when the server is not connected to Cloud
	+ Add reportAdminPort to let Zentyal Cloud know the TCP port where
	  the server UI is listening to
	+ Remove unecessary parameter when making automatic backup
	+ Avoid log entry with unexistant file
	+ Rename dispatcher receiver to Zentyal Cloud
	+ Using unconfigured interfaces as last resort to connect to Cloud
	+ Added exception for no connection to Cloud
	+ Bugfix: Migration for VPN clients to new local port and address
	  options works
	+ Bugfix: VPN local address tests are now quiet
	+ Enforcing type in SOAP response is now allowed
	+ Added new models to show information about our several services:
	  - Server subscriptions
	  - Advanced Security Updates
	  - Disaster Recovery
	  - Technical Support
	+ New Zentyal Cloud client widget with new services information
	+ Remote services VPN client now uses local port and address options
	+ Give support for new QA repository for Zentyal Server	 >= 2.1
	+ Re-enable support for Professional subscription
	+ Bugfix: fixed error in remote backup template when a basic
	  subscription already has a backup in the cloud
	+ Added WS and VPN server connectivity check upon subscription
2.1
	+ Bugfix: package removal does not crash if can't unsubscribe
	+ Replace YAML::Tiny with libyaml written in C through YAML::XS wrapper
	+ Remove migrations and use new initial-setup
	+ Replace /etc/ebox/78remoteservices.conf with
	  /etc/zentyal/remoteservices.conf
	+ Bugfix: Remove key field in consolidation which is useless in
	  this context and it leads to errors everyday of the month except
	  the first one
	+ Indicate script to run when changing configuration file
2.0.8
	+ Remote backup is now overwritten with Basic Subscription
	+ Using a new key from bundle or dnsServer as fallback to set the
	  set of addresses to access from Zentyal Cloud
	+ Added check to not use any address when connected to Zentyal
	  Cloud to do remote support
2.0.7
	+ Added backup/restore of subscription credentials
	+ Added API to get the list of registered Zentyal servers
	+ Added API to get the backup credentials if available
	+ Added API to know if the disaster recovery add-on is on
	+ Fixed problems with cache values
2.0.6
	+ Typo fix to run cron job when the period says to do
	+ Set default order for dashboard widgets
2.0.5
	+ Set hostname as default value for server name
	+ Minor message changes
	+ Correct case for sql column names
2.0.4
	+ Fixed bad hour bug in remoteservices cron file generation
2.0.3
	+ Allow insecure clients (bad renegotiation CVE-2009-3555) until
	  Zentyal Cloud clients have the problem fixed.
	+ Do not save Apache module in module restarts as GUI already do
	  it at the end of saving modules stage
	+ Set random times for cron tasks
	+ Bugfix: Remote access is again passwordless after changing our
	  brand
	+ Bugfix: Asked for the subscription level after subscription
	  during saving changes stage to avoid showing up commercial
	  messages when they should not
	+ Bugfix: Added pageTitle property to remote support access page
2.0.2
	+ Handle exceptions in subscription levels SOAP calls
2.0.1
	+ Added API to query to internal nameserver
	+ Added API to know the subscription level
	+ Added API to know the add-on server has
	+ Switch to cloud.zentyal.com
2.0
	+ Fixed bug cleaning CC control jobs, added facilities for
	internal and no-CC job
1.5.8
	+ Check package installed with libapt-pkg-perl
	+ Mark squid as changed, if enabled, when subscription process is
	  done
	+ Add installer script execution after saving changes to make sure
	  VPN is up and running
	+ Bugfix: Speed up the subscription process when VPN is not set up
	  yet
1.5.7
	+ Zentyal rebrand
	+ I18n the commercial message
1.5.6
	+ More robust report method
	+ New commercial messages
1.5.5
	+ Bugfix: Test if /var/run/screen exists before changing its
	  permissions
	+ Bugfix: Work when there is nothing to report yet
1.5.4
	+ Fix bug to pass conf keys to the execute procedures after extracting
	  the bundle
1.5.3
	+ Password strength checker done every week included in report and
	  alert generated with the result
	+ Added support for ebox-qa apt sources
	+ Added support for scripts from subscription bundle
	+ Subscription enables monitor and logs module
	+ Bundle action occurs now when reloading the bundle (before only
	  when subscribing), adapted to remoteservices version requirement
	  for bundle
	+ Adapted to use preferences.d directory for QA's apt configuration
1.5.2
	+ Reload bundle while configuring the package and once a week to
	  support eBox CC migration automatically (new keys) to make
	  migration process even smoother
	+ Modified order in menu, now Control Center is right after software
1.5.1
	+ Security [ESN-1-1]: Added proxyDomain method needed for the CSRF fix
	+ Delete no longer available cron jobs when synchronising
	+ Use a new way to push stats to eBox Control Center by using
	  collectd directly instead of using a cron job and xdelta. Exposed
	  the required data to monitor module to work together.
	+ Added restriction to CC VPN to remote support feature
1.5
	+ Pass data-file for executing jobs
	+ Added class for easier parsing of CSV files
	+ Set monitor service as stopped on purpose to notify
	  monitor stats to eBox Control Center
	+ Set maximum number for eBox common name to 32
	+ Bugfix: Found a lost method makes the monitorization work again
	+ Allow read-only script sessions
	+ Added class for easier parsing of CSV files
	+ Added remote support option
1.4.2
	+ Bugfix: Not allow "." character in common name
1.3.14
	+ Bugfix: Show as disconnected if the eBox is not subscribed
	+ Bugfix: Configure and enable openvpn module dependencies when
	  subscribing an eBox to the Control Center
	+ Fix some misleading text to use coherent discourse
	+ Set the link to the new subscription form in eBox Tech website
1.3.13
	+ Show the email address is available to authenticate with
	+ Fix EBox::RemoteServices::Model::viewCustomizer to return always
	  a customizer instance to match the new API
1.3.12
	+ Passwordless from Control Center is now the default option and
	  it is not editable from GUI anynmore
	+ Run cron getter after subscribing while saving changes
	+ Configure/enable OpenVPN module when subscribing
	+ Add widget to know the Control Center connection status
	+ Add support for automatic backups done daily for a maximum number
	+ Allow job result submission to be sent in chunks
1.3.10
	+ Bugfix: Using a better message when the Internet is not
	  reachable when subscribing an eBox
	+ Bugfix: Use name in VPN client configuration for reaching the
	  VPN server to avoid problems if we change the IP addresses
	+ Bugfix: Better error handling in notify job results
	+ Bugfix: Using ebox as common base for Via protocol
1.3.7
	+ Bugfix: Add CACertificatePath to trust in CC job dispatchers
1.3.6
	+ Run cronjob sent by eBox CC
1.1.20
	+ New release
1.1
	+ Initial release<|MERGE_RESOLUTION|>--- conflicted
+++ resolved
@@ -1,11 +1,8 @@
-<<<<<<< HEAD
-3.0.17
-=======
 HEAD
 	+ Added users module checks for SB:
 	  - No more than 25 users having none or cloud as master
 	  - Zentyal server slaves are forbidden
->>>>>>> d2d918ec
+3.0.17
 	+ Use cache to retrieve latest configuration backup date in
 	  dashboard
 3.0.16
