--- conflicted
+++ resolved
@@ -1,17 +1,14 @@
 HEAD
-<<<<<<< HEAD
 	+ Added integration with OCS inventory agent
 	+ QA Updates go outside the VPN
 	+ QA apt configuration files are now generated or removed when
 	  setting the configuration for the module (_setConf method)
 	+ QA repository public key included in the package
-=======
 	+ Added 'journaling' optional parameter to the RESTClient methods to
 	  enable/disable the journaling for that call
 	+ Optional parameters for RESTClient methods are now named
 	+ Conf Backup go outside the VPN using the new Cloud RESTful API
 	+ Added method setServer to RESTClient
->>>>>>> 3832b5db
 	+ Added function cloudCredentials to get server uuid and pass
 	+ Added confKey monitoring_inside_vpn to configure whether the monitoring
 	  stats should be sent using the VPN or not
