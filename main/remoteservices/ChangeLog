HEAD
<<<<<<< HEAD
	+ Update support information due to offer 2013
	+ Update messages in info models
	+ Show ad messages in SubscriptionInfo model
	+ Remove useless code due to offer 2013
	+ Retrieve the maximum users from Zentyal Remote
	+ Added new i18n editions
	+ Store an ad message instead of enforcing max number of users
	  in the registration check
	+ Now the module has support to store ad messages
=======
	+ Widget recovers from latestRemoteConfBackup connection errors
>>>>>>> d3c54d45
	+ Missing use when restarting monitor using VPN as communication
	  layer
3.0.27
	+ Honor system-wide defined HTTP Proxy in REST client
3.0.26
	+ Better error if we cannot register due to lack of free space
	+ Fix links to see latest reports or its documentation on Reports tab
	+ Set proper URL to reach Zentyal Remote dashboard from dashboard
3.0.25
	+ Removed implementation of the removed Desktop::ServiceProvider
	+ Retry making the configuration backup if the conf backup process
	  produced a corrupted backup
	+ Send the checksum of the conf backup when pushing to check
	  its integrity on server side
	+ Explicitly set firewall version dependency in control file
3.0.24
	+ Adapt firewall rules to new accept chains
3.0.23
	+ Display web remote access support settings
	+ Save logs module when creating VPN client to start logging its log
	+ Save software module after setting QA updates configuration
	+ Small correction on a link that were still pointing to Cloud
	+ Support running runnerd without being registered programatically
	+ Give support to custom proxied redirections to provide local HTTP
	  servers from Zentyal Remote using
	  /etc/zentyal/remoteservices_redirections.yaml
	+ Fixed path escape on Reporter::SambaDiskUsage
3.0.22
	+ maxUsers method does not take maxCloudUsers into account
	+ Custom QA archive can be set at qa_updates_archive configuration
	  key
3.0.21
	+ Custom QA repository can be set at qa_updates_repo configuration
	  key
	+ RESTClient can now set the URI endpoint programatically
	+ Added pullStatus SOAP server method to get the job result via
	  polling
	+ Cloud-prof installation is now smoothly as it is tried at first
	  and during 10 times during 5 minutes
3.0.20
	+ Changed location of remote backup metainfo files to preserve cache
	  after reboot
3.0.19
	+ Implemented maxUsers() and maxCloudUsers() methods
	+ Default control panel URL points to remote.zentyal.com now
3.0.18
	+ Consolidate and send report data using a new daemon
	  zentyal.reporterd
	+ Randomise when reload-bundle and subs-level are sent
	+ Added users module checks for SB:
	  - No more than 25 users having none or cloud as master
	  - Zentyal server slaves are forbidden
3.0.17
	+ Use cache to retrieve latest configuration backup date in
	  dashboard
3.0.16
	+ Added setSecurityUpdatesLastTime method to abstract how to set
	  the latest performed security update
3.0.15
	+ Get capabilities for files and users sync from the API
	+ Be very strict with the server name while subscribing. Only
	  [A-Za-z0-9-]+ are accepted
	+ Restore configuration without subscription now works smoothly
	+ Proper CA file deletion when unsubscribing
	+ Try to remove include and CA when unsubscribing separately
	+ Change to debug remote support no conf message
	+ Force mode when writing QA apt ocnfiguration file
	+ Remove filesync upstart file as it is not longer maintained by
	  this package
	+ Force mode when writing QA apt configuration file
	+ Avoid exception in subscription info table when a
	  no subscribed server use no-ascii character set
3.0.14
	+ Silenting _getSubscriptionDetails internal exception
	+ Fix typo in execute bundle which avoids correct installation of
	  cloud-prof when registration is done
3.0.13
	+ Notify cloud-prof when installed when changes happen in
	  DisasterRecoveryDomains model
	+ Move zfilesync daemon management to cloud-prof package
	+ Include edition in MOTD and remove upgrade announcement
	+ Adding extra component to the qa sources list
	+ Do not try to execute periodic cron jobs if already running
	+ Update SambaVirusShare reporter
	+ Update SambaVirus reporter
	+ auto-subscribe now works when multiple bundles are available
	+ Avoid usage of private attributes in Subscription model parent
	  class
	+ Avoid warning when checking commAddOn
	+ Fixed share sync regression after directory existance check
3.0.12
	+ Write zfilesync conf only when needed
	+ Start zfilesync also when disaster recovery is available
3.0.11
	+ Rename from disasterRecoveryAddOn to disasterRecoveryAvailable
	+ Implement zarafaAddOn method for getting zarafa details
	+ Implement client-side of new add-on framework
	+ Fixed utf8 problems in RESTClient
	+ Disaster Recovery integration
	+ Added auto-subscribe script
	+ Fix reporter-consolidate cron entry
	+ Change QA archive to the new one
	+ Make sure only one run-pending-ops process is launched at the
	  same time
3.0.10
	+ Fix reload bundle checks with communication add-on
	+ Restore process can skip backed up credentials when it is sure
	  the current credentials are up to date for the same server
	+ Fix regression to register a server with communication add-on
	+ Fix restore/backup procedure for the module
3.0.9
	+ More resilient reporting operations to reporter errors
	+ Fix stupid bug in desktop subscription service
3.0.8
	+ Handle desktop subscription limit error status
	+ Return the cloud domain along with the credentials to the desktops
	  upon subscription
	+ Clearer message is shown when your server is not capable for any
	  available edition
	+ Remove unnecessary field for mail reporting
	+ Send data to db when reporting is logging only in UTF8
	+ Decode JSON only if data is defined in REST Result
	+ Enable report sending
	+ Do not calculate share size whose directory does not exist
	+ Fix subscription process when firewall has been enabled but not saved
	+ Read REST responses with a correct encoding
	+ Fixed SSL configuration conflicts betwen SOAPClient and RESTClient
3.0.7
	+ Launch filesync only if available
3.0.6
	+ Remove QA updates if not subscribed
	+ Set file sync conf only if subscribed
	+ Fixed remote cloud sync hostname
3.0.5
	+ Added automatic-conf-backup strict
	+ Make required changes for new communications add-on
	  (mailfilter in community + jabber and asterisk in comm add-on)
	+ Updated REST journaling behavior
	+ Configure file sync daemon
	+ Some fixes in text in the models
	+ Added check for users sync service
	+ Get remote support user uid from users module if it is installed
	+ Fixed error in check connection button moving _checkUDPEchoService()
	  to EBox::RemoteSevices::Base
3.0.4
	+ Give support to trial edition in info boxes
3.0.3
	+ Launch inventory agent just after subscribing to get information
	  in remote as soon as possible
	+ Add pciutils and dmidecode as dependencies to include PCI and
	  Bios information for inventory
	+ Fix OCS inventory cron file execution permissions
	+ Changed subscription_basic style to avoid overlapping separator line
3.0.2
	+ Use perl code in initial setup to avoid lock issues
	+ Fixed non-translatable strings in registration wizard
	+ Do not show help button text when registered
	+ Check if you are registered in wizard at first
	+ Add hostname as default value for server name in Wizard
	+ Check the three diferent result api may return in wizard
	+ Check agreement is done when doing the wizard
3.0.1
	+ Don't abort subscription, backup or restore by clicking outside
	  of popup window
	+ Dynamic DNS now works without bundle
3.0
	+ Set 3.0 URLs for wizard
	+ Fix registration when remote access is enabled previously
	+ Set production conf parameters
	+ New style for registration wizard
	+ Reviewed strings
	+ Start up tasks (cronjobs and bundle reload) is done after save
	  changes in background
	+ VPN connection is established once it is needed
	+ Dynamic DNS is enabled during the subscription and not during
	  the bundle execution
	+ Dynamic DNS is disabled when deregistering
	+ Set up audit environment in set conf
	+ In order to run cron jobs only subscribed is required now
	+ Adaptations for new registered community servers
	+ Show VPNConnectivityCheck in Technical composite when the server
	  has the bundle
	+ Name change from Cloud to Remote
	+ Launch save changes immediately after performing the
	  registration or unregistration in a modal box
	+ Show Wizard link in no active remote configuration backup
	+ Delete no longer required conf keys: ebox_services_www and
	  ebox_services_mirror_count
	+ Remove deprecated Disaster Recovery method
	+ Cache cred data in module to optimise
	+ Implement reporting code here
	+ Password list files are now stored in module conf
	+ RESTClient now supports raw JSON as query param
2.3.2
	+ Do not set local address for TCP connections
	+ Avoid division by zero showing DR info
	+ Use beta values for configuration for now
	+ Remove no longer used restore backup from proxy
	+ Added method to write conf-backups and sec-updates credentials
	  into /var/lib/zentyal/.netrc file
	+ Remote configuration backup operations now run inside a popup
	+ Added 'journaling' optional parameter to the RESTClient methods to
	  enable/disable the journaling for that call
	+ Optional parameters for RESTClient methods are now named
	+ Conf Backup go outside the VPN using the new Cloud RESTful API
	+ Added method setServer to RESTClient
	+ Added integration with OCS inventory agent
	+ QA Updates go outside the VPN
	+ QA apt configuration files are now generated or removed when
	  setting the configuration for the module (_setConf method)
	+ QA repository public key included in the package
	+ Added function cloudCredentials to get server uuid and pass
	+ Added confKey monitoring_inside_vpn to configure whether the monitoring
	  stats should be sent using the VPN or not
	+ Added function cloudDomain to get Zentyal Cloud domain name
	+ Added function subscribedUUID to get server UUID
	+ Return current capabilities values if new ones cannot be
	  obtained
	+ Give support for 400 errors in REST Client as external
	  exceptions
	+ Added logic for new mail add-on for SB edition
	+ Added REST client as interface with Zentyal Cloud
	+ New registration form on subscription wizard
2.3.1
	+ Use new module to calc average bandwidth from a day
	+ Some improvements to runnerd daemonisation
	+ Use RESTful API to send the jobs results to Zentyal Cloud
	+ Adapted to latest changes in core
	+ Use Apache mod API to include Cloud CA certificate
	+ Remove Apache2 configuration which is only in the main file
2.3
	+ Implement new EBox::Events::DispatcherProvider
	+ Adapted to new Model management and events frameworks
	+ Adapted storage of state info to the new JSON objects
	+ Added subscribe desktop action as Desktop::ServiceProvider
	+ Added journaling for REST requests
	+ Adapted Events to send additional info
	+ RESTClient sends the query request in application/json when the
	  data to send is an array
	+ Use new REST API
	+ Check subscription details everyday
	+ Rename Zentyal Cloud VPN client to remoteServices_client
	+ Check available options before subscribing if more than option
	  is available
	+ Added REST client as interface with Zentyal Cloud
	+ New subscription wizard
	+ Adapted messages in the UI for new editions
	+ Add new server editions
	+ New checks for Small Business edition
	+ Uniformize config boolean values (from true/false to yes/no)
	+ Use direct connection to QA repository even using a global proxy
	+ Delete version() method which is now implemented on EBox::Module::Base
	+ Set off-office hours for module cron jobs
	+ Show the number of available IDS rules in the Advanced Security
	  Updates model
	+ Replaced autotools with zbuildtools
	+ Do not clear cache when restarting the remoteservices module
	+ Bugfix: Do not crash if apt-key del command fails
	+ Bugfix: The internal cron jobs are now removed correctly
	+ Remove some configuration and packages when a downgrade is done
	+ Bugfix: Remove jobs when unsubscribing
	+ Bugfix: Remove apt preferences when unsubscribing
	+ Non-ASCII characters are explicitly not allowed in Zentyal Common Name
	+ Backup and restore all the cached data
2.2.2
	+ Download the backup archive from proxy using REST without
	  storing locally
	+ Download the backup archive using REST as well and optimising
	  to pass the stream directly without temporary files
	+ Configuration backup archive is now sent using curl in a REST
	  format
	+ Add EBox::RemoteServices::SOAPClient the chances to run any
	  SOAP::Lite method
2.2.1
	+ Avoid crash with undefined siteHost when migrating from 2.0
	+ Tolerate file permission errors when restoring subscription
	+ Better exception when we have no response for the SOAP call
2.1.11
	+ Added new icons for the wizard
	+ Reviewed some subscription strings
2.1.10
	+ Set script session starting code in
	  EBox::RemoteServices::Job::Helper to add audit support for jobs
	+ Allow remote access from the cloud with no dynamic host
	+ Bugfix: Typo in passwordless default value
2.1.9
	+ Reviewed some subscription strings
	+ WS check now is load-balanced
	+ Custom locations now works again after URL rewriting scheme
2.1.8
	+ Catch when the updates watcher is not available to enable
2.1.7
	+ Do not show subscription wizard if hide_subscription_wizard key defined
	+ Better integration with core theme
	+ Differentiate ads from notes
	+ Removed /zentyal prefix from URLs
	+ When subscribing modify other modules after saving new
	  subscription state
	+ Enable updates watcher after subscribing
	+ Include missing OverwriteRemoteBackup module
	+ Depend always on zentyal-software (needed for the automatic QA updates)
2.1.6
	+ Better error message when registering a subscription without
	  connectivity
	+ Disable wrong user/password autocompletion in Subscription form
	+ Remove innecesary checks for nameserver and web servers prior to
	  exchanging data with them
	+ Remove route is up checking for remote support since it is not
	  neccesary
	+ Added subscription_skip_vpn_scan configuration key to skip VPN
	  check while subscribing
	+ Added VPN client local address adjustment
	+ Improvements in subscriptions checks
	+ Added firewall helper to open and redirect ports for remote
	  access
	+ Added script for persist firewall rules when openvpn client restarts
	+ Link to wizard instead of the store to register a Basic subscription
	+ Add at package as dependency
	+ Remove unnecessary check for old 2.0.X versions of zentyal-software
2.1.5
	+ Bugfix with YAML::XS to decode UTF8 strings to let SOAP::Lite
	  perform the proper encoding
	+ Set proper suite in preferences with QA updates
2.1.4
	+ Use new path for openvpn logs at /var/log/openvpn
	+ Update wizard pages with new order option
2.1.3
	+ Use system configured NS if the Cloud NS is not available
	+ User HTTP instead of ping for check Cloud WS server
2.1.2
	+ Added support for DynDNS service
	+ Added ssh warnings to remote support page
	+ Added automatic registration + subscription wizard
2.1.1
	+ Pass new fallbackToRO option when making a configuration backup
	+ Added Cloud DNS connection check
	+ Fix last report link in Subscription page
	+ Catch all exceptions when the server is not connected to Cloud
	+ Add reportAdminPort to let Zentyal Cloud know the TCP port where
	  the server UI is listening to
	+ Remove unecessary parameter when making automatic backup
	+ Avoid log entry with unexistant file
	+ Rename dispatcher receiver to Zentyal Cloud
	+ Using unconfigured interfaces as last resort to connect to Cloud
	+ Added exception for no connection to Cloud
	+ Bugfix: Migration for VPN clients to new local port and address
	  options works
	+ Bugfix: VPN local address tests are now quiet
	+ Enforcing type in SOAP response is now allowed
	+ Added new models to show information about our several services:
	  - Server subscriptions
	  - Advanced Security Updates
	  - Disaster Recovery
	  - Technical Support
	+ New Zentyal Cloud client widget with new services information
	+ Remote services VPN client now uses local port and address options
	+ Give support for new QA repository for Zentyal Server	 >= 2.1
	+ Re-enable support for Professional subscription
	+ Bugfix: fixed error in remote backup template when a basic
	  subscription already has a backup in the cloud
	+ Added WS and VPN server connectivity check upon subscription
2.1
	+ Bugfix: package removal does not crash if can't unsubscribe
	+ Replace YAML::Tiny with libyaml written in C through YAML::XS wrapper
	+ Remove migrations and use new initial-setup
	+ Replace /etc/ebox/78remoteservices.conf with
	  /etc/zentyal/remoteservices.conf
	+ Bugfix: Remove key field in consolidation which is useless in
	  this context and it leads to errors everyday of the month except
	  the first one
	+ Indicate script to run when changing configuration file
2.0.8
	+ Remote backup is now overwritten with Basic Subscription
	+ Using a new key from bundle or dnsServer as fallback to set the
	  set of addresses to access from Zentyal Cloud
	+ Added check to not use any address when connected to Zentyal
	  Cloud to do remote support
2.0.7
	+ Added backup/restore of subscription credentials
	+ Added API to get the list of registered Zentyal servers
	+ Added API to get the backup credentials if available
	+ Added API to know if the disaster recovery add-on is on
	+ Fixed problems with cache values
2.0.6
	+ Typo fix to run cron job when the period says to do
	+ Set default order for dashboard widgets
2.0.5
	+ Set hostname as default value for server name
	+ Minor message changes
	+ Correct case for sql column names
2.0.4
	+ Fixed bad hour bug in remoteservices cron file generation
2.0.3
	+ Allow insecure clients (bad renegotiation CVE-2009-3555) until
	  Zentyal Cloud clients have the problem fixed.
	+ Do not save Apache module in module restarts as GUI already do
	  it at the end of saving modules stage
	+ Set random times for cron tasks
	+ Bugfix: Remote access is again passwordless after changing our
	  brand
	+ Bugfix: Asked for the subscription level after subscription
	  during saving changes stage to avoid showing up commercial
	  messages when they should not
	+ Bugfix: Added pageTitle property to remote support access page
2.0.2
	+ Handle exceptions in subscription levels SOAP calls
2.0.1
	+ Added API to query to internal nameserver
	+ Added API to know the subscription level
	+ Added API to know the add-on server has
	+ Switch to cloud.zentyal.com
2.0
	+ Fixed bug cleaning CC control jobs, added facilities for
	internal and no-CC job
1.5.8
	+ Check package installed with libapt-pkg-perl
	+ Mark squid as changed, if enabled, when subscription process is
	  done
	+ Add installer script execution after saving changes to make sure
	  VPN is up and running
	+ Bugfix: Speed up the subscription process when VPN is not set up
	  yet
1.5.7
	+ Zentyal rebrand
	+ I18n the commercial message
1.5.6
	+ More robust report method
	+ New commercial messages
1.5.5
	+ Bugfix: Test if /var/run/screen exists before changing its
	  permissions
	+ Bugfix: Work when there is nothing to report yet
1.5.4
	+ Fix bug to pass conf keys to the execute procedures after extracting
	  the bundle
1.5.3
	+ Password strength checker done every week included in report and
	  alert generated with the result
	+ Added support for ebox-qa apt sources
	+ Added support for scripts from subscription bundle
	+ Subscription enables monitor and logs module
	+ Bundle action occurs now when reloading the bundle (before only
	  when subscribing), adapted to remoteservices version requirement
	  for bundle
	+ Adapted to use preferences.d directory for QA's apt configuration
1.5.2
	+ Reload bundle while configuring the package and once a week to
	  support eBox CC migration automatically (new keys) to make
	  migration process even smoother
	+ Modified order in menu, now Control Center is right after software
1.5.1
	+ Security [ESN-1-1]: Added proxyDomain method needed for the CSRF fix
	+ Delete no longer available cron jobs when synchronising
	+ Use a new way to push stats to eBox Control Center by using
	  collectd directly instead of using a cron job and xdelta. Exposed
	  the required data to monitor module to work together.
	+ Added restriction to CC VPN to remote support feature
1.5
	+ Pass data-file for executing jobs
	+ Added class for easier parsing of CSV files
	+ Set monitor service as stopped on purpose to notify
	  monitor stats to eBox Control Center
	+ Set maximum number for eBox common name to 32
	+ Bugfix: Found a lost method makes the monitorization work again
	+ Allow read-only script sessions
	+ Added class for easier parsing of CSV files
	+ Added remote support option
1.4.2
	+ Bugfix: Not allow "." character in common name
1.3.14
	+ Bugfix: Show as disconnected if the eBox is not subscribed
	+ Bugfix: Configure and enable openvpn module dependencies when
	  subscribing an eBox to the Control Center
	+ Fix some misleading text to use coherent discourse
	+ Set the link to the new subscription form in eBox Tech website
1.3.13
	+ Show the email address is available to authenticate with
	+ Fix EBox::RemoteServices::Model::viewCustomizer to return always
	  a customizer instance to match the new API
1.3.12
	+ Passwordless from Control Center is now the default option and
	  it is not editable from GUI anynmore
	+ Run cron getter after subscribing while saving changes
	+ Configure/enable OpenVPN module when subscribing
	+ Add widget to know the Control Center connection status
	+ Add support for automatic backups done daily for a maximum number
	+ Allow job result submission to be sent in chunks
1.3.10
	+ Bugfix: Using a better message when the Internet is not
	  reachable when subscribing an eBox
	+ Bugfix: Use name in VPN client configuration for reaching the
	  VPN server to avoid problems if we change the IP addresses
	+ Bugfix: Better error handling in notify job results
	+ Bugfix: Using ebox as common base for Via protocol
1.3.7
	+ Bugfix: Add CACertificatePath to trust in CC job dispatchers
1.3.6
	+ Run cronjob sent by eBox CC
1.1.20
	+ New release
1.1
	+ Initial release<|MERGE_RESOLUTION|>--- conflicted
+++ resolved
@@ -1,5 +1,4 @@
 HEAD
-<<<<<<< HEAD
 	+ Update support information due to offer 2013
 	+ Update messages in info models
 	+ Show ad messages in SubscriptionInfo model
@@ -9,9 +8,7 @@
 	+ Store an ad message instead of enforcing max number of users
 	  in the registration check
 	+ Now the module has support to store ad messages
-=======
 	+ Widget recovers from latestRemoteConfBackup connection errors
->>>>>>> d3c54d45
 	+ Missing use when restarting monitor using VPN as communication
 	  layer
 3.0.27
