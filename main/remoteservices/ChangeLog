HEAD
<<<<<<< HEAD
	+ Show the number of available IDS rules in the Advanced Security
	  Updates model
	+ Do not clear cache when restarting the remoteservices module
=======
	+ Set off-office hours for module cron jobs
>>>>>>> e8b2946f
	+ Bugfix: Do not crash if apt-key del command fails
	+ Bugfix: The internal cron jobs are now removed correctly
	+ Remove some configuration and packages when a downgrade is done
	+ Bugfix: Remove jobs when unsubscribing
	+ Bugfix: Remove apt preferences when unsubscribing
	+ Non-ASCII characters are explicitly not allowed in Zentyal Common Name
	+ Backup and restore all the cached data
2.2.2
	+ Download the backup archive from proxy using REST without
	  storing locally
	+ Download the backup archive using REST as well and optimising
	  to pass the stream directly without temporary files
	+ Configuration backup archive is now sent using curl in a REST
	  format
	+ Add EBox::RemoteServices::SOAPClient the chances to run any
	  SOAP::Lite method
2.2.1
	+ Avoid crash with undefined siteHost when migrating from 2.0
	+ Tolerate file permission errors when restoring subscription
	+ Better exception when we have no response for the SOAP call
2.1.11
	+ Added new icons for the wizard
	+ Reviewed some subscription strings
2.1.10
	+ Set script session starting code in
	  EBox::RemoteServices::Job::Helper to add audit support for jobs
	+ Allow remote access from the cloud with no dynamic host
	+ Bugfix: Typo in passwordless default value
2.1.9
	+ Reviewed some subscription strings
	+ WS check now is load-balanced
	+ Custom locations now works again after URL rewriting scheme
2.1.8
	+ Catch when the updates watcher is not available to enable
2.1.7
	+ Do not show subscription wizard if hide_subscription_wizard key defined
	+ Better integration with core theme
	+ Differentiate ads from notes
	+ Removed /zentyal prefix from URLs
	+ When subscribing modify other modules after saving new
	  subscription state
	+ Enable updates watcher after subscribing
	+ Include missing OverwriteRemoteBackup module
	+ Depend always on zentyal-software (needed for the automatic QA updates)
2.1.6
	+ Better error message when registering a subscription without
	  connectivity
	+ Disable wrong user/password autocompletion in Subscription form
	+ Remove innecesary checks for nameserver and web servers prior to
	  exchanging data with them
	+ Remove route is up checking for remote support since it is not
	  neccesary
	+ Added subscription_skip_vpn_scan configuration key to skip VPN
	  check while subscribing
	+ Added VPN client local address adjustment
	+ Improvements in subscriptions checks
	+ Added firewall helper to open and redirect ports for remote
	  access
	+ Added script for persist firewall rules when openvpn client restarts
	+ Link to wizard instead of the store to register a Basic subscription
	+ Add at package as dependency
	+ Remove unnecessary check for old 2.0.X versions of zentyal-software
2.1.5
	+ Bugfix with YAML::XS to decode UTF8 strings to let SOAP::Lite
	  perform the proper encoding
	+ Set proper suite in preferences with QA updates
2.1.4
	+ Use new path for openvpn logs at /var/log/openvpn
	+ Update wizard pages with new order option
2.1.3
	+ Use system configured NS if the Cloud NS is not available
	+ User HTTP instead of ping for check Cloud WS server
2.1.2
	+ Added support for DynDNS service
	+ Added ssh warnings to remote support page
	+ Added automatic registration + subscription wizard
2.1.1
	+ Pass new fallbackToRO option when making a configuration backup
	+ Added Cloud DNS connection check
	+ Fix last report link in Subscription page
	+ Catch all exceptions when the server is not connected to Cloud
	+ Add reportAdminPort to let Zentyal Cloud know the TCP port where
	  the server UI is listening to
	+ Remove unecessary parameter when making automatic backup
	+ Avoid log entry with unexistant file
	+ Rename dispatcher receiver to Zentyal Cloud
	+ Using unconfigured interfaces as last resort to connect to Cloud
	+ Added exception for no connection to Cloud
	+ Bugfix: Migration for VPN clients to new local port and address
	  options works
	+ Bugfix: VPN local address tests are now quiet
	+ Enforcing type in SOAP response is now allowed
	+ Added new models to show information about our several services:
	  - Server subscriptions
	  - Advanced Security Updates
	  - Disaster Recovery
	  - Technical Support
	+ New Zentyal Cloud client widget with new services information
	+ Remote services VPN client now uses local port and address options
	+ Give support for new QA repository for Zentyal Server	 >= 2.1
	+ Re-enable support for Professional subscription
	+ Bugfix: fixed error in remote backup template when a basic
	  subscription already has a backup in the cloud
	+ Added WS and VPN server connectivity check upon subscription
2.1
	+ Bugfix: package removal does not crash if can't unsubscribe
	+ Replace YAML::Tiny with libyaml written in C through YAML::XS wrapper
	+ Remove migrations and use new initial-setup
	+ Replace /etc/ebox/78remoteservices.conf with
	  /etc/zentyal/remoteservices.conf
	+ Bugfix: Remove key field in consolidation which is useless in
	  this context and it leads to errors everyday of the month except
	  the first one
	+ Indicate script to run when changing configuration file
2.0.8
	+ Remote backup is now overwritten with Basic Subscription
	+ Using a new key from bundle or dnsServer as fallback to set the
	  set of addresses to access from Zentyal Cloud
	+ Added check to not use any address when connected to Zentyal
	  Cloud to do remote support
2.0.7
	+ Added backup/restore of subscription credentials
	+ Added API to get the list of registered Zentyal servers
	+ Added API to get the backup credentials if available
	+ Added API to know if the disaster recovery add-on is on
	+ Fixed problems with cache values
2.0.6
	+ Typo fix to run cron job when the period says to do
	+ Set default order for dashboard widgets
2.0.5
	+ Set hostname as default value for server name
	+ Minor message changes
	+ Correct case for sql column names
2.0.4
	+ Fixed bad hour bug in remoteservices cron file generation
2.0.3
	+ Allow insecure clients (bad renegotiation CVE-2009-3555) until
	  Zentyal Cloud clients have the problem fixed.
	+ Do not save Apache module in module restarts as GUI already do
	  it at the end of saving modules stage
	+ Set random times for cron tasks
	+ Bugfix: Remote access is again passwordless after changing our
	  brand
	+ Bugfix: Asked for the subscription level after subscription
	  during saving changes stage to avoid showing up commercial
	  messages when they should not
	+ Bugfix: Added pageTitle property to remote support access page
2.0.2
	+ Handle exceptions in subscription levels SOAP calls
2.0.1
	+ Added API to query to internal nameserver
	+ Added API to know the subscription level
	+ Added API to know the add-on server has
	+ Switch to cloud.zentyal.com
2.0
	+ Fixed bug cleaning CC control jobs, added facilities for
	internal and no-CC job
1.5.8
	+ Check package installed with libapt-pkg-perl
	+ Mark squid as changed, if enabled, when subscription process is
	  done
	+ Add installer script execution after saving changes to make sure
	  VPN is up and running
	+ Bugfix: Speed up the subscription process when VPN is not set up
	  yet
1.5.7
	+ Zentyal rebrand
	+ I18n the commercial message
1.5.6
	+ More robust report method
	+ New commercial messages
1.5.5
	+ Bugfix: Test if /var/run/screen exists before changing its
	  permissions
	+ Bugfix: Work when there is nothing to report yet
1.5.4
	+ Fix bug to pass conf keys to the execute procedures after extracting
	  the bundle
1.5.3
	+ Password strength checker done every week included in report and
	  alert generated with the result
	+ Added support for ebox-qa apt sources
	+ Added support for scripts from subscription bundle
	+ Subscription enables monitor and logs module
	+ Bundle action occurs now when reloading the bundle (before only
	  when subscribing), adapted to remoteservices version requirement
	  for bundle
	+ Adapted to use preferences.d directory for QA's apt configuration
1.5.2
	+ Reload bundle while configuring the package and once a week to
	  support eBox CC migration automatically (new keys) to make
	  migration process even smoother
	+ Modified order in menu, now Control Center is right after software
1.5.1
	+ Security [ESN-1-1]: Added proxyDomain method needed for the CSRF fix
	+ Delete no longer available cron jobs when synchronising
	+ Use a new way to push stats to eBox Control Center by using
	  collectd directly instead of using a cron job and xdelta. Exposed
	  the required data to monitor module to work together.
	+ Added restriction to CC VPN to remote support feature
1.5
	+ Pass data-file for executing jobs
	+ Added class for easier parsing of CSV files
	+ Set monitor service as stopped on purpose to notify
	  monitor stats to eBox Control Center
	+ Set maximum number for eBox common name to 32
	+ Bugfix: Found a lost method makes the monitorization work again
	+ Allow read-only script sessions
	+ Added class for easier parsing of CSV files
	+ Added remote support option
1.4.2
	+ Bugfix: Not allow "." character in common name
1.3.14
	+ Bugfix: Show as disconnected if the eBox is not subscribed
	+ Bugfix: Configure and enable openvpn module dependencies when
	  subscribing an eBox to the Control Center
	+ Fix some misleading text to use coherent discourse
	+ Set the link to the new subscription form in eBox Tech website
1.3.13
	+ Show the email address is available to authenticate with
	+ Fix EBox::RemoteServices::Model::viewCustomizer to return always
	  a customizer instance to match the new API
1.3.12
	+ Passwordless from Control Center is now the default option and
	  it is not editable from GUI anynmore
	+ Run cron getter after subscribing while saving changes
	+ Configure/enable OpenVPN module when subscribing
	+ Add widget to know the Control Center connection status
	+ Add support for automatic backups done daily for a maximum number
	+ Allow job result submission to be sent in chunks
1.3.10
	+ Bugfix: Using a better message when the Internet is not
	  reachable when subscribing an eBox
	+ Bugfix: Use name in VPN client configuration for reaching the
	  VPN server to avoid problems if we change the IP addresses
	+ Bugfix: Better error handling in notify job results
	+ Bugfix: Using ebox as common base for Via protocol
1.3.7
	+ Bugfix: Add CACertificatePath to trust in CC job dispatchers
1.3.6
	+ Run cronjob sent by eBox CC
1.1.20
	+ New release
1.1
	+ Initial release<|MERGE_RESOLUTION|>--- conflicted
+++ resolved
@@ -1,11 +1,8 @@
 HEAD
-<<<<<<< HEAD
+	+ Set off-office hours for module cron jobs
 	+ Show the number of available IDS rules in the Advanced Security
 	  Updates model
 	+ Do not clear cache when restarting the remoteservices module
-=======
-	+ Set off-office hours for module cron jobs
->>>>>>> e8b2946f
 	+ Bugfix: Do not crash if apt-key del command fails
 	+ Bugfix: The internal cron jobs are now removed correctly
 	+ Remove some configuration and packages when a downgrade is done
