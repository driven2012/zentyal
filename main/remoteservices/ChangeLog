--- conflicted
+++ resolved
@@ -1,5 +1,5 @@
 HEAD
-<<<<<<< HEAD
+	+ Widget recovers from latestRemoteConfBackup connection errors
 	+ Fix reset URL in subscription wizard error
 	+ Pinning kernels so they are updated with QA updates active
 3.2.2
@@ -7,9 +7,6 @@
 	+ Remove cron jobs when unregistering
 	+ Use latest REST Remote API to register a free account
 3.2.1
-=======
-	+ Widget recovers from latestRemoteConfBackup connection errors
->>>>>>> f49ed421
 	+ Missing use when restarting monitor using VPN as communication
 	  layer
 	+ Set proper trial link when a community account is registered
