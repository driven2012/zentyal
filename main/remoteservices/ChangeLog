--- conflicted
+++ resolved
@@ -1,5 +1,5 @@
 HEAD
-<<<<<<< HEAD
+	+ Honor system-wide defined HTTP Proxy in REST client
 	+ Better error message when JSON creadentials file is missing
 	+ Missing EBox::Gettext use in EBox::RemoteServices::Connection
 3.2
@@ -8,10 +8,6 @@
 	+ Handle connection errors in setAdminPort
 	+ Set to debug level several dev oriented notifications
 3.1.8
-=======
-	+ Honor system-wide defined HTTP Proxy in REST client
-3.0.26
->>>>>>> 1420b852
 	+ Better error if we cannot register due to lack of free space
 	+ Fix links to see latest reports or its documentation on Reports tab
 	+ Set proper URL to reach Zentyal Remote dashboard from dashboard
