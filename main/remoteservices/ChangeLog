HEAD
<<<<<<< HEAD
	+ Include edition in MOTD and remove upgrade announcement
=======
	+ Notify cloud-prof when installed when changes happen in
	  DisasterRecoveryDomains model
	+ Move zfilesync daemon management to cloud-prof package
>>>>>>> fffb44ad
	+ Adding extra component to the qa sources list
	+ Do not try to execute periodic cron jobs if already running
	+ Update SambaVirusShare reporter
	+ Update SambaVirus reporter
	+ auto-subscribe now works when multiple bundles are available
	+ Avoid usage of private attributes in Subscription model parent
	  class
	+ Avoid warning when checking commAddOn
	+ Fixed share sync regression after directory existance check
3.0.12
	+ Write zfilesync conf only when needed
	+ Start zfilesync also when disaster recovery is available
3.0.11
	+ Rename from disasterRecoveryAddOn to disasterRecoveryAvailable
	+ Implement zarafaAddOn method for getting zarafa details
	+ Implement client-side of new add-on framework
	+ Fixed utf8 problems in RESTClient
	+ Disaster Recovery integration
	+ Added auto-subscribe script
	+ Fix reporter-consolidate cron entry
	+ Change QA archive to the new one
	+ Make sure only one run-pending-ops process is launched at the
	  same time
3.0.10
	+ Fix reload bundle checks with communication add-on
	+ Restore process can skip backed up credentials when it is sure
	  the current credentials are up to date for the same server
	+ Fix regression to register a server with communication add-on
	+ Fix restore/backup procedure for the module
3.0.9
	+ More resilient reporting operations to reporter errors
	+ Fix stupid bug in desktop subscription service
3.0.8
	+ Handle desktop subscription limit error status
	+ Return the cloud domain along with the credentials to the desktops
	  upon subscription
	+ Clearer message is shown when your server is not capable for any
	  available edition
	+ Remove unnecessary field for mail reporting
	+ Send data to db when reporting is logging only in UTF8
	+ Decode JSON only if data is defined in REST Result
	+ Enable report sending
	+ Do not calculate share size whose directory does not exist
	+ Fix subscription process when firewall has been enabled but not saved
	+ Read REST responses with a correct encoding
	+ Fixed SSL configuration conflicts betwen SOAPClient and RESTClient
3.0.7
	+ Launch filesync only if available
3.0.6
	+ Remove QA updates if not subscribed
	+ Set file sync conf only if subscribed
	+ Fixed remote cloud sync hostname
3.0.5
	+ Added automatic-conf-backup strict
	+ Make required changes for new communications add-on
	  (mailfilter in community + jabber and asterisk in comm add-on)
	+ Updated REST journaling behavior
	+ Configure file sync daemon
	+ Some fixes in text in the models
	+ Added check for users sync service
	+ Get remote support user uid from users module if it is installed
	+ Fixed error in check connection button moving _checkUDPEchoService()
	  to EBox::RemoteSevices::Base
3.0.4
	+ Give support to trial edition in info boxes
3.0.3
	+ Launch inventory agent just after subscribing to get information
	  in remote as soon as possible
	+ Add pciutils and dmidecode as dependencies to include PCI and
	  Bios information for inventory
	+ Fix OCS inventory cron file execution permissions
	+ Changed subscription_basic style to avoid overlapping separator line
3.0.2
	+ Use perl code in initial setup to avoid lock issues
	+ Fixed non-translatable strings in registration wizard
	+ Do not show help button text when registered
	+ Check if you are registered in wizard at first
	+ Add hostname as default value for server name in Wizard
	+ Check the three diferent result api may return in wizard
	+ Check agreement is done when doing the wizard
3.0.1
	+ Don't abort subscription, backup or restore by clicking outside
	  of popup window
	+ Dynamic DNS now works without bundle
3.0
	+ Set 3.0 URLs for wizard
	+ Fix registration when remote access is enabled previously
	+ Set production conf parameters
	+ New style for registration wizard
	+ Reviewed strings
	+ Start up tasks (cronjobs and bundle reload) is done after save
	  changes in background
	+ VPN connection is established once it is needed
	+ Dynamic DNS is enabled during the subscription and not during
	  the bundle execution
	+ Dynamic DNS is disabled when deregistering
	+ Set up audit environment in set conf
	+ In order to run cron jobs only subscribed is required now
	+ Adaptations for new registered community servers
	+ Show VPNConnectivityCheck in Technical composite when the server
	  has the bundle
	+ Name change from Cloud to Remote
	+ Launch save changes immediately after performing the
	  registration or unregistration in a modal box
	+ Show Wizard link in no active remote configuration backup
	+ Delete no longer required conf keys: ebox_services_www and
	  ebox_services_mirror_count
	+ Remove deprecated Disaster Recovery method
	+ Cache cred data in module to optimise
	+ Implement reporting code here
	+ Password list files are now stored in module conf
	+ RESTClient now supports raw JSON as query param
2.3.2
	+ Do not set local address for TCP connections
	+ Avoid division by zero showing DR info
	+ Use beta values for configuration for now
	+ Remove no longer used restore backup from proxy
	+ Added method to write conf-backups and sec-updates credentials
	  into /var/lib/zentyal/.netrc file
	+ Remote configuration backup operations now run inside a popup
	+ Added 'journaling' optional parameter to the RESTClient methods to
	  enable/disable the journaling for that call
	+ Optional parameters for RESTClient methods are now named
	+ Conf Backup go outside the VPN using the new Cloud RESTful API
	+ Added method setServer to RESTClient
	+ Added integration with OCS inventory agent
	+ QA Updates go outside the VPN
	+ QA apt configuration files are now generated or removed when
	  setting the configuration for the module (_setConf method)
	+ QA repository public key included in the package
	+ Added function cloudCredentials to get server uuid and pass
	+ Added confKey monitoring_inside_vpn to configure whether the monitoring
	  stats should be sent using the VPN or not
	+ Added function cloudDomain to get Zentyal Cloud domain name
	+ Added function subscribedUUID to get server UUID
	+ Return current capabilities values if new ones cannot be
	  obtained
	+ Give support for 400 errors in REST Client as external
	  exceptions
	+ Added logic for new mail add-on for SB edition
	+ Added REST client as interface with Zentyal Cloud
	+ New registration form on subscription wizard
2.3.1
	+ Use new module to calc average bandwidth from a day
	+ Some improvements to runnerd daemonisation
	+ Use RESTful API to send the jobs results to Zentyal Cloud
	+ Adapted to latest changes in core
	+ Use Apache mod API to include Cloud CA certificate
	+ Remove Apache2 configuration which is only in the main file
2.3
	+ Implement new EBox::Events::DispatcherProvider
	+ Adapted to new Model management and events frameworks
	+ Adapted storage of state info to the new JSON objects
	+ Added subscribe desktop action as Desktop::ServiceProvider
	+ Added journaling for REST requests
	+ Adapted Events to send additional info
	+ RESTClient sends the query request in application/json when the
	  data to send is an array
	+ Use new REST API
	+ Check subscription details everyday
	+ Rename Zentyal Cloud VPN client to remoteServices_client
	+ Check available options before subscribing if more than option
	  is available
	+ Added REST client as interface with Zentyal Cloud
	+ New subscription wizard
	+ Adapted messages in the UI for new editions
	+ Add new server editions
	+ New checks for Small Business edition
	+ Uniformize config boolean values (from true/false to yes/no)
	+ Use direct connection to QA repository even using a global proxy
	+ Delete version() method which is now implemented on EBox::Module::Base
	+ Set off-office hours for module cron jobs
	+ Show the number of available IDS rules in the Advanced Security
	  Updates model
	+ Replaced autotools with zbuildtools
	+ Do not clear cache when restarting the remoteservices module
	+ Bugfix: Do not crash if apt-key del command fails
	+ Bugfix: The internal cron jobs are now removed correctly
	+ Remove some configuration and packages when a downgrade is done
	+ Bugfix: Remove jobs when unsubscribing
	+ Bugfix: Remove apt preferences when unsubscribing
	+ Non-ASCII characters are explicitly not allowed in Zentyal Common Name
	+ Backup and restore all the cached data
2.2.2
	+ Download the backup archive from proxy using REST without
	  storing locally
	+ Download the backup archive using REST as well and optimising
	  to pass the stream directly without temporary files
	+ Configuration backup archive is now sent using curl in a REST
	  format
	+ Add EBox::RemoteServices::SOAPClient the chances to run any
	  SOAP::Lite method
2.2.1
	+ Avoid crash with undefined siteHost when migrating from 2.0
	+ Tolerate file permission errors when restoring subscription
	+ Better exception when we have no response for the SOAP call
2.1.11
	+ Added new icons for the wizard
	+ Reviewed some subscription strings
2.1.10
	+ Set script session starting code in
	  EBox::RemoteServices::Job::Helper to add audit support for jobs
	+ Allow remote access from the cloud with no dynamic host
	+ Bugfix: Typo in passwordless default value
2.1.9
	+ Reviewed some subscription strings
	+ WS check now is load-balanced
	+ Custom locations now works again after URL rewriting scheme
2.1.8
	+ Catch when the updates watcher is not available to enable
2.1.7
	+ Do not show subscription wizard if hide_subscription_wizard key defined
	+ Better integration with core theme
	+ Differentiate ads from notes
	+ Removed /zentyal prefix from URLs
	+ When subscribing modify other modules after saving new
	  subscription state
	+ Enable updates watcher after subscribing
	+ Include missing OverwriteRemoteBackup module
	+ Depend always on zentyal-software (needed for the automatic QA updates)
2.1.6
	+ Better error message when registering a subscription without
	  connectivity
	+ Disable wrong user/password autocompletion in Subscription form
	+ Remove innecesary checks for nameserver and web servers prior to
	  exchanging data with them
	+ Remove route is up checking for remote support since it is not
	  neccesary
	+ Added subscription_skip_vpn_scan configuration key to skip VPN
	  check while subscribing
	+ Added VPN client local address adjustment
	+ Improvements in subscriptions checks
	+ Added firewall helper to open and redirect ports for remote
	  access
	+ Added script for persist firewall rules when openvpn client restarts
	+ Link to wizard instead of the store to register a Basic subscription
	+ Add at package as dependency
	+ Remove unnecessary check for old 2.0.X versions of zentyal-software
2.1.5
	+ Bugfix with YAML::XS to decode UTF8 strings to let SOAP::Lite
	  perform the proper encoding
	+ Set proper suite in preferences with QA updates
2.1.4
	+ Use new path for openvpn logs at /var/log/openvpn
	+ Update wizard pages with new order option
2.1.3
	+ Use system configured NS if the Cloud NS is not available
	+ User HTTP instead of ping for check Cloud WS server
2.1.2
	+ Added support for DynDNS service
	+ Added ssh warnings to remote support page
	+ Added automatic registration + subscription wizard
2.1.1
	+ Pass new fallbackToRO option when making a configuration backup
	+ Added Cloud DNS connection check
	+ Fix last report link in Subscription page
	+ Catch all exceptions when the server is not connected to Cloud
	+ Add reportAdminPort to let Zentyal Cloud know the TCP port where
	  the server UI is listening to
	+ Remove unecessary parameter when making automatic backup
	+ Avoid log entry with unexistant file
	+ Rename dispatcher receiver to Zentyal Cloud
	+ Using unconfigured interfaces as last resort to connect to Cloud
	+ Added exception for no connection to Cloud
	+ Bugfix: Migration for VPN clients to new local port and address
	  options works
	+ Bugfix: VPN local address tests are now quiet
	+ Enforcing type in SOAP response is now allowed
	+ Added new models to show information about our several services:
	  - Server subscriptions
	  - Advanced Security Updates
	  - Disaster Recovery
	  - Technical Support
	+ New Zentyal Cloud client widget with new services information
	+ Remote services VPN client now uses local port and address options
	+ Give support for new QA repository for Zentyal Server	 >= 2.1
	+ Re-enable support for Professional subscription
	+ Bugfix: fixed error in remote backup template when a basic
	  subscription already has a backup in the cloud
	+ Added WS and VPN server connectivity check upon subscription
2.1
	+ Bugfix: package removal does not crash if can't unsubscribe
	+ Replace YAML::Tiny with libyaml written in C through YAML::XS wrapper
	+ Remove migrations and use new initial-setup
	+ Replace /etc/ebox/78remoteservices.conf with
	  /etc/zentyal/remoteservices.conf
	+ Bugfix: Remove key field in consolidation which is useless in
	  this context and it leads to errors everyday of the month except
	  the first one
	+ Indicate script to run when changing configuration file
2.0.8
	+ Remote backup is now overwritten with Basic Subscription
	+ Using a new key from bundle or dnsServer as fallback to set the
	  set of addresses to access from Zentyal Cloud
	+ Added check to not use any address when connected to Zentyal
	  Cloud to do remote support
2.0.7
	+ Added backup/restore of subscription credentials
	+ Added API to get the list of registered Zentyal servers
	+ Added API to get the backup credentials if available
	+ Added API to know if the disaster recovery add-on is on
	+ Fixed problems with cache values
2.0.6
	+ Typo fix to run cron job when the period says to do
	+ Set default order for dashboard widgets
2.0.5
	+ Set hostname as default value for server name
	+ Minor message changes
	+ Correct case for sql column names
2.0.4
	+ Fixed bad hour bug in remoteservices cron file generation
2.0.3
	+ Allow insecure clients (bad renegotiation CVE-2009-3555) until
	  Zentyal Cloud clients have the problem fixed.
	+ Do not save Apache module in module restarts as GUI already do
	  it at the end of saving modules stage
	+ Set random times for cron tasks
	+ Bugfix: Remote access is again passwordless after changing our
	  brand
	+ Bugfix: Asked for the subscription level after subscription
	  during saving changes stage to avoid showing up commercial
	  messages when they should not
	+ Bugfix: Added pageTitle property to remote support access page
2.0.2
	+ Handle exceptions in subscription levels SOAP calls
2.0.1
	+ Added API to query to internal nameserver
	+ Added API to know the subscription level
	+ Added API to know the add-on server has
	+ Switch to cloud.zentyal.com
2.0
	+ Fixed bug cleaning CC control jobs, added facilities for
	internal and no-CC job
1.5.8
	+ Check package installed with libapt-pkg-perl
	+ Mark squid as changed, if enabled, when subscription process is
	  done
	+ Add installer script execution after saving changes to make sure
	  VPN is up and running
	+ Bugfix: Speed up the subscription process when VPN is not set up
	  yet
1.5.7
	+ Zentyal rebrand
	+ I18n the commercial message
1.5.6
	+ More robust report method
	+ New commercial messages
1.5.5
	+ Bugfix: Test if /var/run/screen exists before changing its
	  permissions
	+ Bugfix: Work when there is nothing to report yet
1.5.4
	+ Fix bug to pass conf keys to the execute procedures after extracting
	  the bundle
1.5.3
	+ Password strength checker done every week included in report and
	  alert generated with the result
	+ Added support for ebox-qa apt sources
	+ Added support for scripts from subscription bundle
	+ Subscription enables monitor and logs module
	+ Bundle action occurs now when reloading the bundle (before only
	  when subscribing), adapted to remoteservices version requirement
	  for bundle
	+ Adapted to use preferences.d directory for QA's apt configuration
1.5.2
	+ Reload bundle while configuring the package and once a week to
	  support eBox CC migration automatically (new keys) to make
	  migration process even smoother
	+ Modified order in menu, now Control Center is right after software
1.5.1
	+ Security [ESN-1-1]: Added proxyDomain method needed for the CSRF fix
	+ Delete no longer available cron jobs when synchronising
	+ Use a new way to push stats to eBox Control Center by using
	  collectd directly instead of using a cron job and xdelta. Exposed
	  the required data to monitor module to work together.
	+ Added restriction to CC VPN to remote support feature
1.5
	+ Pass data-file for executing jobs
	+ Added class for easier parsing of CSV files
	+ Set monitor service as stopped on purpose to notify
	  monitor stats to eBox Control Center
	+ Set maximum number for eBox common name to 32
	+ Bugfix: Found a lost method makes the monitorization work again
	+ Allow read-only script sessions
	+ Added class for easier parsing of CSV files
	+ Added remote support option
1.4.2
	+ Bugfix: Not allow "." character in common name
1.3.14
	+ Bugfix: Show as disconnected if the eBox is not subscribed
	+ Bugfix: Configure and enable openvpn module dependencies when
	  subscribing an eBox to the Control Center
	+ Fix some misleading text to use coherent discourse
	+ Set the link to the new subscription form in eBox Tech website
1.3.13
	+ Show the email address is available to authenticate with
	+ Fix EBox::RemoteServices::Model::viewCustomizer to return always
	  a customizer instance to match the new API
1.3.12
	+ Passwordless from Control Center is now the default option and
	  it is not editable from GUI anynmore
	+ Run cron getter after subscribing while saving changes
	+ Configure/enable OpenVPN module when subscribing
	+ Add widget to know the Control Center connection status
	+ Add support for automatic backups done daily for a maximum number
	+ Allow job result submission to be sent in chunks
1.3.10
	+ Bugfix: Using a better message when the Internet is not
	  reachable when subscribing an eBox
	+ Bugfix: Use name in VPN client configuration for reaching the
	  VPN server to avoid problems if we change the IP addresses
	+ Bugfix: Better error handling in notify job results
	+ Bugfix: Using ebox as common base for Via protocol
1.3.7
	+ Bugfix: Add CACertificatePath to trust in CC job dispatchers
1.3.6
	+ Run cronjob sent by eBox CC
1.1.20
	+ New release
1.1
	+ Initial release<|MERGE_RESOLUTION|>--- conflicted
+++ resolved
@@ -1,11 +1,8 @@
 HEAD
-<<<<<<< HEAD
-	+ Include edition in MOTD and remove upgrade announcement
-=======
 	+ Notify cloud-prof when installed when changes happen in
 	  DisasterRecoveryDomains model
 	+ Move zfilesync daemon management to cloud-prof package
->>>>>>> fffb44ad
+	+ Include edition in MOTD and remove upgrade announcement
 	+ Adding extra component to the qa sources list
 	+ Do not try to execute periodic cron jobs if already running
 	+ Update SambaVirusShare reporter
