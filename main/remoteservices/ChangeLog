--- conflicted
+++ resolved
@@ -1,15 +1,12 @@
 HEAD
-<<<<<<< HEAD
-	+ Remove filesync upstart file as it is not longer maintained by
-	  this package
-	+ Force mode when writing QA apt configuration file
-=======
 	+ Restore configuration without subscription now works smoothly
 	+ Proper CA file deletion when unsubscribing
 	+ Try to remove include and CA when unsubscribing separately
 	+ Change to debug remote support no conf message
 	+ Force mode when writing QA apt ocnfiguration file
->>>>>>> 32eebaa9
+	+ Remove filesync upstart file as it is not longer maintained by
+	  this package
+	+ Force mode when writing QA apt configuration file
 	+ Avoid exception in subscription info table when a
 	  no subscribed server use no-ascii character set
 3.0.14
