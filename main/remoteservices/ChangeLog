HEAD
<<<<<<< HEAD
	+ Fixed error in check connection button moving _checkUDPEchoService()
	  to EBox::RemoteSevices::Base
=======
	+ Get remote support user uid from users module if it is installed
>>>>>>> 20e54301
3.0.4
	+ Give support to trial edition in info boxes
3.0.3
	+ Launch inventory agent just after subscribing to get information
	  in remote as soon as possible
	+ Add pciutils and dmidecode as dependencies to include PCI and
	  Bios information for inventory
	+ Fix OCS inventory cron file execution permissions
	+ Changed subscription_basic style to avoid overlapping separator line
3.0.2
	+ Use perl code in initial setup to avoid lock issues
	+ Fixed non-translatable strings in registration wizard
	+ Do not show help button text when registered
	+ Check if you are registered in wizard at first
	+ Add hostname as default value for server name in Wizard
	+ Check the three diferent result api may return in wizard
	+ Check agreement is done when doing the wizard
3.0.1
	+ Don't abort subscription, backup or restore by clicking outside
	  of popup window
	+ Dynamic DNS now works without bundle
3.0
	+ Set 3.0 URLs for wizard
	+ Fix registration when remote access is enabled previously
	+ Set production conf parameters
	+ New style for registration wizard
	+ Reviewed strings
	+ Start up tasks (cronjobs and bundle reload) is done after save
	  changes in background
	+ VPN connection is established once it is needed
	+ Dynamic DNS is enabled during the subscription and not during
	  the bundle execution
	+ Dynamic DNS is disabled when deregistering
	+ Set up audit environment in set conf
	+ In order to run cron jobs only subscribed is required now
	+ Adaptations for new registered community servers
	+ Show VPNConnectivityCheck in Technical composite when the server
	  has the bundle
	+ Name change from Cloud to Remote
	+ Launch save changes immediately after performing the
	  registration or unregistration in a modal box
	+ Show Wizard link in no active remote configuration backup
	+ Delete no longer required conf keys: ebox_services_www and
	  ebox_services_mirror_count
	+ Remove deprecated Disaster Recovery method
	+ Cache cred data in module to optimise
	+ Implement reporting code here
	+ Password list files are now stored in module conf
	+ RESTClient now supports raw JSON as query param
2.3.2
	+ Do not set local address for TCP connections
	+ Avoid division by zero showing DR info
	+ Use beta values for configuration for now
	+ Remove no longer used restore backup from proxy
	+ Added method to write conf-backups and sec-updates credentials
	  into /var/lib/zentyal/.netrc file
	+ Remote configuration backup operations now run inside a popup
	+ Added 'journaling' optional parameter to the RESTClient methods to
	  enable/disable the journaling for that call
	+ Optional parameters for RESTClient methods are now named
	+ Conf Backup go outside the VPN using the new Cloud RESTful API
	+ Added method setServer to RESTClient
	+ Added integration with OCS inventory agent
	+ QA Updates go outside the VPN
	+ QA apt configuration files are now generated or removed when
	  setting the configuration for the module (_setConf method)
	+ QA repository public key included in the package
	+ Added function cloudCredentials to get server uuid and pass
	+ Added confKey monitoring_inside_vpn to configure whether the monitoring
	  stats should be sent using the VPN or not
	+ Added function cloudDomain to get Zentyal Cloud domain name
	+ Added function subscribedUUID to get server UUID
	+ Return current capabilities values if new ones cannot be
	  obtained
	+ Give support for 400 errors in REST Client as external
	  exceptions
	+ Added logic for new mail add-on for SB edition
	+ Added REST client as interface with Zentyal Cloud
	+ New registration form on subscription wizard
2.3.1
	+ Use new module to calc average bandwidth from a day
	+ Some improvements to runnerd daemonisation
	+ Use RESTful API to send the jobs results to Zentyal Cloud
	+ Adapted to latest changes in core
	+ Use Apache mod API to include Cloud CA certificate
	+ Remove Apache2 configuration which is only in the main file
2.3
	+ Implement new EBox::Events::DispatcherProvider
	+ Adapted to new Model management and events frameworks
	+ Adapted storage of state info to the new JSON objects
	+ Added subscribe desktop action as Desktop::ServiceProvider
	+ Added journaling for REST requests
	+ Adapted Events to send additional info
	+ RESTClient sends the query request in application/json when the
	  data to send is an array
	+ Use new REST API
	+ Check subscription details everyday
	+ Rename Zentyal Cloud VPN client to remoteServices_client
	+ Check available options before subscribing if more than option
	  is available
	+ Added REST client as interface with Zentyal Cloud
	+ New subscription wizard
	+ Adapted messages in the UI for new editions
	+ Add new server editions
	+ New checks for Small Business edition
	+ Uniformize config boolean values (from true/false to yes/no)
	+ Use direct connection to QA repository even using a global proxy
	+ Delete version() method which is now implemented on EBox::Module::Base
	+ Set off-office hours for module cron jobs
	+ Show the number of available IDS rules in the Advanced Security
	  Updates model
	+ Replaced autotools with zbuildtools
	+ Do not clear cache when restarting the remoteservices module
	+ Bugfix: Do not crash if apt-key del command fails
	+ Bugfix: The internal cron jobs are now removed correctly
	+ Remove some configuration and packages when a downgrade is done
	+ Bugfix: Remove jobs when unsubscribing
	+ Bugfix: Remove apt preferences when unsubscribing
	+ Non-ASCII characters are explicitly not allowed in Zentyal Common Name
	+ Backup and restore all the cached data
2.2.2
	+ Download the backup archive from proxy using REST without
	  storing locally
	+ Download the backup archive using REST as well and optimising
	  to pass the stream directly without temporary files
	+ Configuration backup archive is now sent using curl in a REST
	  format
	+ Add EBox::RemoteServices::SOAPClient the chances to run any
	  SOAP::Lite method
2.2.1
	+ Avoid crash with undefined siteHost when migrating from 2.0
	+ Tolerate file permission errors when restoring subscription
	+ Better exception when we have no response for the SOAP call
2.1.11
	+ Added new icons for the wizard
	+ Reviewed some subscription strings
2.1.10
	+ Set script session starting code in
	  EBox::RemoteServices::Job::Helper to add audit support for jobs
	+ Allow remote access from the cloud with no dynamic host
	+ Bugfix: Typo in passwordless default value
2.1.9
	+ Reviewed some subscription strings
	+ WS check now is load-balanced
	+ Custom locations now works again after URL rewriting scheme
2.1.8
	+ Catch when the updates watcher is not available to enable
2.1.7
	+ Do not show subscription wizard if hide_subscription_wizard key defined
	+ Better integration with core theme
	+ Differentiate ads from notes
	+ Removed /zentyal prefix from URLs
	+ When subscribing modify other modules after saving new
	  subscription state
	+ Enable updates watcher after subscribing
	+ Include missing OverwriteRemoteBackup module
	+ Depend always on zentyal-software (needed for the automatic QA updates)
2.1.6
	+ Better error message when registering a subscription without
	  connectivity
	+ Disable wrong user/password autocompletion in Subscription form
	+ Remove innecesary checks for nameserver and web servers prior to
	  exchanging data with them
	+ Remove route is up checking for remote support since it is not
	  neccesary
	+ Added subscription_skip_vpn_scan configuration key to skip VPN
	  check while subscribing
	+ Added VPN client local address adjustment
	+ Improvements in subscriptions checks
	+ Added firewall helper to open and redirect ports for remote
	  access
	+ Added script for persist firewall rules when openvpn client restarts
	+ Link to wizard instead of the store to register a Basic subscription
	+ Add at package as dependency
	+ Remove unnecessary check for old 2.0.X versions of zentyal-software
2.1.5
	+ Bugfix with YAML::XS to decode UTF8 strings to let SOAP::Lite
	  perform the proper encoding
	+ Set proper suite in preferences with QA updates
2.1.4
	+ Use new path for openvpn logs at /var/log/openvpn
	+ Update wizard pages with new order option
2.1.3
	+ Use system configured NS if the Cloud NS is not available
	+ User HTTP instead of ping for check Cloud WS server
2.1.2
	+ Added support for DynDNS service
	+ Added ssh warnings to remote support page
	+ Added automatic registration + subscription wizard
2.1.1
	+ Pass new fallbackToRO option when making a configuration backup
	+ Added Cloud DNS connection check
	+ Fix last report link in Subscription page
	+ Catch all exceptions when the server is not connected to Cloud
	+ Add reportAdminPort to let Zentyal Cloud know the TCP port where
	  the server UI is listening to
	+ Remove unecessary parameter when making automatic backup
	+ Avoid log entry with unexistant file
	+ Rename dispatcher receiver to Zentyal Cloud
	+ Using unconfigured interfaces as last resort to connect to Cloud
	+ Added exception for no connection to Cloud
	+ Bugfix: Migration for VPN clients to new local port and address
	  options works
	+ Bugfix: VPN local address tests are now quiet
	+ Enforcing type in SOAP response is now allowed
	+ Added new models to show information about our several services:
	  - Server subscriptions
	  - Advanced Security Updates
	  - Disaster Recovery
	  - Technical Support
	+ New Zentyal Cloud client widget with new services information
	+ Remote services VPN client now uses local port and address options
	+ Give support for new QA repository for Zentyal Server	 >= 2.1
	+ Re-enable support for Professional subscription
	+ Bugfix: fixed error in remote backup template when a basic
	  subscription already has a backup in the cloud
	+ Added WS and VPN server connectivity check upon subscription
2.1
	+ Bugfix: package removal does not crash if can't unsubscribe
	+ Replace YAML::Tiny with libyaml written in C through YAML::XS wrapper
	+ Remove migrations and use new initial-setup
	+ Replace /etc/ebox/78remoteservices.conf with
	  /etc/zentyal/remoteservices.conf
	+ Bugfix: Remove key field in consolidation which is useless in
	  this context and it leads to errors everyday of the month except
	  the first one
	+ Indicate script to run when changing configuration file
2.0.8
	+ Remote backup is now overwritten with Basic Subscription
	+ Using a new key from bundle or dnsServer as fallback to set the
	  set of addresses to access from Zentyal Cloud
	+ Added check to not use any address when connected to Zentyal
	  Cloud to do remote support
2.0.7
	+ Added backup/restore of subscription credentials
	+ Added API to get the list of registered Zentyal servers
	+ Added API to get the backup credentials if available
	+ Added API to know if the disaster recovery add-on is on
	+ Fixed problems with cache values
2.0.6
	+ Typo fix to run cron job when the period says to do
	+ Set default order for dashboard widgets
2.0.5
	+ Set hostname as default value for server name
	+ Minor message changes
	+ Correct case for sql column names
2.0.4
	+ Fixed bad hour bug in remoteservices cron file generation
2.0.3
	+ Allow insecure clients (bad renegotiation CVE-2009-3555) until
	  Zentyal Cloud clients have the problem fixed.
	+ Do not save Apache module in module restarts as GUI already do
	  it at the end of saving modules stage
	+ Set random times for cron tasks
	+ Bugfix: Remote access is again passwordless after changing our
	  brand
	+ Bugfix: Asked for the subscription level after subscription
	  during saving changes stage to avoid showing up commercial
	  messages when they should not
	+ Bugfix: Added pageTitle property to remote support access page
2.0.2
	+ Handle exceptions in subscription levels SOAP calls
2.0.1
	+ Added API to query to internal nameserver
	+ Added API to know the subscription level
	+ Added API to know the add-on server has
	+ Switch to cloud.zentyal.com
2.0
	+ Fixed bug cleaning CC control jobs, added facilities for
	internal and no-CC job
1.5.8
	+ Check package installed with libapt-pkg-perl
	+ Mark squid as changed, if enabled, when subscription process is
	  done
	+ Add installer script execution after saving changes to make sure
	  VPN is up and running
	+ Bugfix: Speed up the subscription process when VPN is not set up
	  yet
1.5.7
	+ Zentyal rebrand
	+ I18n the commercial message
1.5.6
	+ More robust report method
	+ New commercial messages
1.5.5
	+ Bugfix: Test if /var/run/screen exists before changing its
	  permissions
	+ Bugfix: Work when there is nothing to report yet
1.5.4
	+ Fix bug to pass conf keys to the execute procedures after extracting
	  the bundle
1.5.3
	+ Password strength checker done every week included in report and
	  alert generated with the result
	+ Added support for ebox-qa apt sources
	+ Added support for scripts from subscription bundle
	+ Subscription enables monitor and logs module
	+ Bundle action occurs now when reloading the bundle (before only
	  when subscribing), adapted to remoteservices version requirement
	  for bundle
	+ Adapted to use preferences.d directory for QA's apt configuration
1.5.2
	+ Reload bundle while configuring the package and once a week to
	  support eBox CC migration automatically (new keys) to make
	  migration process even smoother
	+ Modified order in menu, now Control Center is right after software
1.5.1
	+ Security [ESN-1-1]: Added proxyDomain method needed for the CSRF fix
	+ Delete no longer available cron jobs when synchronising
	+ Use a new way to push stats to eBox Control Center by using
	  collectd directly instead of using a cron job and xdelta. Exposed
	  the required data to monitor module to work together.
	+ Added restriction to CC VPN to remote support feature
1.5
	+ Pass data-file for executing jobs
	+ Added class for easier parsing of CSV files
	+ Set monitor service as stopped on purpose to notify
	  monitor stats to eBox Control Center
	+ Set maximum number for eBox common name to 32
	+ Bugfix: Found a lost method makes the monitorization work again
	+ Allow read-only script sessions
	+ Added class for easier parsing of CSV files
	+ Added remote support option
1.4.2
	+ Bugfix: Not allow "." character in common name
1.3.14
	+ Bugfix: Show as disconnected if the eBox is not subscribed
	+ Bugfix: Configure and enable openvpn module dependencies when
	  subscribing an eBox to the Control Center
	+ Fix some misleading text to use coherent discourse
	+ Set the link to the new subscription form in eBox Tech website
1.3.13
	+ Show the email address is available to authenticate with
	+ Fix EBox::RemoteServices::Model::viewCustomizer to return always
	  a customizer instance to match the new API
1.3.12
	+ Passwordless from Control Center is now the default option and
	  it is not editable from GUI anynmore
	+ Run cron getter after subscribing while saving changes
	+ Configure/enable OpenVPN module when subscribing
	+ Add widget to know the Control Center connection status
	+ Add support for automatic backups done daily for a maximum number
	+ Allow job result submission to be sent in chunks
1.3.10
	+ Bugfix: Using a better message when the Internet is not
	  reachable when subscribing an eBox
	+ Bugfix: Use name in VPN client configuration for reaching the
	  VPN server to avoid problems if we change the IP addresses
	+ Bugfix: Better error handling in notify job results
	+ Bugfix: Using ebox as common base for Via protocol
1.3.7
	+ Bugfix: Add CACertificatePath to trust in CC job dispatchers
1.3.6
	+ Run cronjob sent by eBox CC
1.1.20
	+ New release
1.1
	+ Initial release<|MERGE_RESOLUTION|>--- conflicted
+++ resolved
@@ -1,10 +1,7 @@
 HEAD
-<<<<<<< HEAD
+	+ Get remote support user uid from users module if it is installed
 	+ Fixed error in check connection button moving _checkUDPEchoService()
 	  to EBox::RemoteSevices::Base
-=======
-	+ Get remote support user uid from users module if it is installed
->>>>>>> 20e54301
 3.0.4
 	+ Give support to trial edition in info boxes
 3.0.3
