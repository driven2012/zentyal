HEAD
<<<<<<< HEAD
	+ Added REST client as interface with Zentyal Cloud
=======
	+ Password list files are now stored in module conf
	+ RESTClient now supports raw JSON as query param
>>>>>>> 6dfb3e65
	+ New registration form on subscription wizard
2.3.1
	+ Use new module to calc average bandwidth from a day
	+ Some improvements to runnerd daemonisation
	+ Use RESTful API to send the jobs results to Zentyal Cloud
	+ Adapted to latest changes in core
	+ Use Apache mod API to include Cloud CA certificate
	+ Remove Apache2 configuration which is only in the main file
2.3
	+ Implement new EBox::Events::DispatcherProvider
	+ Adapted to new Model management and events frameworks
	+ Adapted storage of state info to the new JSON objects
	+ Added subscribe desktop action as Desktop::ServiceProvider
	+ Added journaling for REST requests
	+ Adapted Events to send additional info
	+ RESTClient sends the query request in application/json when the
	  data to send is an array
	+ Use new REST API
	+ Check subscription details everyday
	+ Rename Zentyal Cloud VPN client to remoteServices_client
	+ Check available options before subscribing if more than option
	  is available
	+ Added REST client as interface with Zentyal Cloud
	+ New subscription wizard
	+ Adapted messages in the UI for new editions
	+ Add new server editions
	+ New checks for Small Business edition
	+ Uniformize config boolean values (from true/false to yes/no)
	+ Use direct connection to QA repository even using a global proxy
	+ Delete version() method which is now implemented on EBox::Module::Base
	+ Set off-office hours for module cron jobs
	+ Show the number of available IDS rules in the Advanced Security
	  Updates model
	+ Replaced autotools with zbuildtools
	+ Do not clear cache when restarting the remoteservices module
	+ Bugfix: Do not crash if apt-key del command fails
	+ Bugfix: The internal cron jobs are now removed correctly
	+ Remove some configuration and packages when a downgrade is done
	+ Bugfix: Remove jobs when unsubscribing
	+ Bugfix: Remove apt preferences when unsubscribing
	+ Non-ASCII characters are explicitly not allowed in Zentyal Common Name
	+ Backup and restore all the cached data
2.2.2
	+ Download the backup archive from proxy using REST without
	  storing locally
	+ Download the backup archive using REST as well and optimising
	  to pass the stream directly without temporary files
	+ Configuration backup archive is now sent using curl in a REST
	  format
	+ Add EBox::RemoteServices::SOAPClient the chances to run any
	  SOAP::Lite method
2.2.1
	+ Avoid crash with undefined siteHost when migrating from 2.0
	+ Tolerate file permission errors when restoring subscription
	+ Better exception when we have no response for the SOAP call
2.1.11
	+ Added new icons for the wizard
	+ Reviewed some subscription strings
2.1.10
	+ Set script session starting code in
	  EBox::RemoteServices::Job::Helper to add audit support for jobs
	+ Allow remote access from the cloud with no dynamic host
	+ Bugfix: Typo in passwordless default value
2.1.9
	+ Reviewed some subscription strings
	+ WS check now is load-balanced
	+ Custom locations now works again after URL rewriting scheme
2.1.8
	+ Catch when the updates watcher is not available to enable
2.1.7
	+ Do not show subscription wizard if hide_subscription_wizard key defined
	+ Better integration with core theme
	+ Differentiate ads from notes
	+ Removed /zentyal prefix from URLs
	+ When subscribing modify other modules after saving new
	  subscription state
	+ Enable updates watcher after subscribing
	+ Include missing OverwriteRemoteBackup module
	+ Depend always on zentyal-software (needed for the automatic QA updates)
2.1.6
	+ Better error message when registering a subscription without
	  connectivity
	+ Disable wrong user/password autocompletion in Subscription form
	+ Remove innecesary checks for nameserver and web servers prior to
	  exchanging data with them
	+ Remove route is up checking for remote support since it is not
	  neccesary
	+ Added subscription_skip_vpn_scan configuration key to skip VPN
	  check while subscribing
	+ Added VPN client local address adjustment
	+ Improvements in subscriptions checks
	+ Added firewall helper to open and redirect ports for remote
	  access
	+ Added script for persist firewall rules when openvpn client restarts
	+ Link to wizard instead of the store to register a Basic subscription
	+ Add at package as dependency
	+ Remove unnecessary check for old 2.0.X versions of zentyal-software
2.1.5
	+ Bugfix with YAML::XS to decode UTF8 strings to let SOAP::Lite
	  perform the proper encoding
	+ Set proper suite in preferences with QA updates
2.1.4
	+ Use new path for openvpn logs at /var/log/openvpn
	+ Update wizard pages with new order option
2.1.3
	+ Use system configured NS if the Cloud NS is not available
	+ User HTTP instead of ping for check Cloud WS server
2.1.2
	+ Added support for DynDNS service
	+ Added ssh warnings to remote support page
	+ Added automatic registration + subscription wizard
2.1.1
	+ Pass new fallbackToRO option when making a configuration backup
	+ Added Cloud DNS connection check
	+ Fix last report link in Subscription page
	+ Catch all exceptions when the server is not connected to Cloud
	+ Add reportAdminPort to let Zentyal Cloud know the TCP port where
	  the server UI is listening to
	+ Remove unecessary parameter when making automatic backup
	+ Avoid log entry with unexistant file
	+ Rename dispatcher receiver to Zentyal Cloud
	+ Using unconfigured interfaces as last resort to connect to Cloud
	+ Added exception for no connection to Cloud
	+ Bugfix: Migration for VPN clients to new local port and address
	  options works
	+ Bugfix: VPN local address tests are now quiet
	+ Enforcing type in SOAP response is now allowed
	+ Added new models to show information about our several services:
	  - Server subscriptions
	  - Advanced Security Updates
	  - Disaster Recovery
	  - Technical Support
	+ New Zentyal Cloud client widget with new services information
	+ Remote services VPN client now uses local port and address options
	+ Give support for new QA repository for Zentyal Server	 >= 2.1
	+ Re-enable support for Professional subscription
	+ Bugfix: fixed error in remote backup template when a basic
	  subscription already has a backup in the cloud
	+ Added WS and VPN server connectivity check upon subscription
2.1
	+ Bugfix: package removal does not crash if can't unsubscribe
	+ Replace YAML::Tiny with libyaml written in C through YAML::XS wrapper
	+ Remove migrations and use new initial-setup
	+ Replace /etc/ebox/78remoteservices.conf with
	  /etc/zentyal/remoteservices.conf
	+ Bugfix: Remove key field in consolidation which is useless in
	  this context and it leads to errors everyday of the month except
	  the first one
	+ Indicate script to run when changing configuration file
2.0.8
	+ Remote backup is now overwritten with Basic Subscription
	+ Using a new key from bundle or dnsServer as fallback to set the
	  set of addresses to access from Zentyal Cloud
	+ Added check to not use any address when connected to Zentyal
	  Cloud to do remote support
2.0.7
	+ Added backup/restore of subscription credentials
	+ Added API to get the list of registered Zentyal servers
	+ Added API to get the backup credentials if available
	+ Added API to know if the disaster recovery add-on is on
	+ Fixed problems with cache values
2.0.6
	+ Typo fix to run cron job when the period says to do
	+ Set default order for dashboard widgets
2.0.5
	+ Set hostname as default value for server name
	+ Minor message changes
	+ Correct case for sql column names
2.0.4
	+ Fixed bad hour bug in remoteservices cron file generation
2.0.3
	+ Allow insecure clients (bad renegotiation CVE-2009-3555) until
	  Zentyal Cloud clients have the problem fixed.
	+ Do not save Apache module in module restarts as GUI already do
	  it at the end of saving modules stage
	+ Set random times for cron tasks
	+ Bugfix: Remote access is again passwordless after changing our
	  brand
	+ Bugfix: Asked for the subscription level after subscription
	  during saving changes stage to avoid showing up commercial
	  messages when they should not
	+ Bugfix: Added pageTitle property to remote support access page
2.0.2
	+ Handle exceptions in subscription levels SOAP calls
2.0.1
	+ Added API to query to internal nameserver
	+ Added API to know the subscription level
	+ Added API to know the add-on server has
	+ Switch to cloud.zentyal.com
2.0
	+ Fixed bug cleaning CC control jobs, added facilities for
	internal and no-CC job
1.5.8
	+ Check package installed with libapt-pkg-perl
	+ Mark squid as changed, if enabled, when subscription process is
	  done
	+ Add installer script execution after saving changes to make sure
	  VPN is up and running
	+ Bugfix: Speed up the subscription process when VPN is not set up
	  yet
1.5.7
	+ Zentyal rebrand
	+ I18n the commercial message
1.5.6
	+ More robust report method
	+ New commercial messages
1.5.5
	+ Bugfix: Test if /var/run/screen exists before changing its
	  permissions
	+ Bugfix: Work when there is nothing to report yet
1.5.4
	+ Fix bug to pass conf keys to the execute procedures after extracting
	  the bundle
1.5.3
	+ Password strength checker done every week included in report and
	  alert generated with the result
	+ Added support for ebox-qa apt sources
	+ Added support for scripts from subscription bundle
	+ Subscription enables monitor and logs module
	+ Bundle action occurs now when reloading the bundle (before only
	  when subscribing), adapted to remoteservices version requirement
	  for bundle
	+ Adapted to use preferences.d directory for QA's apt configuration
1.5.2
	+ Reload bundle while configuring the package and once a week to
	  support eBox CC migration automatically (new keys) to make
	  migration process even smoother
	+ Modified order in menu, now Control Center is right after software
1.5.1
	+ Security [ESN-1-1]: Added proxyDomain method needed for the CSRF fix
	+ Delete no longer available cron jobs when synchronising
	+ Use a new way to push stats to eBox Control Center by using
	  collectd directly instead of using a cron job and xdelta. Exposed
	  the required data to monitor module to work together.
	+ Added restriction to CC VPN to remote support feature
1.5
	+ Pass data-file for executing jobs
	+ Added class for easier parsing of CSV files
	+ Set monitor service as stopped on purpose to notify
	  monitor stats to eBox Control Center
	+ Set maximum number for eBox common name to 32
	+ Bugfix: Found a lost method makes the monitorization work again
	+ Allow read-only script sessions
	+ Added class for easier parsing of CSV files
	+ Added remote support option
1.4.2
	+ Bugfix: Not allow "." character in common name
1.3.14
	+ Bugfix: Show as disconnected if the eBox is not subscribed
	+ Bugfix: Configure and enable openvpn module dependencies when
	  subscribing an eBox to the Control Center
	+ Fix some misleading text to use coherent discourse
	+ Set the link to the new subscription form in eBox Tech website
1.3.13
	+ Show the email address is available to authenticate with
	+ Fix EBox::RemoteServices::Model::viewCustomizer to return always
	  a customizer instance to match the new API
1.3.12
	+ Passwordless from Control Center is now the default option and
	  it is not editable from GUI anynmore
	+ Run cron getter after subscribing while saving changes
	+ Configure/enable OpenVPN module when subscribing
	+ Add widget to know the Control Center connection status
	+ Add support for automatic backups done daily for a maximum number
	+ Allow job result submission to be sent in chunks
1.3.10
	+ Bugfix: Using a better message when the Internet is not
	  reachable when subscribing an eBox
	+ Bugfix: Use name in VPN client configuration for reaching the
	  VPN server to avoid problems if we change the IP addresses
	+ Bugfix: Better error handling in notify job results
	+ Bugfix: Using ebox as common base for Via protocol
1.3.7
	+ Bugfix: Add CACertificatePath to trust in CC job dispatchers
1.3.6
	+ Run cronjob sent by eBox CC
1.1.20
	+ New release
1.1
	+ Initial release<|MERGE_RESOLUTION|>--- conflicted
+++ resolved
@@ -1,10 +1,7 @@
 HEAD
-<<<<<<< HEAD
-	+ Added REST client as interface with Zentyal Cloud
-=======
 	+ Password list files are now stored in module conf
 	+ RESTClient now supports raw JSON as query param
->>>>>>> 6dfb3e65
+	+ Added REST client as interface with Zentyal Cloud
 	+ New registration form on subscription wizard
 2.3.1
 	+ Use new module to calc average bandwidth from a day
