--- conflicted
+++ resolved
@@ -1,13 +1,10 @@
-<<<<<<< HEAD
-HEAD
+HEA
+	+ Implement reporting code here
 	+ Password list files are now stored in module conf
 	+ RESTClient now supports raw JSON as query param
-	+ Implement samba_disk_usage report
-=======
 2.3.2
 	+ Do not set local address for TCP connections
 	+ Avoid division by zero showing DR info
->>>>>>> a0973f7f
 	+ Use beta values for configuration for now
 	+ Remove no longer used restore backup from proxy
 	+ Added method to write conf-backups and sec-updates credentials
