--- conflicted
+++ resolved
@@ -1,5 +1,5 @@
 HEAD
-<<<<<<< HEAD
+	+ Avoid division by zero showing DR info
 	+ Use beta values for configuration for now
 	+ Remove no longer used restore backup from proxy
 	+ Added method to write conf-backups and sec-updates credentials
@@ -26,9 +26,6 @@
 	  exceptions
 	+ Added logic for new mail add-on for SB edition
 	+ Added REST client as interface with Zentyal Cloud
-=======
-	+ Avoid division by zero showing DR info
->>>>>>> 8647ca47
 	+ New registration form on subscription wizard
 2.3.1
 	+ Use new module to calc average bandwidth from a day
