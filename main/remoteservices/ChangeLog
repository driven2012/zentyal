--- conflicted
+++ resolved
@@ -1,11 +1,6 @@
-<<<<<<< HEAD
 3.3
-=======
-HEAD
 	+ Remove cron jobs when unregistering
 	+ Use latest REST Remote API to register a free account
-3.2.1
->>>>>>> e280469b
 	+ Missing use when restarting monitor using VPN as communication
 	  layer
 	+ Set proper trial link when a community account is registered
