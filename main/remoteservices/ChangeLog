<<<<<<< HEAD
3.0.9
	+ Disaster Recovery integration
	+ Added auto-subscribe script
=======
HEAD
	+ More resilient reporting operations to reporter errors
	+ Fix stupid bug in desktop subscription service
>>>>>>> a5273595
3.0.8
	+ Handle desktop subscription limit error status
	+ Return the cloud domain along with the credentials to the desktops
	  upon subscription
	+ Clearer message is shown when your server is not capable for any
	  available edition
	+ Remove unnecessary field for mail reporting
	+ Send data to db when reporting is logging only in UTF8
	+ Decode JSON only if data is defined in REST Result
	+ Enable report sending
	+ Do not calculate share size whose directory does not exist
	+ Fix subscription process when firewall has been enabled but not saved
	+ Read REST responses with a correct encoding
	+ Fixed SSL configuration conflicts betwen SOAPClient and RESTClient
3.0.7
	+ Launch filesync only if available
3.0.6
	+ Remove QA updates if not subscribed
	+ Set file sync conf only if subscribed
	+ Fixed remote cloud sync hostname
3.0.5
	+ Added automatic-conf-backup strict
	+ Make required changes for new communications add-on
	  (mailfilter in community + jabber and asterisk in comm add-on)
	+ Updated REST journaling behavior
	+ Configure file sync daemon
	+ Some fixes in text in the models
	+ Added check for users sync service
	+ Get remote support user uid from users module if it is installed
	+ Fixed error in check connection button moving _checkUDPEchoService()
	  to EBox::RemoteSevices::Base
3.0.4
	+ Give support to trial edition in info boxes
3.0.3
	+ Launch inventory agent just after subscribing to get information
	  in remote as soon as possible
	+ Add pciutils and dmidecode as dependencies to include PCI and
	  Bios information for inventory
	+ Fix OCS inventory cron file execution permissions
	+ Changed subscription_basic style to avoid overlapping separator line
3.0.2
	+ Use perl code in initial setup to avoid lock issues
	+ Fixed non-translatable strings in registration wizard
	+ Do not show help button text when registered
	+ Check if you are registered in wizard at first
	+ Add hostname as default value for server name in Wizard
	+ Check the three diferent result api may return in wizard
	+ Check agreement is done when doing the wizard
3.0.1
	+ Don't abort subscription, backup or restore by clicking outside
	  of popup window
	+ Dynamic DNS now works without bundle
3.0
	+ Set 3.0 URLs for wizard
	+ Fix registration when remote access is enabled previously
	+ Set production conf parameters
	+ New style for registration wizard
	+ Reviewed strings
	+ Start up tasks (cronjobs and bundle reload) is done after save
	  changes in background
	+ VPN connection is established once it is needed
	+ Dynamic DNS is enabled during the subscription and not during
	  the bundle execution
	+ Dynamic DNS is disabled when deregistering
	+ Set up audit environment in set conf
	+ In order to run cron jobs only subscribed is required now
	+ Adaptations for new registered community servers
	+ Show VPNConnectivityCheck in Technical composite when the server
	  has the bundle
	+ Name change from Cloud to Remote
	+ Launch save changes immediately after performing the
	  registration or unregistration in a modal box
	+ Show Wizard link in no active remote configuration backup
	+ Delete no longer required conf keys: ebox_services_www and
	  ebox_services_mirror_count
	+ Remove deprecated Disaster Recovery method
	+ Cache cred data in module to optimise
	+ Implement reporting code here
	+ Password list files are now stored in module conf
	+ RESTClient now supports raw JSON as query param
2.3.2
	+ Do not set local address for TCP connections
	+ Avoid division by zero showing DR info
	+ Use beta values for configuration for now
	+ Remove no longer used restore backup from proxy
	+ Added method to write conf-backups and sec-updates credentials
	  into /var/lib/zentyal/.netrc file
	+ Remote configuration backup operations now run inside a popup
	+ Added 'journaling' optional parameter to the RESTClient methods to
	  enable/disable the journaling for that call
	+ Optional parameters for RESTClient methods are now named
	+ Conf Backup go outside the VPN using the new Cloud RESTful API
	+ Added method setServer to RESTClient
	+ Added integration with OCS inventory agent
	+ QA Updates go outside the VPN
	+ QA apt configuration files are now generated or removed when
	  setting the configuration for the module (_setConf method)
	+ QA repository public key included in the package
	+ Added function cloudCredentials to get server uuid and pass
	+ Added confKey monitoring_inside_vpn to configure whether the monitoring
	  stats should be sent using the VPN or not
	+ Added function cloudDomain to get Zentyal Cloud domain name
	+ Added function subscribedUUID to get server UUID
	+ Return current capabilities values if new ones cannot be
	  obtained
	+ Give support for 400 errors in REST Client as external
	  exceptions
	+ Added logic for new mail add-on for SB edition
	+ Added REST client as interface with Zentyal Cloud
	+ New registration form on subscription wizard
2.3.1
	+ Use new module to calc average bandwidth from a day
	+ Some improvements to runnerd daemonisation
	+ Use RESTful API to send the jobs results to Zentyal Cloud
	+ Adapted to latest changes in core
	+ Use Apache mod API to include Cloud CA certificate
	+ Remove Apache2 configuration which is only in the main file
2.3
	+ Implement new EBox::Events::DispatcherProvider
	+ Adapted to new Model management and events frameworks
	+ Adapted storage of state info to the new JSON objects
	+ Added subscribe desktop action as Desktop::ServiceProvider
	+ Added journaling for REST requests
	+ Adapted Events to send additional info
	+ RESTClient sends the query request in application/json when the
	  data to send is an array
	+ Use new REST API
	+ Check subscription details everyday
	+ Rename Zentyal Cloud VPN client to remoteServices_client
	+ Check available options before subscribing if more than option
	  is available
	+ Added REST client as interface with Zentyal Cloud
	+ New subscription wizard
	+ Adapted messages in the UI for new editions
	+ Add new server editions
	+ New checks for Small Business edition
	+ Uniformize config boolean values (from true/false to yes/no)
	+ Use direct connection to QA repository even using a global proxy
	+ Delete version() method which is now implemented on EBox::Module::Base
	+ Set off-office hours for module cron jobs
	+ Show the number of available IDS rules in the Advanced Security
	  Updates model
	+ Replaced autotools with zbuildtools
	+ Do not clear cache when restarting the remoteservices module
	+ Bugfix: Do not crash if apt-key del command fails
	+ Bugfix: The internal cron jobs are now removed correctly
	+ Remove some configuration and packages when a downgrade is done
	+ Bugfix: Remove jobs when unsubscribing
	+ Bugfix: Remove apt preferences when unsubscribing
	+ Non-ASCII characters are explicitly not allowed in Zentyal Common Name
	+ Backup and restore all the cached data
2.2.2
	+ Download the backup archive from proxy using REST without
	  storing locally
	+ Download the backup archive using REST as well and optimising
	  to pass the stream directly without temporary files
	+ Configuration backup archive is now sent using curl in a REST
	  format
	+ Add EBox::RemoteServices::SOAPClient the chances to run any
	  SOAP::Lite method
2.2.1
	+ Avoid crash with undefined siteHost when migrating from 2.0
	+ Tolerate file permission errors when restoring subscription
	+ Better exception when we have no response for the SOAP call
2.1.11
	+ Added new icons for the wizard
	+ Reviewed some subscription strings
2.1.10
	+ Set script session starting code in
	  EBox::RemoteServices::Job::Helper to add audit support for jobs
	+ Allow remote access from the cloud with no dynamic host
	+ Bugfix: Typo in passwordless default value
2.1.9
	+ Reviewed some subscription strings
	+ WS check now is load-balanced
	+ Custom locations now works again after URL rewriting scheme
2.1.8
	+ Catch when the updates watcher is not available to enable
2.1.7
	+ Do not show subscription wizard if hide_subscription_wizard key defined
	+ Better integration with core theme
	+ Differentiate ads from notes
	+ Removed /zentyal prefix from URLs
	+ When subscribing modify other modules after saving new
	  subscription state
	+ Enable updates watcher after subscribing
	+ Include missing OverwriteRemoteBackup module
	+ Depend always on zentyal-software (needed for the automatic QA updates)
2.1.6
	+ Better error message when registering a subscription without
	  connectivity
	+ Disable wrong user/password autocompletion in Subscription form
	+ Remove innecesary checks for nameserver and web servers prior to
	  exchanging data with them
	+ Remove route is up checking for remote support since it is not
	  neccesary
	+ Added subscription_skip_vpn_scan configuration key to skip VPN
	  check while subscribing
	+ Added VPN client local address adjustment
	+ Improvements in subscriptions checks
	+ Added firewall helper to open and redirect ports for remote
	  access
	+ Added script for persist firewall rules when openvpn client restarts
	+ Link to wizard instead of the store to register a Basic subscription
	+ Add at package as dependency
	+ Remove unnecessary check for old 2.0.X versions of zentyal-software
2.1.5
	+ Bugfix with YAML::XS to decode UTF8 strings to let SOAP::Lite
	  perform the proper encoding
	+ Set proper suite in preferences with QA updates
2.1.4
	+ Use new path for openvpn logs at /var/log/openvpn
	+ Update wizard pages with new order option
2.1.3
	+ Use system configured NS if the Cloud NS is not available
	+ User HTTP instead of ping for check Cloud WS server
2.1.2
	+ Added support for DynDNS service
	+ Added ssh warnings to remote support page
	+ Added automatic registration + subscription wizard
2.1.1
	+ Pass new fallbackToRO option when making a configuration backup
	+ Added Cloud DNS connection check
	+ Fix last report link in Subscription page
	+ Catch all exceptions when the server is not connected to Cloud
	+ Add reportAdminPort to let Zentyal Cloud know the TCP port where
	  the server UI is listening to
	+ Remove unecessary parameter when making automatic backup
	+ Avoid log entry with unexistant file
	+ Rename dispatcher receiver to Zentyal Cloud
	+ Using unconfigured interfaces as last resort to connect to Cloud
	+ Added exception for no connection to Cloud
	+ Bugfix: Migration for VPN clients to new local port and address
	  options works
	+ Bugfix: VPN local address tests are now quiet
	+ Enforcing type in SOAP response is now allowed
	+ Added new models to show information about our several services:
	  - Server subscriptions
	  - Advanced Security Updates
	  - Disaster Recovery
	  - Technical Support
	+ New Zentyal Cloud client widget with new services information
	+ Remote services VPN client now uses local port and address options
	+ Give support for new QA repository for Zentyal Server	 >= 2.1
	+ Re-enable support for Professional subscription
	+ Bugfix: fixed error in remote backup template when a basic
	  subscription already has a backup in the cloud
	+ Added WS and VPN server connectivity check upon subscription
2.1
	+ Bugfix: package removal does not crash if can't unsubscribe
	+ Replace YAML::Tiny with libyaml written in C through YAML::XS wrapper
	+ Remove migrations and use new initial-setup
	+ Replace /etc/ebox/78remoteservices.conf with
	  /etc/zentyal/remoteservices.conf
	+ Bugfix: Remove key field in consolidation which is useless in
	  this context and it leads to errors everyday of the month except
	  the first one
	+ Indicate script to run when changing configuration file
2.0.8
	+ Remote backup is now overwritten with Basic Subscription
	+ Using a new key from bundle or dnsServer as fallback to set the
	  set of addresses to access from Zentyal Cloud
	+ Added check to not use any address when connected to Zentyal
	  Cloud to do remote support
2.0.7
	+ Added backup/restore of subscription credentials
	+ Added API to get the list of registered Zentyal servers
	+ Added API to get the backup credentials if available
	+ Added API to know if the disaster recovery add-on is on
	+ Fixed problems with cache values
2.0.6
	+ Typo fix to run cron job when the period says to do
	+ Set default order for dashboard widgets
2.0.5
	+ Set hostname as default value for server name
	+ Minor message changes
	+ Correct case for sql column names
2.0.4
	+ Fixed bad hour bug in remoteservices cron file generation
2.0.3
	+ Allow insecure clients (bad renegotiation CVE-2009-3555) until
	  Zentyal Cloud clients have the problem fixed.
	+ Do not save Apache module in module restarts as GUI already do
	  it at the end of saving modules stage
	+ Set random times for cron tasks
	+ Bugfix: Remote access is again passwordless after changing our
	  brand
	+ Bugfix: Asked for the subscription level after subscription
	  during saving changes stage to avoid showing up commercial
	  messages when they should not
	+ Bugfix: Added pageTitle property to remote support access page
2.0.2
	+ Handle exceptions in subscription levels SOAP calls
2.0.1
	+ Added API to query to internal nameserver
	+ Added API to know the subscription level
	+ Added API to know the add-on server has
	+ Switch to cloud.zentyal.com
2.0
	+ Fixed bug cleaning CC control jobs, added facilities for
	internal and no-CC job
1.5.8
	+ Check package installed with libapt-pkg-perl
	+ Mark squid as changed, if enabled, when subscription process is
	  done
	+ Add installer script execution after saving changes to make sure
	  VPN is up and running
	+ Bugfix: Speed up the subscription process when VPN is not set up
	  yet
1.5.7
	+ Zentyal rebrand
	+ I18n the commercial message
1.5.6
	+ More robust report method
	+ New commercial messages
1.5.5
	+ Bugfix: Test if /var/run/screen exists before changing its
	  permissions
	+ Bugfix: Work when there is nothing to report yet
1.5.4
	+ Fix bug to pass conf keys to the execute procedures after extracting
	  the bundle
1.5.3
	+ Password strength checker done every week included in report and
	  alert generated with the result
	+ Added support for ebox-qa apt sources
	+ Added support for scripts from subscription bundle
	+ Subscription enables monitor and logs module
	+ Bundle action occurs now when reloading the bundle (before only
	  when subscribing), adapted to remoteservices version requirement
	  for bundle
	+ Adapted to use preferences.d directory for QA's apt configuration
1.5.2
	+ Reload bundle while configuring the package and once a week to
	  support eBox CC migration automatically (new keys) to make
	  migration process even smoother
	+ Modified order in menu, now Control Center is right after software
1.5.1
	+ Security [ESN-1-1]: Added proxyDomain method needed for the CSRF fix
	+ Delete no longer available cron jobs when synchronising
	+ Use a new way to push stats to eBox Control Center by using
	  collectd directly instead of using a cron job and xdelta. Exposed
	  the required data to monitor module to work together.
	+ Added restriction to CC VPN to remote support feature
1.5
	+ Pass data-file for executing jobs
	+ Added class for easier parsing of CSV files
	+ Set monitor service as stopped on purpose to notify
	  monitor stats to eBox Control Center
	+ Set maximum number for eBox common name to 32
	+ Bugfix: Found a lost method makes the monitorization work again
	+ Allow read-only script sessions
	+ Added class for easier parsing of CSV files
	+ Added remote support option
1.4.2
	+ Bugfix: Not allow "." character in common name
1.3.14
	+ Bugfix: Show as disconnected if the eBox is not subscribed
	+ Bugfix: Configure and enable openvpn module dependencies when
	  subscribing an eBox to the Control Center
	+ Fix some misleading text to use coherent discourse
	+ Set the link to the new subscription form in eBox Tech website
1.3.13
	+ Show the email address is available to authenticate with
	+ Fix EBox::RemoteServices::Model::viewCustomizer to return always
	  a customizer instance to match the new API
1.3.12
	+ Passwordless from Control Center is now the default option and
	  it is not editable from GUI anynmore
	+ Run cron getter after subscribing while saving changes
	+ Configure/enable OpenVPN module when subscribing
	+ Add widget to know the Control Center connection status
	+ Add support for automatic backups done daily for a maximum number
	+ Allow job result submission to be sent in chunks
1.3.10
	+ Bugfix: Using a better message when the Internet is not
	  reachable when subscribing an eBox
	+ Bugfix: Use name in VPN client configuration for reaching the
	  VPN server to avoid problems if we change the IP addresses
	+ Bugfix: Better error handling in notify job results
	+ Bugfix: Using ebox as common base for Via protocol
1.3.7
	+ Bugfix: Add CACertificatePath to trust in CC job dispatchers
1.3.6
	+ Run cronjob sent by eBox CC
1.1.20
	+ New release
1.1
	+ Initial release<|MERGE_RESOLUTION|>--- conflicted
+++ resolved
@@ -1,12 +1,8 @@
-<<<<<<< HEAD
-3.0.9
+HEAD
 	+ Disaster Recovery integration
 	+ Added auto-subscribe script
-=======
-HEAD
 	+ More resilient reporting operations to reporter errors
 	+ Fix stupid bug in desktop subscription service
->>>>>>> a5273595
 3.0.8
 	+ Handle desktop subscription limit error status
 	+ Return the cloud domain along with the credentials to the desktops
