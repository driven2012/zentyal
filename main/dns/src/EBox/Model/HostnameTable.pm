# Copyright (C) 2008-2012 eBox Technologies S.L.
#
# This program is free software; you can redistribute it and/or modify
# it under the terms of the GNU General Public License, version 2, as
# published by the Free Software Foundation.
#
# This program is distributed in the hope that it will be useful,
# but WITHOUT ANY WARRANTY; without even the implied warranty of
# MERCHANTABILITY or FITNESS FOR A PARTICULAR PURPOSE.  See the
# GNU General Public License for more details.
#
# You should have received a copy of the GNU General Public License
# along with this program; if not, write to the Free Software
# Foundation, Inc., 59 Temple Place, Suite 330, Boston, MA  02111-1307  USA

# Class:
#
#   EBox::DNS::Model::HostnameTable
#
#   This class inherits from <EBox::Model::DataTable> and represents
#   the host names (A resource records) in a domain and a set of alias
#   described in <EBox::Network::Model::AliasTable>
#
package EBox::DNS::Model::HostnameTable;

use EBox::DNS::Types::Hostname;
use EBox::Global;
use EBox::Gettext;
use EBox::Validate qw(:all);
use EBox::Exceptions::External;
use EBox::Exceptions::DataExists;
use EBox::Model::Manager;
use EBox::Types::DomainName;
use EBox::Types::HasMany;
use EBox::Types::HostIP;
use EBox::Sudo;

use EBox::Model::Manager;

use Net::IP;

use strict;
use warnings;

use base 'EBox::Model::DataTable';

# Group: Public methods

sub new
{
    my $class = shift;
    my %parms = @_;

    my $self = $class->SUPER::new(@_);
    bless ($self, $class);

    return $self;
}

<<<<<<< HEAD
# Method: addHostname
#
#   Add a hostname to the hostnames table. Note this method must exist
#   because we must provide an easy way to migrate old dns module
#   to this new one.
#
# Parameters:
#
#   (NAMED)
#   hostname   - String host name
#   ip         - String host ipaddr
#   aliases    - array ref containing the alias names
#
#   Example:
#
#      'hostname'     => 'bar',
#      'ip'           => '192.168.1.2',
#      'aliases'      => [
#                         { 'bar',
#                           'b4r'
#                         }
#                        ]
sub addHostname
{
   my ($self, %params) = @_;

   my $name = delete $params{'hostname'};
   my $ip = delete $params{'ip'};

   return unless (defined($name) and defined($ip));

   my $id = $self->addRow('hostname' => $name, 'ipaddr' => $ip);

   unless (defined($id)) {
       throw EBox::Exceptions::Internal("Couldn't add host name: $name");
   }

   my $aliases = delete $params{'aliases'};
   return unless (defined($aliases) and @{$aliases} > 0);

   my $aliasModel =
   		EBox::Model::Manager::instance()->model('AliasTable');

   $aliasModel->setDirectory($self->{'directory'} . "/$id/alias");
   foreach my $alias (@{$aliases}) {
       $aliasModel->addRow('alias' => $alias);
   }
}

=======
>>>>>>> 5db5cc8f
# Method: validateTypedRow
#
# Overrides:
#
#    <EBox::Model::DataTable::validateTypedRow>
#
# Exceptions:
#
#    <EBox::Exceptions::External> - thrown if there is an alias with
#    the same name for other hostname within the same domain
#
sub validateTypedRow
{
    my ($self, $action, $changedFields, $allFields) = @_;

    return unless (exists $changedFields->{hostname});

    my $newHostName = $changedFields->{hostname};
    my $domainModel = $newHostName->row()->model();

    for my $id (@{$domainModel->ids()}) {
        my $row = $domainModel->row($id);
        # Check there is no CNAME RR in the domain with the same name
        for my $id (@{$row->subModel('alias')->ids()}) {
            my $subRow = $row->subModel('alias')->row($id);
            if ($newHostName->isEqualTo($subRow->elementByName('alias'))) {
                throw EBox::Exceptions::External(
                        __x('There is an alias with the same name "{name}" '
                            . 'for "{hostname}" in the same domain',
                            name     => $subRow->valueByName('alias'),
                            hostname => $row->valueByName('hostname')));
            }
        }
    }

    if ( $action eq 'update' ) {
        # Add toDelete the RRs for this hostname and its aliases
        my $oldRow  = $self->row($changedFields->{id});
        my $zoneRow = $oldRow->parentRow();
        if ( $zoneRow->valueByName('dynamic') ) {
            my @toDelete = ();
            my $zone = $zoneRow->valueByName('domain');
            # Delete all aliases
            my $aliasModel = $oldRow->subModel('alias');
            my $ids = $aliasModel->ids();
            foreach my $id (@{$ids}) {
                my $aliasRow = $aliasModel->row($id);
                push(@toDelete, $aliasRow->valueByName('alias') . ".$zone");
            }

            my $fullHostname = $oldRow->valueByName('hostname') . ".$zone";
            push(@toDelete, $fullHostname);
            $self->{toDelete} = \@toDelete;
        }
    }
}

# Method: updatedRowNotify
#
#     Override to add to the list of removed of RRs
#
# Overrides:
#
#     <EBox::Exceptions::DataTable::updatedRowNotify>
#
sub updatedRowNotify
{
    my ($self, $newRow, $force) = @_;

    # The field is added in validateTypedRow
    if ( exists $self->{toDelete} ) {
        foreach my $rr (@{$self->{toDelete}}) {
            $self->_addToDelete($rr);
        }
        delete $self->{toDelete};
    }
}

# Method: removeRow
#
#     Override not to allow to remove the last NS record if this row
#     points to this record
#
# Overrides:
#
#     <EBox::Exceptions::DataTable::removeRow>
#
sub removeRow
{
    my ($self, $id, $force) = @_;

    if ( $force and $self->table()->{automaticRemove} ) {
        # Trying to remove the pointed elements first
        my $manager = EBox::Model::Manager->instance();
        $manager->removeRowsUsingId($self->contextName(), $id);
    }
    return $self->SUPER::removeRow($id, $force);

}

# Method: precondition
#
# Overrides:
#
#     <EBox::Model::Component::precondition>
#
sub precondition
{
    my ($self) = @_;

    if ( $self->parentRow()->readOnly() ) {
        return 0;
    }
    return 1;

}

# Method: preconditionFailMsg
#
# Overrides:
#
#     <EBox::Model::Component::preconditionFailMsg>
#
sub preconditionFailMsg
{
    return __('The domain is set as read only. You cannot add host names');
}

# Group: Protected methods

# Method: _table
#
# Overrides:
#
#    <EBox::Model::DataTable::_table>
#
sub _table
{
    my @tableHead =
        (
            new EBox::DNS::Types::Hostname
                            (
                                'fieldName' => 'hostname',
                                'printableName' => __('Host name'),
                                'size' => '20',
                                'unique' => 1,
                                'editable' => 1,
                             ),
            new EBox::Types::Text
                            (
                                'fieldName' => 'subdomain',
                                'printableName' => __('Subdomain'),
                                'size' => '20',
                                'unique' => 0,
                                'editable' => 1,
                                'optional' => 1,
                             ),
            new EBox::Types::HasMany
                            (
                                'fieldName' => 'ipAddresses',
                                'printableName' => __('IP Address'),
                                'foreignModel' => 'HostIpTable',
                                'view' => '/DNS/View/HostIpTable',
                                'backView' => '/DNS/View/HostIpTable',
                                'size' => '1',
                             ),
            new EBox::Types::HasMany
                            (
                                'fieldName' => 'alias',
                                'printableName' => __('Alias'),
                                'foreignModel' => 'AliasTable',
                                'view' => '/DNS/View/AliasTable',
                                'backView' => '/DNS/View/AliasTable',
                                'size' => '1',
                             )
          );

    my $dataTable =
        {
            tableName => 'HostnameTable',
            printableTableName => __('Host names'),
            automaticRemove => 1,
            modelDomain     => 'DNS',
            defaultActions => ['add', 'del', 'move', 'editField',  'changeView' ],
            tableDescription => \@tableHead,
            class => 'dataTable',
            help => __('Automatic reverse resolution is done. If you '
                         . 'repeat an IP address in another domain, only '
                         . 'first match will be used by reverse resolution. '
                         . 'Dynamic zones may erase your manual reverse '
                         . 'resolution.'),
            printableRowName => __('host name'),
            order => 1,
            insertPosition => 'back',
        };

    return $dataTable;
}


# Method: deletedRowNotify
#
# 	Overrides to remove mail exchangers referencing the deleted
# 	host name and add to the list of deleted RR in dynamic zones
#
# Overrides:
#
#      <EBox::Model::DataTable::deletedRowNotify>
#
sub deletedRowNotify
{
    my ($self, $row) = @_;

    # Delete the associated MX RR
    my $mailExModel = $row->parentRow()->subModel('mailExchangers');
    for my $id(@{$mailExModel->ids()}) {
        my $mailRow = $mailExModel->row($id);
        my $hostname = $mailRow->elementByName('hostName');
        next unless ($hostname->selectedType() eq 'ownerDomain');
        if ($hostname->value() eq $row->id()) {
            $mailExModel->removeRow($mailRow->id());
        }
    }

    # Deleted RRs to account
    my $zoneRow = $row->parentRow();
    if ( $zoneRow->valueByName('dynamic') ) {
        my $zone = $zoneRow->valueByName('domain');
        # Delete all aliases
        my $aliasModel = $row->subModel('alias');
        my $ids = $aliasModel->ids();
        foreach my $id (@{$ids}) {
            my $aliasRow = $aliasModel->row($id);
            $self->_addToDelete( $aliasRow->valueByName('alias') . ".$zone");
        }

        my $fullHostname = $row->valueByName('hostname') . ".$zone";
        $self->_addToDelete($fullHostname);
    }

}

# Method: pageTitle
#
#   Overrides <EBox::Model::DataTable::pageTitle>
#   to show the name of the domain
sub pageTitle
{
    my ($self) = @_;

    return $self->parentRow()->printableValueByName('domain');
}

# Group: Private methods

# Add the RR to the deleted list
sub _addToDelete
{
    my ($self, $domain) = @_;

    my $mod = $self->{confmodule};
    my $key = $mod->deletedRRsKey();
    my @list = ();
    if ( $mod->st_entry_exists($key) ) {
        @list = @{$mod->st_get_list($key)};
    }

    push(@list, $domain);
    $mod->st_set_list($key, 'string', \@list);
}

1;<|MERGE_RESOLUTION|>--- conflicted
+++ resolved
@@ -57,58 +57,6 @@
     return $self;
 }
 
-<<<<<<< HEAD
-# Method: addHostname
-#
-#   Add a hostname to the hostnames table. Note this method must exist
-#   because we must provide an easy way to migrate old dns module
-#   to this new one.
-#
-# Parameters:
-#
-#   (NAMED)
-#   hostname   - String host name
-#   ip         - String host ipaddr
-#   aliases    - array ref containing the alias names
-#
-#   Example:
-#
-#      'hostname'     => 'bar',
-#      'ip'           => '192.168.1.2',
-#      'aliases'      => [
-#                         { 'bar',
-#                           'b4r'
-#                         }
-#                        ]
-sub addHostname
-{
-   my ($self, %params) = @_;
-
-   my $name = delete $params{'hostname'};
-   my $ip = delete $params{'ip'};
-
-   return unless (defined($name) and defined($ip));
-
-   my $id = $self->addRow('hostname' => $name, 'ipaddr' => $ip);
-
-   unless (defined($id)) {
-       throw EBox::Exceptions::Internal("Couldn't add host name: $name");
-   }
-
-   my $aliases = delete $params{'aliases'};
-   return unless (defined($aliases) and @{$aliases} > 0);
-
-   my $aliasModel =
-   		EBox::Model::Manager::instance()->model('AliasTable');
-
-   $aliasModel->setDirectory($self->{'directory'} . "/$id/alias");
-   foreach my $alias (@{$aliases}) {
-       $aliasModel->addRow('alias' => $alias);
-   }
-}
-
-=======
->>>>>>> 5db5cc8f
 # Method: validateTypedRow
 #
 # Overrides:
