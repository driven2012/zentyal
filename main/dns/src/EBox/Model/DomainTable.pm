--- conflicted
+++ resolved
@@ -36,12 +36,8 @@
 use EBox::Types::HostIP;
 use EBox::Types::Text;
 
-<<<<<<< HEAD
 use EBox::Model::Manager;
-=======
-use EBox::Model::ModelManager;
 use EBox::DNS::View::DomainTableCustomizer;
->>>>>>> 5db5cc8f
 
 # Dependencies
 use Crypt::OpenSSL::Random;
@@ -254,14 +250,9 @@
         $service->{priority} = 0;
     }
 
-<<<<<<< HEAD
-    my $hostnameModel =
-                EBox::Model::Manager::instance()->model('HostnameTable');
-=======
     unless (defined ($service->{weight})) {
         $service->{weight} = 0;
     }
->>>>>>> 5db5cc8f
 
     my $domainRow = $self->_getDomainRow($domain);
     my $model = $domainRow->subModel('srv');
