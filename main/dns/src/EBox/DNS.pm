# Copyright (C) 2008-2012 eBox Technologies S.L.
#
# This program is free software; you can redistribute it and/or modify
# it under the terms of the GNU General Public License, version 2, as
# published by the Free Software Foundation.
#
# This program is distributed in the hope that it will be useful,
# but WITHOUT ANY WARRANTY; without even the implied warranty of
# MERCHANTABILITY or FITNESS FOR A PARTICULAR PURPOSE.  See the
# GNU General Public License for more details.
#
# You should have received a copy of the GNU General Public License
# along with this program; if not, write to the Free Software
# Foundation, Inc., 59 Temple Place, Suite 330, Boston, MA  02111-1307  USA
use strict;
use warnings;

package EBox::DNS;
use base qw( EBox::Module::Service
             EBox::FirewallObserver
             EBox::SysInfo::Observer
             EBox::NetworkObserver );

use EBox::Objects;
use EBox::Gettext;
use EBox::Config;
use EBox::Service;
use EBox::Menu::Item;
use EBox::Sudo;
use EBox::Validate qw( :all );
use EBox::DNS::Model::DomainTable;
use EBox::DNS::Model::HostnameTable;
use EBox::DNS::Model::AliasTable;
use EBox::Model::Manager;
use EBox::Sudo;
use EBox::DNS::FirewallHelper;
use EBox::NetWrappers;

use EBox::Exceptions::Sudo::Command;
use EBox::Exceptions::UnwillingToPerform;

use Error qw(:try);
use File::Temp;
use File::Slurp;
use Fcntl qw(:seek);
use IO::Socket::INET;
use Net::IP;
use Perl6::Junction qw(any);
use Tie::File;

use constant BIND9CONFDIR         => "/etc/bind";
use constant BIND9CONFFILE        => "/etc/bind/named.conf";
use constant BIND9CONFOPTIONSFILE => "/etc/bind/named.conf.options";
use constant BIND9CONFLOCALFILE   => "/etc/bind/named.conf.local";
use constant BIND9INIT            => "/etc/init.d/bind9";
use constant BIND9_UPDATE_ZONES   => "/var/lib/bind";

use constant PIDFILE       => "/var/run/bind/run/named.pid";
use constant KEYSFILE => BIND9CONFDIR . '/keys';

use constant DNS_CONF_FILE => EBox::Config::etc() . 'dns.conf';
use constant DNS_INTNETS => 'intnets';
use constant NS_UPDATE_CMD => 'nsupdate';
use constant DELETED_RR_KEY => 'deleted_rr';
use constant DNS_PORT => 53;
use constant DESKTOP_SERVICE_PORT => 6895;
use constant DESKTOP_SERVICE_NAME => 'zentyal-desktop-api';

sub _create
{
    my $class = shift;
    my $self = $class->SUPER::_create(name => 'dns',
                                      printableName => 'DNS',
                                      @_);

    bless ($self, $class);
    return $self;
}

# Method: appArmorProfiles
#
#   Overrides to set the own AppArmor profile
#
# Overrides:
#
#   <EBox::Module::Base::appArmorProfiles>
#
sub appArmorProfiles
{
    my ($self) = @_;

    EBox::info('Setting DNS apparmor profile');
    my @params = ();
    return [
            {
                'binary' => 'usr.sbin.named',
                'local'  => 1,
                'file'   => 'dns/apparmor-named.local.mas',
                'params' => \@params,
            }
           ];
}


# Method: addDomain
#
#  Add new domain to table model
#
# Parameters:
#
#  Check <EBox::DNS::Model::DomainTable> for details
#
sub addDomain
{
    my ($self, $domainData) = @_;

    my $domainModel = $self->model('DomainTable');

    $domainModel->addDomain($domainData);
}

# Method: addService
#
#   Add a new SRV record to the domain
#
# Parameters:
#
#   Check <EBox::DNS::Model::DomainTable> for details
#
sub addService
{
    my ($self, $domain, $service) = @_;

    my $model = $self->model('DomainTable');

    $model->addService($domain, $service);
}

# Method: delService
#
#   Deletes a SRV record from the domain
#
# Parameters:
#
#   Check <EBox::DNS::Model::DomainTable> for details
#
sub delService
{
    my ($self, $domain, $service) = @_;

    my $model = $self->model('DomainTable');

    $model->delService($domain, $service);
}

# Method: addText
#
#   Add a new TXT record to the domain
#
# Parameters:
#
#   Check <EBox::DNS::Model::DomainTable> for details
#
sub addText
{
    my ($self, $domain, $txt) = @_;

    my $model = $self->model('DomainTable');

    $model->addText($domain, $txt);
}

# Method: delText
#
#   Deletes a TXT record from the domain
#
# Parameters:
#
#   Check <EBox::DNS::Model::DomainTable> for details
#
sub delText
{
    my ($self, $domain, $txt) = @_;

    my $model = $self->model('DomainTable');

    $model->delText($domain, $txt);
}

# Method: addHost
#
#   Adds a host to the domain
#
# Parameters:
#
#   Check <EBox::DNS::Model::DomainTable> for details
#
sub addHost
{
    my ($self, $domain, $host) = @_;

    my $model = $self->model('DomainTable');

    $model->addHost($domain, $host);
}

# Method: delHost
#
#   Deletes a host from the domain
#
# Parameters:
#
#   Check <EBox::DNS::Model::DomainTable> for details
#
sub delHost
{
    my ($self, $domain, $host) = @_;

    my $model = $self->model('DomainTable');

    $model->delHost($domain, $host);
}

# Method: domains
#
#   Returns an array with all domain names
#
# Returns:
#
#   Array ref - containing hash refs with the following elements:
#       name - String the domain's name
#       dynamic - boolean indicating if the domain is dynamic
#       managed - boolean indicating if the domain is managed by zentyal
#
sub domains
{
    my $self = shift;

    my $array = [];
    my $model = $self->model('DomainTable');
    foreach my $id (@{$model->ids()}) {
        my $row = $model->row($id);
        my $domaindata = {
            name  => $row->valueByName('domain'),
            dynamic => $row->valueByName('dynamic'),
            samba => $row->valueByName('samba'),
            managed => $row->valueByName('managed')
        };
        push @{$array}, $domaindata;
    }

    return $array;
}

# Method: getHostnames
#
#   Given a domain name, it returns an array ref of hostnames that
#   it contains.
#
# Parameters:
#
#   domain - String the domain's name
#
# Returns:
#
#   array ref - containing the same structure as
#               <EBox::DNS::hostnames> returns
#
sub getHostnames
{

    my ($self, $domain) = @_;

    unless (defined $domain) {
        throw EBox::Exceptions::MissingArgument('domain');
    }

    my $domainRow = $self->model('DomainTable')->findRow(domain => $domain);
    unless (defined $domainRow) {
        throw EBox::Exceptions::DataNotFound(data  => __('domain'),
                                             value => $domain);
    }

    return $self->_hostnames($domainRow->subModel('hostnames'));
}

# Method: aliases
#
#   Returns an array with all alias structure of a hostname
#
# Parameters:
#
#   model - Model to iterate over
#
# Returns:
#
#  array ref with this structure data:
#      name - alias name
#
sub aliases
{
    my ($self, $model) = @_;

    my $array = [];
    foreach my $id (@{$model->ids()}) {
        my $row = $model->row($id);
        push @{$array}, $row->valueByName('alias');
    }

    return $array;
}

# Method: hostIpAddresses
#
#   Returns an array with all IP of a hostname
#
# Parameters:
#
#   model - Model to iterate over
#
# Returns:
#
#  array ref with this structure data:
#      ip - Ip address
#
sub hostIpAddresses
{
    my ($self, $model) = @_;

    my $array = [];
    foreach my $id (@{$model->ids()}) {
        my $row = $model->row($id);
        push @{$array}, $row->valueByName('ip');
    }

    return $array;
}

# Method: getServices
#
#   Given a domain name, it returns an array ref of SRV records that
#   it contains.
#
# Parameters:
#
#   domain - String the domain's name
#
# Returns:
#
#   array ref - containing the same structure as
#               <EBox::DNS::_services> returns
#
sub getServices
{

    my ($self, $domain) = @_;

    my $domainRow = $self->model('DomainTable')->findRow(domain => $domain);
    unless (defined $domainRow) {
        throw EBox::Exceptions::DataNotFound(data  => __('domain'),
                                             value => $domain);
    }

    my $model = $domainRow->subModel('srv');
    return $self->_serviceRecords($model);
}

# Method: getTexts
#
#   Given a domain name, it returns an array ref of TXT records that
#   it contains.
#
# Parameters:
#
#   domain - String the domain's name
#
# Returns:
#
#   array ref - containing the same structure as
#               <EBox::DNS::_texts> returns
#
sub getTexts
{
    my ($self, $domain) = @_;

    my $domainRow = $self->model('DomainTable')->findRow(domain => $domain);
    unless (defined $domainRow) {
        throw EBox::Exceptions::DataNotFound(data  => __('domain'),
                                             value => $domain);
    }

    return $self->_textRecords($domainRow->subModel('txt'));
}

# Method: getTsigKeys
#
#   Returns the TSIG keys for the configured domains
#
sub getTsigKeys
{
    my ($self) = @_;

    my $keys = {};
    my $model = $self->model('DomainTable');
    foreach my $id (@{$model->ids()}) {
        my $row = $model->row($id);
        my $keyName = $row->valueByName('domain');
        my $keySecret = $row->valueByName('tsigKey');
        $keys->{$keyName} = $keySecret;
    }
    return $keys;
}

# Method: findAlias
#
#       Return the hostname which the alias refers to given a domain
#
# Parameters:
#
#       domainName - String the domain name
#       alias - String the alias name
#
# Returns:
#
#       String - the hostname which the alias refers to
#
# Exceptions:
#
#       <EBox::Exceptions::MissingArgument> - thrown if any compulsory
#       argument is missing
#
#       <EBox::Exceptions::DataNotFound> - thrown if the domain does
#       not exist or the alias does not exist
#
sub findAlias
{
    my ($self, $domainName, $alias) = @_;

    $domainName or throw EBox::Exceptions::MissingArgument('domainName');
    $alias or throw EBox::Exceptions::MissingArgument('alias');

    my $domModel = $self->model('DomainTable');
    $domModel->{cachedVersion} = 0;
    my $id = $domModel->find(domain => $domainName);
    unless (defined ($id)) {
        throw EBox::Exceptions::DataNotFound(data => 'domain',
                                             value => $domainName);
    }
    my $row = $domModel->row($id);
    foreach my $ids (@{$row->subModel('hostnames')->ids()}) {
        my $hostnameRow = $row->subModel('hostnames')->row($id);
        for my $aliasId (@{$hostnameRow->subModel('alias')->ids()}) {
            my $aliasRow = hostnameRow->subModel('alias')->row($aliasId);
            if ($alias eq $aliasRow->valueByName('alias')) {
                return $hostnameRow->valueByName('hostname');
            }
        }
    }

    throw EBox::Exceptions::DataNotFound(data  => 'alias',
                                         value => $alias);
}

# Method: NameserverHost
#
#   Return those host which is the nameserver for every domain.
#
# Returns:
#
#   String - the nameserver host name for every eBox defined domain
#
sub NameserverHost
{
    my ($self) = @_;

    my $sysinfo = EBox::Global->modInstance('sysinfo');

    return $sysinfo->hostName();
}

# Method: usedFiles
#
# Override EBox::Module::Service::usedFiles
#
sub usedFiles
{
    my ($self) = @_;
    my $files = [
        {
            'file'   => BIND9CONFFILE,
            'module' => 'dns',
            'reason' => __('main bind9 configuration file'),
        },
        {
            'file'   => BIND9CONFOPTIONSFILE,
            'module' => 'dns',
            'reason' => __('bind9 options configuration file'),
        },
        {
            'file' => BIND9CONFLOCALFILE ,
            'module' => 'dns',
            'reason' => __('local bind9 configuration file'),
        },
        {
            'file'   => KEYSFILE,
            'module' => 'dns',
            'reason' => __('Keys configuration file'),
        },
    ];
}

# Method: actions
#
# Overrides:
#
#    <EBox::Module::Service::actions>
#
sub actions
{
    return [
        {
            'action' => __x('Change the permissions for {dir} to allow writing to bind group',
                            dir => BIND9CONFDIR),
            'reason' => __('Let the bind daemon to be dynamically updated'),
            'module' => 'dns'
        },
        {
            'action' => __('Remove bind9 init script link'),
            'reason' => __('Zentyal will take care of starting and stopping ' .
                        'the services.'),
            'module' => 'dns'
        },
        {
            'action' => __('Override named apparmor profile'),
            'reason' => __('To allow samba daemon load Active Directory zone'),
            'module' => 'dns',
        },

    ];
}

# Method: initialSetup
#
# Overrides:
#   EBox::Module::Base::initialSetup
#
sub initialSetup
{
    my ($self, $version) = @_;

    # TODO Remove this code after branching for Zentyal 3.1
    my $state = $self->get_state();
    unless ($state->{tsigKeysUpdated}) {
        EBox::info("Updating domain keys");
        # Update domain TSIG keys to proper format
        my $domainModel = $self->model('DomainTable');
        foreach my $id (@{$domainModel->ids()}) {
            my $row = $domainModel->row($id);
            my $key = $row->elementByName('tsigKey');
            $key->setValue($domainModel->_generateSecret());
            $row->store();
        }
        $state->{tsigKeysUpdated} = 1;
        $self->set_state($state);

        # Save and restart DHCP to reload new TSIG keys
        if (EBox::Global->modExists('dhcp')) {
            my $dhcp = EBox::Global->modInstance('dhcp');
            $dhcp->save();
        }
    }

    # Create default rules and services only if installing the first time
    unless ($version) {
        my $services = EBox::Global->modInstance('services');

        my $serviceName = 'dns';
        unless ($services->serviceExists(name => $serviceName)) {
            $services->addMultipleService(
                'name' => $serviceName,
                'printableName' => 'DNS',
                'description' => __('Domain Name Service'),
                'readOnly' => 1,
                'services' => $self->_services(),
            );
        }

        my $firewall = EBox::Global->modInstance('firewall');
        $firewall->setInternalService($serviceName, 'accept');
        $firewall->saveConfigRecursive();
    }

    # Execute initial-setup script to create SQL tables
    $self->SUPER::initialSetup($version);
}

sub _services
{
    my ($self) = @_;

    return [
             {
              'protocol' => 'udp',
              'sourcePort' => 'any',
              'destinationPort' => 53,
             },
             {
              'protocol' => 'tcp',
              'sourcePort' => 'any',
              'destinationPort' => 53,
             },
    ];
}

# Method: _daemons
#
#  Override <EBox::Module::Service::_daemons>
#
sub _daemons
{
    return [
        {
            'name' => 'ebox.bind9'
        }
    ];
}

# Method: enableService
#
# Overrides:
#
#  <EBox::Module::Service::enableService>
#
sub enableService
{
    my ($self, $status) = @_;

    $self->SUPER::enableService($status);

    # Mark network module as changed to set localhost as the primary resolver
    if ($self->changed()) {
        my $net = EBox::Global->modInstance('network');
        $net->setAsChanged();
    }
}

# Method: _preSetConf
#
#   Makes sure DNS has the SRV record so that desktops can automatically
#   detect the server
#
# Overrides:
#
#  <EBox::Module::Base::_preSetConf>
#
sub _preSetConf
{
    my ($self) = @_;

    my $sysinfo = EBox::Global->getInstance(1)->modInstance('sysinfo');
    my $hostDomain = $sysinfo->hostDomain();
    my $hostName = $sysinfo->hostName();

    my $domainsModel = $self->model('DomainTable');

    my $domainRow = $domainsModel->find(domain => $hostDomain);
    if ($domainRow) {
        my $srvModel = $domainRow->subModel('srv');
        my $srvRow = $srvModel->find(service_name => DESKTOP_SERVICE_NAME);
        if ($srvRow) {
            # TODO: Update the port
        } else {
            # Service is not present => Add it
            my $service = {
                service => DESKTOP_SERVICE_NAME,
                protocol => 'tcp',
                port => DESKTOP_SERVICE_PORT,
                priority => 0,
                weight => 0,
                target_type => 'domainHost',
                target => $hostName,
                readOnly => 1
                };
            $self->addService($hostDomain, $service);
        }
    }
}

# Method: _setConf
#
# Overrides:
#
#  <EBox::Module::Service::_setConf>
#
sub _setConf
{
    my ($self) = @_;

    $self->_updateManagedDomainAddresses();

    my $keytabPath = undef;
    my $sambaZones = undef;
    if (EBox::Global->modExists('samba')) {
        my $sambaModule = EBox::Global->modInstance('samba');
        if ($sambaModule->isEnabled() and
            $sambaModule->getProvision->isProvisioned()) {
            # Get the zones stored in the samba LDB
            my $ldb = $sambaModule->ldb();
            @{$sambaZones} = map { $_->name() } @{$ldb->dnsZones()};

            # Get the DNS keytab path used for GSSTSIG zone updates
            if (EBox::Sudo::fileTest('-f', $sambaModule->SAMBA_DNS_KEYTAB())) {
                $keytabPath = EBox::Samba::SAMBA_DNS_KEYTAB();
            }
        }
    }

    my @array = ();
    $self->writeConfFile(BIND9CONFFILE,
            "dns/named.conf.mas",
            \@array);

    push (@array, 'forwarders' => $self->_forwarders());
    push (@array, 'keytabPath' => $keytabPath);
    $self->writeConfFile(BIND9CONFOPTIONSFILE,
            "dns/named.conf.options.mas",
            \@array);

    # Delete the already removed RR from dynamic and dlz zones
    $self->_removeDeletedRR();

    # Delete files from no longer used domains
    $self->_removeDomainsFiles();

    # Hash to store the keys indexed by name, storing the secret
    my %keys = ();
    my @domainData = ();
    my @domainIds = @{$self->_domainIds()};
    foreach my $domainId (@domainIds) {
        my $domdata = $self->_completeDomain($domainId);

        # Store the domain data to create the reverse zones
        push (@domainData, $domdata);

        # Add the updater key if the zone is dynamic
        if ($domdata->{dynamic}) {
            $keys{$domdata->{'name'}} = $domdata->{'tsigKey'};
        }

        my $file;
        if ($domdata->{'dynamic'}) {
            $file = BIND9_UPDATE_ZONES;
        } else {
            $file = BIND9CONFDIR;
        }
        $file .= '/db.' . $domdata->{'name'};

        # Prevent to write the file again if this is dynamic and the
        # journal file has been already created
        if ($domdata->{samba}) {
            my $sambaDomData = $self->_completeDomain($domainId);
            delete $sambaDomData->{'nameServers'};

            my $newSRV = [];
            foreach my $srvRR ( @{$sambaDomData->{'srv'}} ) {
                push (@{$newSRV}, $srvRR) unless $srvRR->{readOnly};
            }
            $sambaDomData->{srv} = $newSRV;

            my $newTXT = [];
            foreach my $txtRR ( @{$sambaDomData->{'txt'}} ) {
                push (@{$newTXT}, $txtRR) unless $txtRR->{readOnly};
            }
            $sambaDomData->{txt} = $newTXT;

            $self->_updateDynDirectZone($sambaDomData);
        } elsif ($domdata->{'dynamic'} and -e "${file}.jnl") {
            $self->_updateDynDirectZone($domdata);
        } else {
            @array = ();
            push (@array, 'domain' => $domdata);
            $self->writeConfFile($file, "dns/db.mas", \@array);
            EBox::Sudo::root("chown bind:bind '$file'");
        }
    }

    my $reversedData = $self->_reverseData();

    # Remove the unused reverse files
    $self->_removeUnusedReverseFiles($reversedData);

    my @inaddrs = ();
    foreach my $group (keys %{ $reversedData }) {
        my $reversedDataItem = $reversedData->{$group};
        my $file;
        if ($reversedDataItem->{dynamic}) {
            $file = BIND9_UPDATE_ZONES;
        } else {
            $file = BIND9CONFDIR;
        }
        $file .= "/db." . $group;
        if ($reversedDataItem->{dynamic} and -e "${file}.jnl" ) {
            $self->_updateDynReverseZone($reversedDataItem);
        } else {
            @array = ();
            push (@array, 'groupip' => $group);
            push (@array, 'rdata' => $reversedDataItem);
            $self->writeConfFile($file, "dns/dbrev.mas", \@array);
            EBox::Sudo::root("chown bind:bind '$file'");
        }
        # Store to write the zone in named.conf.local
        push (@inaddrs, { ip       => $group,
                          file     => $file,
                          keyNames => [ $reversedDataItem->{'tsigKeyName'} ] } );
    }

    my @domains = @{$self->domains()};
    my @intnets = @{$self->_intnets()};

    @array = ();
    push(@array, 'confDir' => BIND9CONFDIR);
    push(@array, 'dynamicConfDir' => BIND9_UPDATE_ZONES);
    push(@array, 'domains' => \@domains);
    push(@array, 'inaddrs' => \@inaddrs);
    push(@array, 'intnets' => \@intnets);
    push(@array, 'internalLocalNets' => $self->_internalLocalNets());
    push(@array, 'sambaZones' => $sambaZones);

    $self->writeConfFile(BIND9CONFLOCALFILE,
            "dns/named.conf.local.mas",
            \@array);

    @array = ();
    push (@array, keys => \%keys);
    $self->writeConfFile(KEYSFILE, 'dns/keys.mas', \@array,
                         {'uid' => 'root', 'gid' => 'bind', mode => '640'});
    if (EBox::Global->modExists('dhcp')) {
        my $mod = EBox::Global->modInstance('dhcp');
        my $file = $mod->KEYS_FILE();
        $self->writeConfFile($file, 'dns/keys.mas', \@array,
            {uid => 'root', 'gid' => 'dhcpd', mode => '640'});
    }

    # Set transparent DNS cache
    $self->_setTransparentCache();
}

sub _reverseData
{
    my ($self) = @_;

    my $reverseData = {};
    my $domainModel = $self->model('DomainTable');
    foreach my $domainRowId (@{$domainModel->ids()}) {
        my $domainRow = $domainModel->row($domainRowId);
        my $domainName = $domainRow->valueByName('domain');
        my $dynamic = ($domainRow->valueByName('dynamic') or
                       $domainRow->valueByName('samba'));

        my $domainNameservers = [];
        my $nsModel = $domainRow->subModel('nameServers');
        foreach my $nsRowId (@{$nsModel->ids()}) {
            my $nsRow = $nsModel->row($nsRowId);
            my $name = $nsRow->printableValueByName('hostName');
            push (@{$domainNameservers}, $name);
        }

        my $hostnamesModel = $domainRow->subModel('hostnames');
        foreach my $hostnameRowId (@{$hostnamesModel->ids()}) {
            my $hostRow = $hostnamesModel->row($hostnameRowId);
            my $hostName = $hostRow->valueByName('hostname');
            my $hostIpAddrsModel = $hostRow->subModel('ipAddresses');
            foreach my $hostIpRowId (@{$hostIpAddrsModel->ids()}) {
                my $hostIpRow = $hostIpAddrsModel->row($hostIpRowId);
                my $ip = $hostIpRow->valueByName('ip');
                my @reverseIp = reverse split (/\./, $ip);
                my $hostPart = shift @reverseIp;
                my $groupPart = join ('.', @reverseIp);

                $reverseData->{$groupPart} = {}
                    unless exists $reverseData->{$groupPart};
                if (exists $reverseData->{$groupPart}->{domain} and
                    $domainName ne $reverseData->{$groupPart}->{domain}) {
                    my $warn = "Inconsistent DNS configuration deteceted. " .
                               "IP group $groupPart is already mapped to domain " .
                               $reverseData->{$groupPart}->{domain} . ". " .
                               "The host $hostName.$domainName with IP $ip is not going " .
                               "to be added to that group";
                    EBox::warn($warn);
                    next;
                }

                $reverseData->{$groupPart}->{dynamic} = $dynamic;
                $reverseData->{$groupPart}->{tsigKeyName} = $domainName;
                $reverseData->{$groupPart}->{group} = $groupPart;
                $reverseData->{$groupPart}->{domain} = $domainName;
                $reverseData->{$groupPart}->{soa} = $self->NameserverHost();
                $reverseData->{$groupPart}->{ns} = $domainNameservers;
                $reverseData->{$groupPart}->{hosts} = []
                    unless exists $reverseData->{$groupPart}->{hosts};
                push (@{$reverseData->{$groupPart}->{hosts}},
                        { name => $hostName, ip => $hostPart });
            }
        }
    }
    return $reverseData;
}

# Method: menu
#
#       Overrides EBox::Module method.
#
sub menu
{
    my ($self, $root) = @_;

    $root->add(new EBox::Menu::Item('text' => $self->printableName(),
                                    'url' => 'DNS/Composite/Global',
                                    'separator' => 'Infrastructure',
                                    'order' => 420));
}

# Method: keysFile
#
#     Get the keys file path
#
# Returns:
#
#     String - the keys file path
#
sub keysFile
{
    return KEYSFILE;
}

# Group: Protected methods

# Method: _postServiceHook
#
#   Override this method to try to update the dynamic and dlz zones
#   from static definition if the daemon was stopped on configuration
#   regeneration
#
# Overrides:
#
#   <EBox::Module::Service::_postServiceHook>
#
sub _postServiceHook
{
    my ($self, $enabled) = @_;

    if ( $enabled ) {
        my $nTry = 0;
        do {
            sleep(1);
        } while ( $nTry < 5 and (not $self->_isNamedListening()));
        if ( $nTry < 5 ) {
            foreach my $cmd (@{$self->{nsupdateCmds}}) {
                EBox::Sudo::root($cmd);
                my ($filename) = $cmd =~ m:\s(.*?)$:;
                unlink($filename) if -f $filename; # Remove the temporary file
            }
            delete $self->{nsupdateCmds};
        }
    }

    return $self->SUPER::_postServiceHook($enabled);
}

# Group: Private methods

sub _intnets
{
    my ($self) = @_;

    my $intnets_string = EBox::Config::configkeyFromFile(DNS_INTNETS,
                                                         DNS_CONF_FILE);
<<<<<<< HEAD
    my @intnets = ();

    if (defined($intnets_string)) {
        $intnets_string =~ s/\s//g;
        @intnets = split(',', $intnets_string);
        my $cidrName = __x('Value from {key} in configuration file {conf}',
=======
    my @intnets;
    if (length $intnets_string) {
        $intnets_string =~ s/\s//g;
        @intnets = split (/,/, $intnets_string);
        my $cidrName = __x("key '{key}' in configuration file {value}",
>>>>>>> 622c11c2
                           key => DNS_INTNETS,
                           value => DNS_CONF_FILE,
                          );
        foreach my $net (@intnets) {
            EBox::Validate::checkCIDR($net, $cidrName);
        }
    }

    return \@intnets;
}

sub _internalLocalNets
{
    my ($self) = @_;
    my $network = $self->global()->modInstance('network');
    my @localNets = map {
        my $iface = $_;
        my $net  = $network->ifaceNetwork($iface);
        if ($net) {
            my $fullmask = $network->ifaceNetmask($iface);
            my $mask = EBox::NetWrappers::bits_from_mask($fullmask);
            ("$net/$mask");
        } else {
            ()
        }
    } @{ $network->InternalIfaces };
    return \@localNets;
}

# Method: _domainIpAddresses
#
#   Returns an array ref with all domain ip addresses
#
# Parameters:
#
#   model to iterate over
#
# Returns:
#
#  array ref
#
sub _domainIpAddresses
{
    my ($self, $model) = @_;

    my @array;
    foreach my $id (@{$model->ids()}) {
        my $row = $model->row($id);
        push (@array, $row->valueByName('ip'));
    }
    return \@array;
}

# Method: _hostnames
#
#   Returns an array with all hostname structure
#
# Parameters:
#   model to iterate over
#
# Returns:
#  array ref with this structure data:
#
#  'name': hostname
#  'ip': an array ref containing the IP addresses of the host
#  'aliases': an array ref returned by <EBox::DNS::aliases> method.
#
sub _hostnames
{
    my ($self, $model) = @_;
    my @array;

    foreach my $id (@{$model->ids()}) {
        my $hostname = $model->row($id);
        my $hostdata = {};

        $hostdata->{'name'} = $hostname->valueByName('hostname');
        $hostdata->{'ip'} = $self->hostIpAddresses($hostname->subModel('ipAddresses'));
        $hostdata->{'aliases'} = $self->aliases($hostname->subModel('alias'));

        push(@array, $hostdata);
    }

    return \@array;
}

# Method: _serviceRecords
#
#   Returns an array with all SRV records of a domain
#
# Parameters:
#
#   model - Model to iterate over
#
# Returns:
#
#   array ref with this structure data:
#   name      - Service name
#   protocol  - Service protocol
#   priority  - Service priority
#   weight    - Service weight
#   port      - Service port
#   target    - Service target host
#
sub _serviceRecords
{
    my ($self, $model) = @_;

    my $array = [];
    foreach my $id (@{$model->ids()}) {
        my $service = $model->row($id);
        my $data = {};
        $data->{name}      = $service->valueByName('service_name');
        $data->{protocol}  = $service->valueByName('protocol');
        $data->{priority}  = $service->valueByName('priority');
        $data->{weight}    = $service->valueByName('weight');
        $data->{port}      = $service->valueByName('port');

        my $selected = $service->elementByName('hostName')->selectedType();
        if ($selected eq 'custom') {
            $data->{target} = $service->valueByName('custom');
        } elsif ($selected eq 'ownerDomain') {
            my $rowId = $service->valueByName('ownerDomain');
            $data->{target} = $service->parentRow()
                ->subModel('hostnames')
                ->row($rowId)
                ->valueByName('hostname');
        }
        push @{$array}, $data;
    }

    return $array;
}

# Method: _textRecords
#
#   Returns an array with all TXT records of a domain
#
# Parameters:
#
#   model - Model to iterate over
#
# Returns:
#
#   array ref with this structure data:
#   name
#   data
#
sub _textRecords
{
    my ($self, $model) = @_;

    my $array = [];
    foreach my $id (@{$model->ids()}) {
        my $txt = $model->row($id);
        my $data = {};
        $data->{data} = $txt->valueByName('txt_data');
        my $selected = $txt->elementByName('hostName')->selectedType();
        if ($selected eq 'custom') {
            $data->{target} = $txt->valueByName('custom');
        } elsif ($selected eq 'ownerDomain') {
            my $rowId = $txt->valueByName('ownerDomain');
            $data->{target} = $txt->parentRow()
                ->subModel('hostnames')
                ->row($rowId)
                ->valueByName('hostname');
        } elsif ($selected eq 'domain') {
            $data->{target} = $txt->valueByName('domain');
        }

        push @{$array}, $data;
    }

    return $array;
}

# Method: _formatMailExchangers
#
#       Format the mail exchangers to write configuration settings
#       properly. That is, custom MX records appends a full stop after
#       the type value.
#
# Parameters:
#
#       mailExchangers - model to iterate over
#
#            hostName - String the host's name
#            id - String the row identifier
#            preference - Int the preference attribute
#            ownerDomain - if the hostname owns to the same domain.
#            custom - if the hostname is a foreign one
#
# Returns:
#
#   Array ref of hashes containing the following keys:
#
#      hostName
#       preference
sub _formatMailExchangers
{
    my ($self, $mailExchangers) = @_;

    my @mailExchangers;
    foreach my $id (@{$mailExchangers->ids()}) {
        my $mx = $mailExchangers->row($id);
        my $hostName = $mx->valueByName('hostName');
        if ($mx->elementByName('hostName')->selectedType() eq 'custom') {
            unless ( $hostName =~ m:\.$: ) {
                $hostName .= '.';
            }
        } else {
            $hostName = $mx->parentRow()
               ->subModel('hostnames')
               ->row($hostName)
               ->valueByName('hostname');
        }
        push (@mailExchangers, {
                hostName => $hostName,
                preference => $mx->valueByName('preference')
                });
    }
    return \@mailExchangers;
}

# Method: _formatNameServers
#
#       Format the name servers to write configuration settings
#       properly. That is, custom NS records appends a full stop after
#       the type value.
#
#       If it has none configured, it will configure the following:
#
#       @ NS 127.0.0.1 # If there is no hostname named NS
#       @ NS ns        # If there is a hostname whose name is 'ns'
#
# Parameters:
#
#       nameServers - model to iterate over
#
#            hostName - String the host's name
#            id - String the row identifier
#            ownerDomain - if the hostname owns to the same domain.
#            custom - if the hostname is a foreign one
#
#       hostnames   - model with hostnames for that domain
#
# Returns:
#
#   Array ref of the name servers to set on
#
sub _formatNameServers
{
    my ($self, $nameServers, $hostnames) = @_;

    my @nameservers;
    foreach my $id (@{$nameServers->ids()}) {
        my $ns = $nameServers->row($id);
        my $hostName = $ns->valueByName('hostName');
        if ($ns->elementByName('hostName')->selectedType() eq 'custom') {
            unless ( $hostName =~ m:\.$: ) {
                $hostName .= '.';
            }
        } else {
            $hostName = $ns->printableValueByName('hostName');
        }
        push (@nameservers, $hostName);
    }
    if ( @nameservers == 0 ) {
        # Look for any hostname whose name is 'ns'
        my $matchedId = $hostnames->findId(hostname => $self->NameserverHost());
        if ( defined($matchedId) ) {
            push(@nameservers, $self->NameserverHost());
        }
    }

    return \@nameservers;
}

# Method: _formatTXT
#
#       Format the TXT records to write configuration settings
#       properly
#
# Parameters:
#
#       text - model to iterate over
#
#            hostName - String the host's name
#            id - String the row identifier
#            txt_data - String the TXT record data
#
# Returns:
#
#   Array ref of hashes containing the following keys:
#
#      hostName
#      txt_data
sub _formatTXT
{
    my ($self, $txt) = @_;

    my @txtRecords;
    foreach my $id (@{$txt->ids()}) {
        my $row = $txt->row($id);
        my $hostName = $row->valueByName('hostName');
        if ($row->elementByName('hostName')->selectedType() eq 'domain') {
            $hostName = $row->parentRow()->valueByName('domain') . '.';
        } elsif ($row->elementByName('hostName')->selectedType() eq 'ownerDomain') {
            $hostName = $row->parentRow()
               ->subModel('hostnames')
               ->row($hostName)
               ->valueByName('hostname');
        } else {
            $hostName = $row->valueByName('hostName');
        }
        push (@txtRecords, {
                hostName => $hostName,
                txt_data => $row->valueByName('txt_data'),
                readOnly => $row->readOnly(),
               });
    }
    return \@txtRecords;
}

# Method: _formatSRV
#
#       Format the SRV records to write configuration settings
#       properly
#
# Parameters:
#
#       srv - model to iterate over
#
#            service_name - String the service's name
#            protocol - String the protocol
#            name - The domain name for which this record is valid.
#            priority - Int the priority
#            weight - Int the weight
#            port - Int the target port
#            id - String the row identifier
#            hostName - String the target host name
#
# Returns:
#
#   Array ref of hashes containing the following keys:
#
#      service_name
#      protocol
#      name
#      priority
#      weight
#      target_port
#      target_host
#
sub _formatSRV
{
    my ($self, $srv) = @_;

    my @srvRecords;
    foreach my $id (@{$srv->ids()}) {
        my $row = $srv->row($id);
        my $targetHost = $row->valueByName('hostName');
        if ($row->elementByName('hostName')->selectedType() eq 'custom') {
            unless ( $targetHost =~ m:\.$: ) {
                $targetHost = $targetHost . '.';
            }
        } else {
            $targetHost = $row->printableValueByName('hostName');
        }
        push (@srvRecords, {
                service_name => $row->valueByName('service_name'),
                protocol => $row->valueByName('protocol'),
                priority => $row->valueByName('priority'),
                weight => $row->valueByName('weight'),
                target_port => $row->valueByName('port'),
                target_host => $targetHost,
                readOnly => $row->readOnly(),
               });
    }
    return \@srvRecords;
}


# Method: _completeDomain
#
#  Return a structure with all required data to build bind db config files
#
# Parameters:
#
#  domain - String the domain's identifier
#
# Returns:
#
# hash ref - structure data with:
#
#  'name': domain name
#  'ipAddresses': array ref containing domain ip addresses
#  'dynamic' :
#  'tsigKey' : the TSIG key if the domain is dynamic
#  'hosts': an array ref returned by <EBox::DNS::_hostnames> method.
#  'mailExchangers' : an array ref returned by <EBox::DNS::_formatMailExchangers>
#  'nameServers' : an array ref returned by <EBox::DNS::_formatNameServers>
#  'txt' : an array ref returned by <EBox::DNS::_formatTXT>
#  'srv' : an array ref returned by <EBox::DNS::_formatSRV>
#
sub _completeDomain # (domainId)
{
    my ($self, $domainId) = @_;

    my $model = $self->model('DomainTable');
    my $row = $model->row($domainId);

    my $domdata;
    $domdata->{'name'} = $row->valueByName('domain');
    $domdata->{dynamic} = $row->valueByName('dynamic');
    $domdata->{samba} = $row->valueByName('samba');
    $domdata->{'tsigKey'} = $row->valueByName('tsigKey');

    $domdata->{'ipAddresses'} = $self->_domainIpAddresses(
        $row->subModel('ipAddresses'));

    $domdata->{'hosts'} = $self->_hostnames(
        $row->subModel('hostnames'));

    $domdata->{'mailExchangers'} = $self->_formatMailExchangers(
        $row->subModel('mailExchangers'));

    $domdata->{'nameServers'} = $self->_formatNameServers($row->subModel('nameServers'),
                                                          $row->subModel('hostnames'));

    $domdata->{'txt'} = $self->_formatTXT($row->subModel('txt'));
    $domdata->{'srv'} = $self->_formatSRV($row->subModel('srv'));

    # The primary name server
    $domdata->{'primaryNameServer'} = $self->NameserverHost();

    return $domdata;
}

# Return the forwarders, if any
sub _forwarders
{
    my ($self) = @_;

    my $fwdModel = $self->model('Forwarder');
    my $forwarders = [];
    foreach my $id (@{$fwdModel->ids()}) {
        push (@{$forwarders}, $fwdModel->row($id)->valueByName('forwarder'));
    }

    return $forwarders;
}

# Return the domain row ids in an array ref
sub _domainIds
{
    my ($self) = @_;

    my $model = $self->model('DomainTable');
    return $model->ids();
}


# Update an already created dynamic reverse zone using nsupdate
sub _updateDynReverseZone
{
    my ($self, $rdata) = @_;

    my $fh = new File::Temp(DIR => EBox::Config::tmp());
    my $zone = $rdata->{'group'} . ".in-addr.arpa";
    foreach my $host (@{$rdata->{'hosts'}}) {
        print $fh 'update delete ' . $host->{'ip'} . ".$zone. PTR\n";
        my $prefix = "";
        $prefix = $host->{'name'} . '.' if ( $host->{'name'} );
        print $fh 'update add ' . $host->{'ip'} . ".$zone. 259200 PTR $prefix" . $rdata->{'domain'} . ".\n";
    }
    # Send the previous commands in batch
    if ( $fh->tell() > 0 ) {
        close($fh);
        tie my @file, 'Tie::File', $fh->filename();
        unshift(@file, "zone $zone");
        push(@file, "send");
        untie(@file);
        $self->_launchNSupdate($fh);
    }
}

# Update the dynamic direct zone
sub _updateDynDirectZone
{
    my ($self, $domData) = @_;

    my $zone = $domData->{'name'};
    my $fh = new File::Temp(DIR => EBox::Config::tmp());

    print $fh "zone $zone\n";
    # Delete everything to make sure the RRs are deleted
    # Likewise, MX applies
    # We cannot do it with dhcpd like records
    print $fh "update delete $zone A\n";

    foreach my $ip (@{$domData->{'ipAddresses'}}) {
        print $fh "update add $zone 259200 A " . $ip . "\n";
    }

    # print $fh "update delete $zone NS\n";
    foreach my $ns (@{$domData->{'nameServers'}}) {
        if ($ns !~ m:\.:g) {
            $ns .= ".$zone";
        }
        print $fh "update add $zone 259200 NS $ns\n";
    }

    my %seen = ();
    foreach my $host (@{$domData->{'hosts'}}) {
        unless ($seen{$host->{'name'}}) {
            # To avoid deleting same name records with different IP addresses
            print $fh 'update delete ' . $host->{'name'} . ".$zone A\n";
        }
        $seen{$host->{'name'}} = 1;
        foreach my $ip (@{$host->{ip}}) {
            print $fh 'update add ' . $host->{'name'} . ".$zone 259200 A $ip\n";
        }
        foreach my $alias (@{$host->{'aliases'}}) {
            print $fh 'update delete ' . $alias . ".$zone CNAME\n";
            print $fh 'update add ' . $alias . ".$zone 259200 CNAME " . $host->{'name'} . ".$zone\n";
        }
    }

    print $fh "update delete $zone MX\n";
    foreach my $mxRR ( @{$domData->{'mailExchangers'}} ) {
        my $mx = $mxRR->{'hostName'};
        if ( $mx !~ m:\.:g ) {
            $mx .= ".$zone";
        }
        print $fh "update add $zone 259200 MX " . $mxRR->{'preference'} . " $mx\n";
    }

    foreach my $txtRR ( @{$domData->{'txt'}} ) {
        my $txt = $txtRR->{'hostName'};
        if ( $txt !~ m:\.:g ) {
            $txt .= ".$zone";
        }
        print $fh "update add $txt 259200 TXT " . $txtRR->{'txt_data'} . "\n";
    }

    foreach my $srvRR ( @{$domData->{'srv'}} ) {
        if ( $srvRR->{'target_host'} !~ m:\.:g ) {
            $srvRR->{'target_host'} .= ".$zone";
        }
        print $fh 'update add _' . $srvRR->{'service_name'} . '._'
                  . $srvRR->{'protocol'} . ".${zone}. 259200 SRV " . $srvRR->{'priority'}
                  . ' ' . $srvRR->{'weight'} . ' ' . $srvRR->{'target_port'}
                  . ' ' . $srvRR->{'target_host'} . "\n";
    }

    print $fh "send\n";

    $self->_launchNSupdate($fh);
}

# Remove no longer available RR in dynamic zones
sub _removeDeletedRR
{
    my ($self) = @_;

    my $deletedRRs = $self->st_get_list(DELETED_RR_KEY);
    my $fh = new File::Temp(DIR => EBox::Config::tmp());
    foreach my $rr (@{$deletedRRs}) {
        print $fh "update delete $rr\n";
    }

    if ( $fh->tell() > 0 ) {
        print $fh "send\n";
        $self->_launchNSupdate($fh);
        $self->st_unset(DELETED_RR_KEY);
    }
}

# Send the nsupdate command or defer to the postservice hook
sub _launchNSupdate
{
    my ($self, $fh) = @_;

    my $cmd = NS_UPDATE_CMD . ' -l -t 10 ' . $fh->filename();
    if ( $self->_isNamedListening() ) {
        try {
            EBox::Sudo::root($cmd);
        } otherwise {
            $fh->unlink_on_destroy(0); # For debug purposes
        };
    } else {
        $self->{nsupdateCmds} = [] unless exists $self->{nsupdateCmds};
        push(@{$self->{nsupdateCmds}}, $cmd);
        $fh->unlink_on_destroy(0);
        EBox::warn('Cannot contact with named, trying in posthook');
    }
}

# Check if named is listening
sub _isNamedListening
{
    my ($self) = @_;

    my $sock = new IO::Socket::INET(PeerAddr => '127.0.0.1',
                                    PeerPort => 53,
                                    Proto    => 'tcp');
    if ( $sock ) {
        close($sock);
        return 1;
    } else {
        return 0;
    }
}

# Remove no longer used domain files to avoid confusing the user
sub _removeDomainsFiles
{
    my ($self) = @_;

    my $oldList = $self->st_get_list('domain_files');
    my $newList = [];

    my $domainModel = $self->model('DomainTable');
    foreach my $id (@{$domainModel->ids()}) {
        my $row = $domainModel->row($id);
        my $file;
        if ($row->valueByName('dynamic')) {
            $file = BIND9_UPDATE_ZONES;
        } else {
            $file = BIND9CONFDIR;
        }
        $file .= "/db." . $row->valueByName('domain');
        push (@{$newList}, $file) unless $row->valueByName('samba');
    }

    $self->_removeDisjuncFiles($oldList, $newList);
    $self->st_set_list('domain_files', 'string', $newList);
}

# Remove no longer used reverse zone files
sub _removeUnusedReverseFiles
{
    my ($self, $reversedData) = @_;

    my $oldList = $self->st_get_list('inarpa_files');
    my $newList = [];
    foreach my $group (keys %{ $reversedData }) {
        my $reversedDataItem = $reversedData->{$group};
        my $file;
        if ($reversedDataItem->{dynamic}) {
            $file = BIND9_UPDATE_ZONES;
        } else {
            $file = BIND9CONFDIR;
        }
        $file .= "/db." . $group;
        push (@{$newList}, $file);
    }

    $self->_removeDisjuncFiles($oldList, $newList);
    $self->st_set_list('inarpa_files', 'string', $newList);
}

# Delete files from disjunction
sub _removeDisjuncFiles
{
    my ($self, $oldList, $newList) = @_;

    my %newSet = map { $_ => 1 } @{$newList};

    # Show the elements in @oldList which are not in %newSet
    my @disjunc = grep { not exists $newSet{$_} } @{$oldList};

    foreach my $file (@disjunc) {
        if (-f $file) {
            EBox::Sudo::root("rm -rf '$file'");
        }
        # Remove the jnl if exists as well (only applicable for dyn zones)
        if (-f "${file}.jnl") {
            EBox::Sudo::root("rm -rf '${file}.jnl'");
        }
    }
}

# Set configuration for transparent DNS cache
# TODO: Move FirewallHelper to core to avoid this implementation here without
# using the framework
sub _setTransparentCache
{
    my ($self) = @_;

    if ( $self->model('Settings')->row()->valueByName('transparent') ) {
        # The transparent cache DNS setting is enabled
        my $gl = EBox::Global->getInstance(1);
        if ( $gl->modExists('firewall') ) {
            my $fw = $gl->modInstance('firewall');
            if ( $fw->isEnabled() ) {
                my @rules = ();
                my $net = $gl->modInstance('network');
                eval 'use EBox::FirewallHelper;';
                my $fwHelper = new EBox::FirewallHelper();
                foreach my $iface (@{$net->InternalIfaces()}) {
                    my $addrs = $net->ifaceAddresses($iface);
                    my $input = $fwHelper->_inputIface($iface);
                    foreach my $addr ( map { $_->{address} } @{$addrs} ) {
                        next unless ( defined($addr) and ($addr ne ""));
                        my $rule = "-t nat -A premodules $input "
                                   . "! -d $addr -p tcp --dport " . DNS_PORT
                                   . ' -j REDIRECT --to-ports ' . DNS_PORT;
                        push(@rules, $rule);
                        $rule = "-t nat -A premodules $input "
                                . "! -d $addr -p udp --dport " . DNS_PORT
                                . ' -j REDIRECT --to-ports ' . DNS_PORT;
                        push(@rules, $rule);
                    }
                }
                my @cmds = map { '/sbin/iptables ' . $_ } @rules;
                EBox::Sudo::root(@cmds);
            }
        }
    }
}

# Method: addAlias
#
# Parameters:
# - domain
# - hostname
# - alias: can be a string or a list of string to add more then one alias
#
# Warning:
# alias is added to the first found matching hostname
sub addAlias
{
    my ($self, $domain, $hostname, $alias) = @_;
    $domain or
        throw EBox::Exceptions::MissingArgument('domain');
    my $domainModel = $self->model('DomainTable');
    $domainModel->addHostAlias($domain, $hostname, $alias);
}

# Method: removeAlias
#
#  Remove alias for the doamin and hostname. If there are several hostnames the
#  alias is removed in all of them
#
# Parameters:
# - domain
# - hostname
# - alias
#
# Note:
#  we implement this because vhosttable does not allow exposed method
sub removeAlias
{
    my ($self, $domain, $hostname, $alias) = @_;
    $domain or
        throw EBox::Exceptions::MissingArgument('domain');
    $hostname or
        throw EBox::Exceptions::MissingArgument('hostname');
    $alias or
        throw EBox::Exceptions::MissingArgument('alias');

    my $domainModel = $self->model('DomainTable');
    my $domainRow;
    foreach my $id (@{  $domainModel->ids() }) {
        my $row = $domainModel->row($id);
        if ($row->valueByName('domain') eq $domain) {
            $domainRow = $row;
            last;
        }
    }
    if (not $domainRow) {
        throw EBox::Exceptions::DataNotFound(
            data => __('domain'),
            value => $domain
           );
    }

    my $hostnamesModel = $domainRow->subModel('hostnames');
    my $hostnameFound;
    my $aliasFound;
    foreach my $id (@{  $hostnamesModel->ids() }) {
        my $row = $hostnamesModel->row($id);
        if ($row->valueByName('hostname') eq $hostname) {
            $hostnameFound = 1;
            my $aliasModel = $row->subModel('alias');
            foreach my $aliasId  (@{ $aliasModel->ids() } ) {
                my $row = $aliasModel->row($aliasId);
                if ($row->valueByName('alias') eq $alias) {
                    $aliasFound = 1;
                    $aliasModel->removeRow($aliasId);
                    last;
                }
            }
        }
    }

    if (not $hostnameFound) {
        throw EBox::Exceptions::DataNotFound(
            data => __('hostname'),
            value => $hostname
           );
    }elsif (not $aliasFound) {
        throw EBox::Exceptions::DataNotFound(
            data => __('alias'),
            value => $alias
           );
    }
}

sub firewallHelper
{
    my ($self) = @_;

    if ($self->isEnabled()) {
        return EBox::DNS::FirewallHelper->new();
    }

    return undef;
}

# Get the ranges for the given domain if used by DHCP module
sub _getRanges
{
    my ($self, $domainData) = @_;

    my @ranges = ();

    my $dhcp = EBox::Global->modInstance('dhcp');
    my $net  = EBox::Global->modInstance('network');

    return \@ranges unless (defined($dhcp));

    foreach my $iface (grep { $net->ifaceMethod($_) eq 'static'} @{$net->allIfaces()}) {
        my $dynDNSRow = $dhcp->dynamicDNSDomains($iface);
        my @domains = ( $dynDNSRow->printableValueByName('dynamic_domain') );
        if ( $dynDNSRow->valueByName('static_domain') ne 'same' ) {
            push(@domains, $dynDNSRow->printableValueByName('static_domain'));
        }
        if ( $domainData->{'name'} eq any(@domains) ) {
            my $initRange = $dhcp->initRange($iface);
            $initRange =~ s/1$/0/;
            my $endRange  = $dhcp->endRange($iface);
            my $ip = new Net::IP("$initRange - $endRange");
            do {
                my $rev = Net::IP->new($ip->ip())->reverse_ip();
                if ( defined($rev) ) {
                    # It returns 0.netaddr.in-addr.arpa so we need to remove it
                    # to make it compilant with bind zone definition
                    $rev =~ s/^0\.//;
                    $rev =~ s:\.in-addr\.arpa\.::;
                    push(@ranges, $rev);
                }
            } while ($ip += 256);
        }
    }
    return \@ranges;
}

sub _updateManagedDomainIPsModel
{
    my ($self, $model) = @_;

    my $networkModule = EBox::Global->modInstance('network');
    my $ifaces = $networkModule->ifaces();
    foreach my $iface (@{$ifaces}) {
        my $addrs = $networkModule->ifaceAddresses($iface);
        foreach my $addr (@{$addrs}) {
            my $ifaceName = $iface;
            $ifaceName .= ":$addr->{name}" if exists $addr->{name};
            my $ipRow = $model->find(iface => $ifaceName);
            next unless defined $ipRow;

            my $ipElement = $ipRow->elementByName('ip');
            $ipElement->setValue($addr->{address});
            $ipRow->store();
        }
    }
}

# Method: _updateManagedDomainAddresses
#
#   Updates the managed domain (kerberos or samba) ip addresses
#
sub _updateManagedDomainAddresses
{
    my ($self) = @_;

    my $sysinfo = EBox::Global->modInstance('sysinfo');
    my $hostname = $sysinfo->hostName();

    my $domainsModel = $self->model('DomainTable');
    my $managedRows = $domainsModel->findAllValue(managed => 1);

    foreach my $id (@{$managedRows}) {
        my $domainRow = $domainsModel->row($id);

        # Update domain IP addresses
        my $domainIpModel = $domainRow->subModel('ipAddresses');
        $self->_updateManagedDomainIPsModel($domainIpModel);

        # Update hostname IP addresses
        my $hostsModel = $domainRow->subModel('hostnames');
        my $hostRow = $hostsModel->find(hostname => $hostname);
        return unless defined $hostRow;
        my $hostIpModel = $hostRow->subModel('ipAddresses');
        $self->_updateManagedDomainIPsModel($hostIpModel);
    }
}

sub restoreDependencies
{
    return [];
}

######################################
##  Network observer implementation ##
######################################

sub externalDhcpIfaceAddressChangedDone
{
    my ($self, $iface, $oldaddr, $oldmask, $newaddr, $newmask) = @_;
    $self->_updateManagedDomainAddresses();
    # TODO Save only if changes done
    $self->save();
}

sub internalDhcpIfaceAddressChangedDone
{
    my ($self, $iface, $oldaddr, $oldmask, $newaddr, $newmask) = @_;
    $self->_updateManagedDomainAddresses();
    # TODO Save only if changes done
    $self->save();
}

######################################
##  SysInfo observer implementation ##
######################################

# Method: hostNameChanged
#
#   This method check that the introduced new hostname is not already
#   defined in any of the user created domains
#
sub hostNameChanged
{
    my ($self, $oldHostName, $newHostName) = @_;

    my $domainModel = $self->model('DomainTable');
    foreach my $domainRowId (@{$domainModel->ids()}) {
        my $domainRow = $domainModel->row($domainRowId);
        my $hostnamesModel = $domainRow->subModel('hostnames');
        foreach my $hostnameRowId (@{$hostnamesModel->ids()}) {
            my $row = $hostnamesModel->row($hostnameRowId);
            my $field = $row->elementByName('hostname');
            if (lc ($field->value('hostname')) eq lc ($newHostName)) {
                my $domainRow = $row->parentRow();
                my $domain = $domainRow->valueByName('domain');
                throw EBox::Exceptions::UnwillingToPerform(
                    reason => __x('The host name {x} is already defined in the domain {y}',
                                  x => $newHostName,
                                  y => $domain ));
            }
        }
    }
}

# Method: hostNameChangedDone
#
#   This method update the hostname in all existant domains
#
sub hostNameChangedDone
{
    my ($self, $oldHostName, $newHostName) = @_;

    my $domainModel = $self->model('DomainTable');
    foreach my $domainRowId (@{$domainModel->ids()}) {
        my $domainRow = $domainModel->row($domainRowId);
        my $hostnamesModel = $domainRow->subModel('hostnames');
        foreach my $hostnameRowId (@{$hostnamesModel->ids()}) {
            my $row = $hostnamesModel->row($hostnameRowId);
            my $field = $row->elementByName('hostname');
            if (lc ($field->value('hostname')) eq lc ($oldHostName)) {
                $field->setValue($newHostName);
                $row->store();
                last;
            }
        }
    }
}

# Method: hostDomainChangedDone
#
#   This method updates the domain name if it is already created
#
sub hostDomainChangedDone
{
    my ($self, $oldDomainName, $newDomainName) = @_;

    my $domainModel = $self->model('DomainTable');
    my $row = $domainModel->find(domain => $oldDomainName);
    if (defined $row) {
        $row->elementByName('domain')->setValue($newDomainName);
        $row->store();
    }
}

1;<|MERGE_RESOLUTION|>--- conflicted
+++ resolved
@@ -975,20 +975,11 @@
 
     my $intnets_string = EBox::Config::configkeyFromFile(DNS_INTNETS,
                                                          DNS_CONF_FILE);
-<<<<<<< HEAD
-    my @intnets = ();
-
-    if (defined($intnets_string)) {
-        $intnets_string =~ s/\s//g;
-        @intnets = split(',', $intnets_string);
-        my $cidrName = __x('Value from {key} in configuration file {conf}',
-=======
     my @intnets;
     if (length $intnets_string) {
         $intnets_string =~ s/\s//g;
         @intnets = split (/,/, $intnets_string);
         my $cidrName = __x("key '{key}' in configuration file {value}",
->>>>>>> 622c11c2
                            key => DNS_INTNETS,
                            value => DNS_CONF_FILE,
                           );
