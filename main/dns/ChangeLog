<<<<<<< HEAD
3.3
=======
HEAD
	+ Do not set localhost as primary resolver if users module is configured
	  in external AD mode. In this case, the AD DNS server must be used.
3.2.3
>>>>>>> 01e8c77b
	+ Added network as enabledepend, needed by the resolvconf management
	+ Enable resolvconf updates when starting and stopping bind9 daemon
	+ Enforce include of 127.0.0.1 in DNS resolvers when enabling
	+ Set version to 3.3
3.2
	+ Set version to 3.2
3.1.5
	+ Override daemons when migrating from 3.0
3.1.4
	+ Use the new samba module state flag isProvisioning to set the samba
	  flag on DomainTable rows
	+ Do not try to update the zone while samba is provisioning the domain
3.1.3
	+ Adapted to new CSS styles
	+ Remove the setting desktop service in _preSetConf and initial-setup
3.1.2
	+ Added sortlist support.
3.1.1
	+ Adapted to updatedRowNotify call with no changes in values
	+ Added menu icon
	+ Adapt firewall rules to new accept chains
	+ Set transparent DNS cache firewall rules unless the module is
	  temporary stopped
	+ Set transparent DNS cache firewall rules in Firewall Helper
3.1
	+ Removed 3.0.X migration code
	+ Implemented _daemonsToDisable()
	+ Depend on zentyal-core 3.1
3.0.9
	+ Fixed bind9 dependency to allow to install it with higher versions
	+ Do not try to add duplicated interface addresses
3.0.8
	+ Fix intnets config key parsing and validation
	+ Fixed apparmor errors trying to access /dev/urandom
3.0.7
	+ Guard against interfaces with unset address
	+ Dynamic domains are now properly detected on _reverseData()
	+ Rename domain if exists when changing it in System -> General
	+ Remove depends on users and samba to avoid deep recursion
	+ Use API to retrieve foreign model value
3.0.6
	+ Improve management of DNS zones stored in samba LDAP
	+ Improve data generation for reverse zones.
	+ Only allow AXFR from internal networks
3.0.5
	+ Query samba module for zones stored in LDB. Those ones will override
	  the zones defined in the UI.
	+ Changes required by the bundled version of samba4.
	  Add paths to apparmor profile
	  Change DLZ library path
	+ Fixed bread crumbs for hostnames table
3.0.4
	+ Service zentyal-desktop-api is now added in initial-setup
	+ Better exception message when service not exists in /etc/services
	+ Fix apparmor profile to allow SDLZ driver to read session key
3.0.3
	+ Bump bind9 deps to new upstream version
	+ Add the 'zentyal-desktop-api' SRV entry to the domain of the host
	+ Add 'zentyal-desktop-api' to /etc/services in the _setConf
3.0.2
	+ Add method getTsigKeys to allow DHCP module write the ddns keys
	+ Do not add trailing dot to key names
	+ Update samba domain using TSIG keys, avoiding TSIG GSSAPI. Allow
	  updates even if samba daemon is stopped
	+ Depend on Zentyal patched version of bind to allow samba DLZ domain
	  to be updated using TSIG keys
	+ Remove dependence on libcrypt-openssl-random-perl and add on
	  libdigest-hmac-perl
	+ Change TSIG key generation algorithm to be compatible with bind
	  generated keys
	+ Add config key to disable automatic reverse zone generation. Useful
	  when samba4 is installed and reverse zones are managed by other DC,
	  replicated and loaded by DLZ plugin.
	+ Fixed bug which left PTRs unwritten in reverse file zones
	+ Allow to add host without IP addresses in addHost() method from
	  domain table
	+ Implement SysInfo::Observer to check that the new host name is not
	  defined in any domain, and update the hostname in the defined domains
3.0.1
	+ Fixed host name ip addition when it was more than one host in
	  the domain
3.0
	+ Removed invalid restoreDependencies
2.3.11
	+ Remove unused report sub
	+ Fix updating dynamic domains
	+ Allow modifiying models when domain is read only
	+ Fix enable/disable the DNS cache checkbox without restarting apache.
	  The enabled property depends on firewall enabled, now this check is
	  done at run time.
	+ Update the managed domain ip addresses when saving changes
	+ Implement Network observer to update the kerberos domain when
	  dhcp addresses are assigned
	+ Get domain dynamic status from DHCP module
	+ Code typo fixes related to references in DNS.pm
	+ Add x86_64 samba dlz library paths to apparmor profile
	+ Removed unused sambaZone check
	+ Write keys file with read access only to bind group
2.3.10
	+ Remove subdomain fields from hostnames and services models after
	  DLZ zones support. The samba records are no longer created in the
	  models but loaded from the DLZ zone.
	+ Add support for DLZ zones to load the Samba4 DNS zones stored in
	  LDB.
	+ samba is not longer a restore dependency
	+ Fixed some errors with array references
	+ Added modeldepends to yaml schema
2.3.9
	+ Fixed help strings
	+ Add method to set the domain's dynamic flag
	+ Read and apply the samba domain update policy
	+ Added message when a domain is added to clarify concepts
2.3.8
	+ Adapted DHCP ranges to reverse ip fix in Net::IP
	+ Fixed and improved facade method for management of domains,
	  hostname and alias
	+ Added foreign declarations in module schema
2.3.7
	+ Use FirewallObserver instead of deprecated addOutputRule
	+ Adapted to new Model management framework
2.3.6
	+ Add new field subdomain to hostnames and services  model,
	  needed to create some samba records
	+ API to add/delete A, SRV and TXT records to a domain
	+ Change the primary nameserver record from 'ns' to the hostname
	+ Change the IP address field on domain hosts to hasmany type.
	  This is needed by samba to add the global catalog server record
	+ Change the domain IP address to a hasmay type. This is needed
	  if the server has multiple internal networks attached.
	+ Server does not leak to the internet queries for unused rfc1918 zones
2.3.5
	+ Create tables with MyISAM engine by default
2.3.4
	+ Packaging fixes for precise
2.3.3
	+ Updated Standards-Version to 3.9.2
2.3.1
	+ Service name in uppercase and description is now translatable
	+ Fixed executable permissions in src/scripts
2.3
	+ Replaced autotools with zbuildtools
	+ Bugfix: Delete TXT record on a dynamic domain works again
2.2.1
	+ Do not set reverse resolution for domain if any hostname does
	  already has it
	+ Do not set reverse resolution for aliases
	+ Change main URL for breadcrumbs for Domains
	+ Set always five subdomains to reverse zones to avoid problems
	  with some networks like 10.0.0.0/24
	+ Adapted alias table and methods to multiple hostnames
	+ Use proper paths for PID files to be resilient on reboots in
	  upstart pre-script
2.1.6
	+ Prevent start of bind9 daemon after module is disabled
2.1.5
	+ Removed /zentyal prefix from URLs
	+ Avoid duplicated restart during postinst
2.1.4
	+ Workaround for parent deep-recursion problem
	+ Combine all models in the DNS menu entry and added missing help
2.1.3
	+ Give support for Round-Robin records, that is, the same name
	  points to different IP addresses
	+ Add transparent cache DNS when firewall module is enabled
	+ Add forwarders manual configuration
	+ Add wildcard for hostnames default value
	+ Add TXT records
	+ Add SRV records
2.1.2
	+ Use public API to get the Hostname model in NameServer and
	  MailExchanger models
2.1.1
	+ Set as hostmaster@domain the email address to report problems
	  and responsible for that domain
	+ Do not allow set custom NS or MX records to point CNAME records
	  in the same domain
	+ Do not allow to remove last NS record as it is mandatory
	+ Add a default NS record and A record when creating a domain
	+ Just one PTR record is written per IP address to avoid
	  problems in reverse resolution
	+ Remove no longer used zone files
	+ Give support to mix static direct resolution with dynamic one
	+ Give support to mix static reverse resolution with dynamic one
	+ Start init script using -f flag to send the named log to
	  daemon.log file
	+ Give support for dynamic DNS reverse resolution under
	  /var/lib/bind/ directory
2.1
	+ Use new standard enable-module script
	+ Replace migrations with initialSetup
	+ Replace /etc/ebox/80dns.conf with /etc/zentyal/dns.conf
2.0.1
	+ Bugfix: Comply apparmor profile by setting the updated dynamic
	  zones under /var/lib/bind
1.5.1
	+ BP: Set @ to all domain-wide records (A, NS) to avoid issues
	  regarding to order in the configuration file
	+ Added support for internal networks allowed to recurse
	  the caching server.
	+ Add support for topdomain record in addDomain method.
	+ Add TCP/53 to dns service
1.3.14
	+ Added migration script for configured modules
	+ Remove migration scripts 0001_import_to_data_table_model.pl
	  0002_fix_active_to_enabled.pl
	+ Move 0003_add_dns_service.pl to 0001_add_dns_service.pl
1.3.13
	+ Added support for dynamic zones to be updated using a shared
	  secret key available at `/etc/bind/keys`. This feature is
	  mainly used by dhcp module to implement dynamic DNS updates.
	+ Fixed structure of menu on language change
1.3.12
	+ Add breadcrumbs to UI
1.3.11
	+ Added report support
1.3.10
	+ Added support for NS records
	+ Check for FQDN in custom MX records
1.3.4
	+ Reversed record for domain IP address added
	+ Fixed bug when removing hostnames
1.3.1
	+ Comment out default configuration of source ports operations to stick
	  to the defaults provided by the  Ubuntu package.
1.1.10
	+ New release
1.1
	+ Use new row() and ids() API
0.12.101
	+ Check two hostnames or alias are equal using type method to do
	so
0.12.100
	+ Added optional IP address for domains
	+ Bugfix: Show correct message when editing a hostname
0.12.99
	+ New release
0.12.1
	+ Bugfix. Remove mail exchangers that reference a deleted host name.
0.12
	+ Use the new EBox::Model::Row api
	+ Load module capability in pre-start just like the bind9 init
	script does
	+ Don't add static entry `ns` to localhost if user has defined
	another IP address for the `ns` name0.11.102
	+ Check aliases are not nameserver records as well
0.11.101
	+ Added Mail Exchanger model to introduce MX records in domains.
	+ Added mail exchanger model related methods to the exposed API.
	+ Check consistencies among alias and hostnames within the same
	domain
	+ Updated remainder models to use lastest types HostIP and
	DomainName
	+ Added 'changeName', 'getHostNameByName', 'getHostNameByIP' and
	'findAlias' to improve DNS API to Perl scripts and SOAP clients
0.11.100
	+ add isRunning and enableService to set firewall properly
	+ onInstall() functionality moved to migration script
	+ Do not remove bind9 rc links
	+ Stop bind9 in pre-start in upstart script
0.11.99
	+ Added `getHostname` to the exposed API to interact with
	webserver module
	+ Now tables are shown sorted by 'name' attribute (domain,
	hostname and alias respectively)
0.11
	+ New release
0.10.99
	+ Expose methods in module's API
	+ Fix bug in migration pre0.9.100 installations
0.10
	+ New release
0.9.100
	+ Add reverse resolution
	+ Use new model/view framework. UI uses Ajax
0.9.99
	+ New release
0.9.3
	+ New release
0.9.2
	+ New release
0.9.1
	+ New release
0.9
	+ Added Polish translation
	+ Added Aragonese translation
	+ Added German    translation

0.8.99
        * Add DNS server functionality
0.7.1
	* Allow TCP queries
	* Use of ebox-sudoers-friendly
0.7
	* First public release
0.6
	* API documented using naturaldocs
	* Update install and depends
0.5.2
	* Fix some packaging issues

0.5.1
	* Convert module to new menu system

0.5
	* Initial release<|MERGE_RESOLUTION|>--- conflicted
+++ resolved
@@ -1,11 +1,6 @@
-<<<<<<< HEAD
 3.3
-=======
-HEAD
 	+ Do not set localhost as primary resolver if users module is configured
 	  in external AD mode. In this case, the AD DNS server must be used.
-3.2.3
->>>>>>> 01e8c77b
 	+ Added network as enabledepend, needed by the resolvconf management
 	+ Enable resolvconf updates when starting and stopping bind9 daemon
 	+ Enforce include of 127.0.0.1 in DNS resolvers when enabling
