--- conflicted
+++ resolved
@@ -1,11 +1,8 @@
 3.3
-<<<<<<< HEAD
 	+ Switch from Error to TryCatch for exception handling
-=======
 	+ Do not set localhost as primary resolver if users module is configured
 	  in external AD mode. In this case, the AD DNS server must be used.
 	+ Added network as enabledepend, needed by the resolvconf management
->>>>>>> c30f2e3a
 	+ Enable resolvconf updates when starting and stopping bind9 daemon
 	+ Enforce include of 127.0.0.1 in DNS resolvers when enabling
 	+ Set version to 3.3
