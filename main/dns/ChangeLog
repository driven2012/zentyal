--- conflicted
+++ resolved
@@ -1,10 +1,6 @@
-<<<<<<< HEAD
 3.3
 	+ Switch from Error to TryCatch for exception handling
-=======
-HEAD
 	+ Lowercase LDB domains for comparision
->>>>>>> 0accefd5
 	+ Update TXT _kerberos record on domain rename
 	+ Added missing EBox::Exceptions uses
 	+ Read DNS zones from samba database while provisioning
