--- conflicted
+++ resolved
@@ -1,12 +1,9 @@
-<<<<<<< HEAD
 HEAD
 	+ API to add/delete SRV and TXT records to a domain
-=======
 2.3.3
 	+ Packaging fixes for precise
 2.3.2
 	+ Updated Standards-Version to 3.9.2
->>>>>>> 14a1b777
 2.3.1
 	+ Service name in uppercase and description is now translatable
 	+ Fixed executable permissions in src/scripts
