3.3
<<<<<<< HEAD
	+ Switch from Error to TryCatch for exception handling
=======
	+ Fix set of dynamic attribute in domain table when samba module is enabled
	  again
	+ Do not write reverse zone files if generate_reverse_zones is false
>>>>>>> e0c2176f
	+ Do not set localhost as primary resolver if users module is configured
	  in external AD mode. In this case, the AD DNS server must be used.
	+ Added network as enabledepend, needed by the resolvconf management
	+ Enable resolvconf updates when starting and stopping bind9 daemon
	+ Enforce include of 127.0.0.1 in DNS resolvers when enabling
	+ Set version to 3.3
3.2
	+ Set version to 3.2
3.1.5
	+ Override daemons when migrating from 3.0
3.1.4
	+ Use the new samba module state flag isProvisioning to set the samba
	  flag on DomainTable rows
	+ Do not try to update the zone while samba is provisioning the domain
3.1.3
	+ Adapted to new CSS styles
	+ Remove the setting desktop service in _preSetConf and initial-setup
3.1.2
	+ Added sortlist support.
3.1.1
	+ Adapted to updatedRowNotify call with no changes in values
	+ Added menu icon
	+ Adapt firewall rules to new accept chains
	+ Set transparent DNS cache firewall rules unless the module is
	  temporary stopped
	+ Set transparent DNS cache firewall rules in Firewall Helper
3.1
	+ Removed 3.0.X migration code
	+ Implemented _daemonsToDisable()
	+ Depend on zentyal-core 3.1
3.0.9
	+ Fixed bind9 dependency to allow to install it with higher versions
	+ Do not try to add duplicated interface addresses
3.0.8
	+ Fix intnets config key parsing and validation
	+ Fixed apparmor errors trying to access /dev/urandom
3.0.7
	+ Guard against interfaces with unset address
	+ Dynamic domains are now properly detected on _reverseData()
	+ Rename domain if exists when changing it in System -> General
	+ Remove depends on users and samba to avoid deep recursion
	+ Use API to retrieve foreign model value
3.0.6
	+ Improve management of DNS zones stored in samba LDAP
	+ Improve data generation for reverse zones.
	+ Only allow AXFR from internal networks
3.0.5
	+ Query samba module for zones stored in LDB. Those ones will override
	  the zones defined in the UI.
	+ Changes required by the bundled version of samba4.
	  Add paths to apparmor profile
	  Change DLZ library path
	+ Fixed bread crumbs for hostnames table
3.0.4
	+ Service zentyal-desktop-api is now added in initial-setup
	+ Better exception message when service not exists in /etc/services
	+ Fix apparmor profile to allow SDLZ driver to read session key
3.0.3
	+ Bump bind9 deps to new upstream version
	+ Add the 'zentyal-desktop-api' SRV entry to the domain of the host
	+ Add 'zentyal-desktop-api' to /etc/services in the _setConf
3.0.2
	+ Add method getTsigKeys to allow DHCP module write the ddns keys
	+ Do not add trailing dot to key names
	+ Update samba domain using TSIG keys, avoiding TSIG GSSAPI. Allow
	  updates even if samba daemon is stopped
	+ Depend on Zentyal patched version of bind to allow samba DLZ domain
	  to be updated using TSIG keys
	+ Remove dependence on libcrypt-openssl-random-perl and add on
	  libdigest-hmac-perl
	+ Change TSIG key generation algorithm to be compatible with bind
	  generated keys
	+ Add config key to disable automatic reverse zone generation. Useful
	  when samba4 is installed and reverse zones are managed by other DC,
	  replicated and loaded by DLZ plugin.
	+ Fixed bug which left PTRs unwritten in reverse file zones
	+ Allow to add host without IP addresses in addHost() method from
	  domain table
	+ Implement SysInfo::Observer to check that the new host name is not
	  defined in any domain, and update the hostname in the defined domains
3.0.1
	+ Fixed host name ip addition when it was more than one host in
	  the domain
3.0
	+ Removed invalid restoreDependencies
2.3.11
	+ Remove unused report sub
	+ Fix updating dynamic domains
	+ Allow modifiying models when domain is read only
	+ Fix enable/disable the DNS cache checkbox without restarting apache.
	  The enabled property depends on firewall enabled, now this check is
	  done at run time.
	+ Update the managed domain ip addresses when saving changes
	+ Implement Network observer to update the kerberos domain when
	  dhcp addresses are assigned
	+ Get domain dynamic status from DHCP module
	+ Code typo fixes related to references in DNS.pm
	+ Add x86_64 samba dlz library paths to apparmor profile
	+ Removed unused sambaZone check
	+ Write keys file with read access only to bind group
2.3.10
	+ Remove subdomain fields from hostnames and services models after
	  DLZ zones support. The samba records are no longer created in the
	  models but loaded from the DLZ zone.
	+ Add support for DLZ zones to load the Samba4 DNS zones stored in
	  LDB.
	+ samba is not longer a restore dependency
	+ Fixed some errors with array references
	+ Added modeldepends to yaml schema
2.3.9
	+ Fixed help strings
	+ Add method to set the domain's dynamic flag
	+ Read and apply the samba domain update policy
	+ Added message when a domain is added to clarify concepts
2.3.8
	+ Adapted DHCP ranges to reverse ip fix in Net::IP
	+ Fixed and improved facade method for management of domains,
	  hostname and alias
	+ Added foreign declarations in module schema
2.3.7
	+ Use FirewallObserver instead of deprecated addOutputRule
	+ Adapted to new Model management framework
2.3.6
	+ Add new field subdomain to hostnames and services  model,
	  needed to create some samba records
	+ API to add/delete A, SRV and TXT records to a domain
	+ Change the primary nameserver record from 'ns' to the hostname
	+ Change the IP address field on domain hosts to hasmany type.
	  This is needed by samba to add the global catalog server record
	+ Change the domain IP address to a hasmay type. This is needed
	  if the server has multiple internal networks attached.
	+ Server does not leak to the internet queries for unused rfc1918 zones
2.3.5
	+ Create tables with MyISAM engine by default
2.3.4
	+ Packaging fixes for precise
2.3.3
	+ Updated Standards-Version to 3.9.2
2.3.1
	+ Service name in uppercase and description is now translatable
	+ Fixed executable permissions in src/scripts
2.3
	+ Replaced autotools with zbuildtools
	+ Bugfix: Delete TXT record on a dynamic domain works again
2.2.1
	+ Do not set reverse resolution for domain if any hostname does
	  already has it
	+ Do not set reverse resolution for aliases
	+ Change main URL for breadcrumbs for Domains
	+ Set always five subdomains to reverse zones to avoid problems
	  with some networks like 10.0.0.0/24
	+ Adapted alias table and methods to multiple hostnames
	+ Use proper paths for PID files to be resilient on reboots in
	  upstart pre-script
2.1.6
	+ Prevent start of bind9 daemon after module is disabled
2.1.5
	+ Removed /zentyal prefix from URLs
	+ Avoid duplicated restart during postinst
2.1.4
	+ Workaround for parent deep-recursion problem
	+ Combine all models in the DNS menu entry and added missing help
2.1.3
	+ Give support for Round-Robin records, that is, the same name
	  points to different IP addresses
	+ Add transparent cache DNS when firewall module is enabled
	+ Add forwarders manual configuration
	+ Add wildcard for hostnames default value
	+ Add TXT records
	+ Add SRV records
2.1.2
	+ Use public API to get the Hostname model in NameServer and
	  MailExchanger models
2.1.1
	+ Set as hostmaster@domain the email address to report problems
	  and responsible for that domain
	+ Do not allow set custom NS or MX records to point CNAME records
	  in the same domain
	+ Do not allow to remove last NS record as it is mandatory
	+ Add a default NS record and A record when creating a domain
	+ Just one PTR record is written per IP address to avoid
	  problems in reverse resolution
	+ Remove no longer used zone files
	+ Give support to mix static direct resolution with dynamic one
	+ Give support to mix static reverse resolution with dynamic one
	+ Start init script using -f flag to send the named log to
	  daemon.log file
	+ Give support for dynamic DNS reverse resolution under
	  /var/lib/bind/ directory
2.1
	+ Use new standard enable-module script
	+ Replace migrations with initialSetup
	+ Replace /etc/ebox/80dns.conf with /etc/zentyal/dns.conf
2.0.1
	+ Bugfix: Comply apparmor profile by setting the updated dynamic
	  zones under /var/lib/bind
1.5.1
	+ BP: Set @ to all domain-wide records (A, NS) to avoid issues
	  regarding to order in the configuration file
	+ Added support for internal networks allowed to recurse
	  the caching server.
	+ Add support for topdomain record in addDomain method.
	+ Add TCP/53 to dns service
1.3.14
	+ Added migration script for configured modules
	+ Remove migration scripts 0001_import_to_data_table_model.pl
	  0002_fix_active_to_enabled.pl
	+ Move 0003_add_dns_service.pl to 0001_add_dns_service.pl
1.3.13
	+ Added support for dynamic zones to be updated using a shared
	  secret key available at `/etc/bind/keys`. This feature is
	  mainly used by dhcp module to implement dynamic DNS updates.
	+ Fixed structure of menu on language change
1.3.12
	+ Add breadcrumbs to UI
1.3.11
	+ Added report support
1.3.10
	+ Added support for NS records
	+ Check for FQDN in custom MX records
1.3.4
	+ Reversed record for domain IP address added
	+ Fixed bug when removing hostnames
1.3.1
	+ Comment out default configuration of source ports operations to stick
	  to the defaults provided by the  Ubuntu package.
1.1.10
	+ New release
1.1
	+ Use new row() and ids() API
0.12.101
	+ Check two hostnames or alias are equal using type method to do
	so
0.12.100
	+ Added optional IP address for domains
	+ Bugfix: Show correct message when editing a hostname
0.12.99
	+ New release
0.12.1
	+ Bugfix. Remove mail exchangers that reference a deleted host name.
0.12
	+ Use the new EBox::Model::Row api
	+ Load module capability in pre-start just like the bind9 init
	script does
	+ Don't add static entry `ns` to localhost if user has defined
	another IP address for the `ns` name0.11.102
	+ Check aliases are not nameserver records as well
0.11.101
	+ Added Mail Exchanger model to introduce MX records in domains.
	+ Added mail exchanger model related methods to the exposed API.
	+ Check consistencies among alias and hostnames within the same
	domain
	+ Updated remainder models to use lastest types HostIP and
	DomainName
	+ Added 'changeName', 'getHostNameByName', 'getHostNameByIP' and
	'findAlias' to improve DNS API to Perl scripts and SOAP clients
0.11.100
	+ add isRunning and enableService to set firewall properly
	+ onInstall() functionality moved to migration script
	+ Do not remove bind9 rc links
	+ Stop bind9 in pre-start in upstart script
0.11.99
	+ Added `getHostname` to the exposed API to interact with
	webserver module
	+ Now tables are shown sorted by 'name' attribute (domain,
	hostname and alias respectively)
0.11
	+ New release
0.10.99
	+ Expose methods in module's API
	+ Fix bug in migration pre0.9.100 installations
0.10
	+ New release
0.9.100
	+ Add reverse resolution
	+ Use new model/view framework. UI uses Ajax
0.9.99
	+ New release
0.9.3
	+ New release
0.9.2
	+ New release
0.9.1
	+ New release
0.9
	+ Added Polish translation
	+ Added Aragonese translation
	+ Added German    translation

0.8.99
        * Add DNS server functionality
0.7.1
	* Allow TCP queries
	* Use of ebox-sudoers-friendly
0.7
	* First public release
0.6
	* API documented using naturaldocs
	* Update install and depends
0.5.2
	* Fix some packaging issues

0.5.1
	* Convert module to new menu system

0.5
	* Initial release<|MERGE_RESOLUTION|>--- conflicted
+++ resolved
@@ -1,11 +1,8 @@
 3.3
-<<<<<<< HEAD
 	+ Switch from Error to TryCatch for exception handling
-=======
 	+ Fix set of dynamic attribute in domain table when samba module is enabled
 	  again
 	+ Do not write reverse zone files if generate_reverse_zones is false
->>>>>>> e0c2176f
 	+ Do not set localhost as primary resolver if users module is configured
 	  in external AD mode. In this case, the AD DNS server must be used.
 	+ Added network as enabledepend, needed by the resolvconf management
