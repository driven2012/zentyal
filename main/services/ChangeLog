--- conflicted
+++ resolved
@@ -1,9 +1,6 @@
-<<<<<<< HEAD
 HEAD
 	+ Adapted to new Model management framework
-=======
 2.3.5
->>>>>>> 55aa3738
 	+ setService method does not fail if the existent service has not
 	  any configuration
 	+ Added clone action to service configuration table
