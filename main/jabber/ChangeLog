<<<<<<< HEAD
2.3.3
	+ Added script for clearing mnesia database
=======
HEAD
	+ Improved help
	+ Added STUN and Proxy configuration
	+ Updated ejabberd.cfg.mas
	+ Added shared_roster and VCard LDAP modules configuration
	+ Added integration with Zarafa Webapp
>>>>>>> 13a69bc6
2.3.2
	+ Adapted to new Model management framework
	+ Now binding against LDAP to be able to access the accounts objects
	+ Overrid isRunning with a more reliable implementation
2.3.1
	+ Added printableName to jabber service
	+ Adapted to new users implementation
2.3
	+ Replaced autotools with zbuildtools
2.1.3
	+ Removed /zentyal prefix from URLs
2.1.2
	+ Fixed bug trying to change read-only instances
2.1.1
	+ Fixed packaging of scripts directory
2.1
	+ Use new standard enable-module script
	+ Move services migration to initialSetup
	+ Bugfix: fixes template syntax when SSL is disabled.
1.5.4
	+ Zentyal rebrand
1.5.3
	+ HTML fixes on userAddon.
1.5.2
	+ Completely new Jabber module using the MVC framework and ejabberd.
1.5.1
	+ Added bridged mode support in firewall helper.
1.5
	+ Configuration files updated for lucid.
1.4.1
	+ Bug fix: only set module as changed when there's an actual change in
	  admin permissions.
1.3.13
	+ Add JabberUser model to be used in users and groups default user
	  template. Admins can select if they wish to enable the jabber
	  account by default when creating new users.
1.3.12
	+ Accounts are enabled by default
1.1.30
	+ The server's certificate can be changed using the CA module
1.1.20
	+ use the new pidfiles method and not pidfile
1.1.10
	+ Use new MVC API
	+ Make changes to support jabberd2 + muc
0.12.100
	+ New release
0.12.99
	+ New release
0.12
	+ Bugfix: Fix SSL PEM file path in c2s.xml template
	+ Use eBox OID number in LDAP schemas
0.11.101
	+ New release
0.11.100
	+ New release
0.11.99
	+ Added _stopService method to stop jabber daemons
	+ Improved postinst script to ensure daemons are stopped
0.11
	+ New release
0.10.99
	+ New release
0.10
	+ New release
0.9.100
	+ New release
0.9.99
    + New release
0.9.3
	+ New release
0.9.2
	+ New release
0.9.1
	+ New release
0.9
	+ Added Polish translation
	+ Added Dutch translation
	+ Added German translation
0.8.99
	+ New release
0.8.1
	+ New release
O.8
	+ New release
0.7.99
	+ New release
0.7.1
	+ Fix errors on make install
	+ Jabber add-on template is not shown when disabled (#16)
	+ Fix i18n
	+ Fix a bug which prevented jabber to be restarted properly
	+ Use EBox::LDAP singleton
	+ Fix issue with external connections (#31)
	+ Use of ebox-sudoers-friendly
0.7
	+ First public release<|MERGE_RESOLUTION|>--- conflicted
+++ resolved
@@ -1,14 +1,11 @@
-<<<<<<< HEAD
-2.3.3
-	+ Added script for clearing mnesia database
-=======
 HEAD
 	+ Improved help
 	+ Added STUN and Proxy configuration
 	+ Updated ejabberd.cfg.mas
 	+ Added shared_roster and VCard LDAP modules configuration
 	+ Added integration with Zarafa Webapp
->>>>>>> 13a69bc6
+2.3.3
+	+ Added script for clearing mnesia database
 2.3.2
 	+ Adapted to new Model management framework
 	+ Now binding against LDAP to be able to access the accounts objects
