HEAD
<<<<<<< HEAD
	+ Reviewed registration strings
	+ Added template attribute to MultiStateAction to provide any kind
	  of HTML to display an action
	+ Changed icon, name and link for Zentyal Remote
	+ Fixed some compatibility issues with Internet Explorer 9
	+ Show warning with Internet Explorer 8 or older
	+ Improved dashboard buttons colors
=======
	+ Fixed i18n problem in some cases where environment variables
	  were different than the selected locale on Zentyal UI, now
	  LANG and LC_MESSAGES are explicitly passed to mod_perl
>>>>>>> 9f31b062
2.3.24
	+ Do not cache undef values in EBox::Config::Redis::get()
	+ Code fix on subscription retrieval for Updates event
	+ Update validate referer to new Remote Services module API
	+ In-place booleans now properly mark the module as changed
	+ Do not try to read slides if software module is not installed
	+ Fixed wrong call in Events::isEnabledDispatcher()
	+ Updated 'created by' footer
2.3.23
	+ Change the default domain name from 'zentyal.lan' to
	  'zentyal-domain.lan'
	+ Changes in first enable to avoid letting modules unsaved
	+ Type File now accepts spaces in the file name
	+ Added setTimezone method to MyDBEngine
	+ Enable consolidation after reviewing and pruning
	+ Code typo fix in Events::isEnabledWatcher
	+ Remove all report code from core
	+ Move SysInfo report related to remoteservices module
	+ Fixed regression which removed scroll bars from popups
	+ New carousel transition for the installation slides
	+ Added option to not show final notes in progress bar
	+ EBox::Model::Component::modelGetter does not die when trying to
	  get a model for an uninstalled module
	+ Added previous/next buttons to manually switch installation slides
	+ New installation slides format
	+ Added compatibility with MS Internet Explorer >= 8
2.3.22
	+ Changed first installation workflow and wizard infraestructure
	+ Improved firewall icons
	+ Set hover style for configure rules button in firewall
	+ Do not disable InnoDB in mysql if there are other databases
	+ Progress indicator no longer calls showAds if it is undefined
	+ Send cache headers on static files to improve browsing speed
	+ Added foreignNoSyncRows and foreignFilter options to EBox::Types::Select
	+ Improved settings icon
	+ Fixed modalboxes style
	+ Improve host domain validation. Single label domains are not allowed.
2.3.21
	+ Fixes on notifyActions
	+ Check for isDaemonRunning now compatible with asterisk status
	+ Fixed warning call in EBox::Types::HasMany
2.3.20
	+ New look & feel for the web interface
	+ Adjust slides transition timeout during installation
	+ Audit changes table in save changes popup has scroll and better style
	+ Model messages are printed below model title
	+ noDataMsg now allows to add elements if it makes sense
	+ Fixed ajax/form.mas to avoid phantom change button
	+ EBox::Model::Manager::_setupModelDepends uses full paths so the
	  dependecies can discriminate between models with the same name
	+ Default row addition in DataForm does not fires validateTypedRow
	+ Code typo fix in change administration port model
	+ Set only Remote as option to export/import configuration to a
	  remote site
	+ Return undef in HasMany type when a model is not longer
	  available due to being uninstalled
	+ Added onclick atribute to the link.mas template
	+ Fix exception raising when no event component is found
	+ table_ordered.js : more robust trClick event method
	+ Changed dashboard JS which sometimes halted widget updates
	+ Added popup dialogs for import/export configuration
	+ Changes in styles and sizes of the save/revoke dialog
	+ Removed redudant code in ConfigureWatchers::syncRows which made module
	  to have an incorrect modified state
	+ Dont show in bug report removed packages with configuration
	  held as broken packages
	+ DataTable::size() now calls to syncRows()
	+ EBox::Module::Config::set_list quivalent now has the same
	  behaviour than EBox::Module::Config::set
2.3.19
	+ Manually set up models for events to take into account the
	  dynamic models from the log watcher filtering models
	+ Fixed warnings when deleting a row which is referenced in other model
	+ Disable HTML form autocompletion in admin password change model
	+ Fixed incorrect non-editable warnings in change date and time model
	+ Fixed parsing value bug in EBox::Types::Date and EBox::Types::Time
	+ Reworked mdstat parsing, added failure_spare status
	+ Configuration backup implicitly preserves ownership of files
	+ Changes in styles and sizes of the save/revoke dialog
	+ New data form row is copied from default row, avoiding letting hidden
	  fields without its default value and causing missing fields errors
	+ Always fill abstract type with its default value, this avoids
	  errors with hidden fields with default value
	+ Different page to show errors when there are broken software packages
	+ InverseMatchSelect and InverseMatchUnion use 'not' instead of '!' to
	  denote inverse match. This string is configurable with a type argument
	+ Fixed types EBox::Type::InverseMatchSelect and InverseMatchUnion
	+ Fixed bug in DataTable::setTypedRow() which produced an incorrect 'id'
	  row element in DataTable::updateRowNotify()
	+ In tableBody.mas template: decomposed table topToolbar section in methods
	+ Fixed bug in discard changes dialog
	+ Confirmation dialogs now use styled modalboxes
	+ Do not reload page after save changes dialog if operation is successful
	+ Maintenance menu is now kept open when visiting the logs index page
2.3.18
	+ Manual clone of row in DataTable::setTypedRow to avoid segfault
	+ Avoid undef warnings in EBox::Model::DataTable::_find when the
	  element value is undef
	+ Fixed kill of ebox processes during postrm
	+ Set MySQL root password in create-db script and added mysql script
	  to /usr/share/zentyal for easy access to the zentyal database
	+ Increased timeout redirecting to wizards on installation to 5 seconds
	  to avoid problems on some slow or loaded machines
	+ Save changes dialog do not appear if there are no changes
	+ Delete no longer needed duplicated code
	+ Do not go to save changes after a regular package installation
	  they are saved only in the first install
	+ Progress bar in installation refactored
2.3.17
	+ Do not use modal box for save changes during installation
	+ Hidden fields in DataTables are no longer considered compulsory
	+ Select type has now its own viewer that allows use of filter function
	+ User is now enabled together with the rest of modules on first install
2.3.16
	+ Fix 'oldRow' parameter in UpdatedRowNotify
	+ Use Clone::Fast instead of Clone
	+ Modal dialog for the save and discard changes operations
	+ Use a different lock file for the usercorner redis
	+ Improved look of tables when checkAll controls are present
	+ Better icons for clone action
	+ Added confirmation dialog feature to models; added confirmation
	  dialog to change hostname model
	+ Dynamic default values are now properly updated when adding a row
	+ Kill processes owned by the ebox user before trying to delete it
	+ Do not use sudo to call status command at EBox::Service::running
	+ Fixed regression setting default CSS class in notes
2.3.15
	+ Added missing call to updateRowNotify in DataForms
	+ Fixed silent error in EBox::Types::File templates for non-readable
	  by ebox files
	+ Use pkill instead of killall in postinst
	+ Use unset instead of delete_dir when removing rows
	+ Do not set order list for DataForms
	+ Only try to clean tmp dir on global system start
2.3.14
	+ Error message for failure in package cache creation
	+ Fixed regression when showing a data table in a modal view
	+ Do not do a redis transaction for network module init actions
	+ Fixed EBox::Module::Config::st_unset()
	+ Allowed error class in msg template
2.3.13
	+ Fixed problems in EventDaemon with JSON and blessed references
	+ More crashes avoided when watchers or dispatchers doesn't exist
	+ Proper RAID watcher reimplementation using the new state API
	+ EBox::Config::Redis singleton has now a instance() method instead of new()
	+ Deleted wrong use in ForcePurge model
2.3.12
	+ Fixed problem with watchers and dispatchers after a module deletion
	+ Fixed EBox::Model::DataTable::_checkFieldIsUnique, it failed when the
	  printableValue of the element was different to its value
	+ Fixed separation between Add table link and table body
	+ Adaptation of EventDaemon to model and field changes
	+ Disabled logs consolidation on purge until it is reworked, fixed
	  missing use in purge logs model
	+ Fixed Componet::parentRow, it not longer tries to get a row with
	  undefined id
	+ Fix typo in ConfigureLogs model
	+ Mark files for removing before deleting the row from backend in
	  removeRow
	+ The Includes directives are set just for the main virtual host
	+ Fixed EventDaemon crash
2.3.11
	+ Mark files for removing before deleting the row from backend in removeRow
	+ Dashboard widgets now always read the information from RO
	+ Enable actions are now executed before enableService()
	+ Fixed regression which prevented update of the administration service
	  port when it was changed in the interface
	+ New EBox::Model::Composite::componentNames() for dynamic composites
	+ Remove _exposedMethods() feature to reduce use of AUTOLOAD
	+ Removed any message set in the model in syncRows method
	+ Added global() method to modules and components to get a coherent
	  read-write or read-only instance depending on the context
	+ Removed Model::Report and Composite::Report namespaces to simplify model
	  management and specification
	+ New redis key naming, with $mod/conf/*, $mod/state and $mod/ro/* replacing
	  /ebox/modules/$mod/*, /ebox/state/$mod/* and /ebox-ro/modules/$mod/*
	+ Removed unnecessary parentComposite methods in EBox::Model::Component
	+ Only mark modules as changed when data has really changed
	+ EBox::Global::modChange() throws exception if instance is readonly
	+ New get_state() and set_state() methods, st_* methods are kept for
	  backwards compatibility, but they are deprecated
	+ Simplified events module internals with Watcher and Dispatcher providers
	+ Model Manager is now able to properly manage read-only instances
	+ Composites can now use parentModule() like Models
	+ Renamed old EBox::GConfModule to EBox::Module::Config
	+ Unified model and composite management in the new EBox::Model::Manager
	+ Model and composites are loaded on demand to reduce memory consumption
	+ Model and composite information is now stored in .yaml schemas
	+ ModelProvider and CompositeProvider are no longer necessary
	+ Simplified DataForm using more code from DataTable
	+ Adapted RAID and restrictedResources() to the new JSON objects in redis
	+ Remove unused override modifications code
	+ Added /usr/share/zentyal/redis-cli wrapper for low-level debugging
	+ Use simpler "key: value" format for dumps instead of YAML
	+ Row id prefixes are now better chosen to avoid confusion
	+ Use JSON instead of list and hash redis types (some operations,
	  specially on lists, are up to 50% faster and caching is much simpler)
	+ Store rows as hashes instead of separated keys
	+ Remove deprecated all_dirs and all_entries methods
	+ Remove obsolete EBox::Order package
	+ Remove no longer needed redis directory tree sets
	+ Fixed isEqualTo() method on EBox::Types::Time
	+ EBox::Types::Abstract now provides default implementations of fields(),
	  _storeInGConf() and _restoreFromHash() using the new _attrs() method
	+ Remove indexes on DataTables to reduce complexity, no longer needed
	+ Simplified ProgressIndicator implementation using shared memory
	+ New EBox::Util::SHMLock package
	+ Implemented transactions for redis operations
	+ Replace old MVC cache system with a new low-level redis one
	+ Delete no longer necessary regen-redis-db tool
	+ Added new checkAll property to DataTable description to allow
	  multiple check/uncheck of boolean columns
2.3.10
	+ Added Desktop::ServiceProvider to allow modules to implement
	  requests from Zentyal desktop
	+ Added VirtualHost to manage desktop requests to Zentyal server
	+ Fix EventDaemon in the transition to MySQL
	+ Send EventDaemon errors to new rotated log file /var/log/zentyal/events.err
	+ Send an event to Zentyal Cloud when the updates are up-to-date
	+ Send an info event when modules come back to running
	+ Include additional info for current event watchers
	+ Fixed RAID report for some cases of spare devices and bitmaps
	+ Fixed log purge, SQL call must be a statement not a query
	+ Fixed regex syntax in user log queries
	+ Added missing "use Filesys::Df" to SysInfo
	+ Disabled consolidation by default until is fixed or reimplemented
	+ Fixed regresion in full log page for events
	+ Added clone action to data tables
	+ Fixed regression in modal popup when showing element table
	+ Added new type EBox::Types::KrbRealm
	+ Fix broken packages when dist-upgrading from old versions: stop ebox
	  owned processes before changing home directory
	+ Log the start and finish of start/stop modules actions
	+ Added usesPort() method to apache module
2.3.9
	+ Enable SSLInsecureRenegotiation to avoid master -> slave SOAP handsake
	  problems
	+ Added validateRowRemoval method to EBox::Model::DataTable
	+ Use rm -rf instead of remove_tree to avoid chdir permission problems
	+ Avoid problems restarting apache when .pid file does not exist
	+ Do not use graceful on apache to allow proper change of listen port
	+ Simplified apache restart mechanism and avoid some problems
2.3.8
	+ Create tables using MyISAM engine by default
	+ Delete obsolete 'admin' table
2.3.7
	+ Fixed printableName for apache module and remove entry in status widget
	+ Merged tableBodyWithoutActions.mas into tableBody.mas
	+ Removed tableBodyWithoutEdit.mas because it is no longer used
	+ Better form validation message when there are no ids for
	  foreign rows in select control with add new popup
	+ Fixed branding of RSS channel items
	+ Fixed destination path when copying zentyal.cnf to /etc/mysql/conf.d
	+ Packaging fixes for precise
2.3.6
	+ Switch from CGIs to models in System -> General
	+ New value() and setValue() methods in DataForm::setValue() for cleaner
	  code avoiding use of AUTOLOAD
	+ Added new EBox::Types::Time, EBox::Types::Date and EBox::Types::TimeZone
	+ Added new attribute 'enabled' to the Action and MultiStateAction types
	  to allow disabling an action. Accepts a scalar or a CODE ref
	+ The 'defaultValue' parameter of the types now accept a CODE ref that
	  returns the default value.
2.3.5
	+ Added force parameter in validateTypedRow
	+ Fixed 'hidden' on types when using method references
	+ Removed some console problematic characters from Util::Random::generate
	+ Added methods to manage apache CA certificates
	+ Use IO::Socket::SSL for SOAPClient connections
	+ Removed apache rewrite from old slaves implementation
	+ Do not show RSS image if custom_prefix defined
2.3.4
	+ Avoid 'negative radius' error in DiskUsage chart
	+ Fixed call to partitionFileSystems in EBox::SysInfo::logReportInfo
	+ Log audit does not ignore fields which their values could be interpreted
	  as boolean false
	+ Avoid ebox.cgi failure when showing certain strings in the error template
	+ Do not calculate md5 digests if override_user_modification is enabled
	+ Clean /var/lib/zentyal/tmp on boot
	+ Stop apache gracefully and delete unused code in Apache.pm
	+ Cache contents of module.yaml files in Global
2.3.3
	+ The editable attribute of the types now accept a reference to a function
	  to dinamically enable or disable the field.
	+ In progress bar CGIs AJAX call checks the availability of the
	  next page before loading it
	+ Replaced community logo
	+ Adapted messages in the UI for new editions
	+ Changed cookie name to remove forbidden characters to avoid
	  incompatibilities with some applications
	+ Added methods to enable/disable restart triggers
2.3.2
	+ Fixed redis unix socket permissions problem with usercorner
	+ Get row ids without safe characters checking
	+ Added EBox::Util::Random as random string generator
	+ Set log level to debug when cannot compute md5 for a nonexistent file
	+ Filtering in tables is now case insensitive
	+ ProgressIndicator no longer leaves zombie processes in the system
	+ Implemented mysqldump for logs database
	+ Remove zentyal-events cron script which should not be longer necessary
	+ Bugfix: set executable permissions to cron scripts and example hooks
	+ Added a global method to retrieve installed server edition
	+ Log also duration and compMessage to events.log
2.3.1
	+ Updated Standards-Version to 3.9.2
	+ Fixed JS client side table sorting issue due to Prototype
	  library upgrade
	+ Disable InnoDB by default to reduce memory consumption of MySQL
	+ Now events are logged in a new file (events.log) in a more
	  human-readable format
	+ Added legend to DataTables with custom actions
	+ Changed JS to allow the restore of the action cell when a delete
	  action fails
	+ Set milestone to 3.0 when creating bug reports in the trac
	+ Avoid temporal modelInstance errors when adding or removing
	  modules with LogWatchers or LogDispatcher
	+ Unallow administration port change when the port is in use
2.3
	+ Do not launch a passwordless redis instance during first install
	+ New 'types' field in LogObserver and storers/acquirers to store special
	  types like IPs or MACs in an space-efficient way
	+ Use MySQL for the logs database instead of PostgreSQL
	+ Bugfix: logs database is now properly recreated after purge & install
	+ Avoid use of AUTOLOAD to execute redis commands, improves performance
	+ Use UNIX socket to connect to redis for better performance and
	  update default redis 2.2 settings
	+ Use "sudo" group instead of "admin" one for the UI access control
	+ Added EBox::Module::Base::version() to get package version
	+ Fixed problem in consalidation report when accumulating results
	  from queries having a "group by table.field"
	+ Added missing US and Etc zones in timezone selector
	+ Replaced autotools with zbuildtools
	+ Refuse to restore configuration backup from version lesser than
	  2.1 unless forced
	+ Do not retrieve format.js in every graph to improve performance
	+ The purge-module scripts are always managed as root user
	+ New grep-redis tool to search for patterns in redis keys or
	  values
	+ Use partitionFileSystems method from EBox::FileSystem
2.2.4
	+ New internal 'call' command in Zentyal shell to 'auto-use' the module
	+ Zentyal shell now can execute commandline arguments
	+ Bugfix: EBox::Types::IPAddr::isEqualTo allows to change netmask now
	+ Removed some undefined concatenation and compare warnings in error.log
	+ Ignore check operation in RAID event watcher
	+ Skip IP addresses ending in .0 in EBox::Types::IPRange::addresses()
	+ Do not store in redis trailing dots in Host and DomainName types
	+ Added internal command to instance models and other improvements in shell
	+ Now the whole /etc/zentyal directory is backed up and a copy of the
	  previous contents is stored at /var/backups before restoring
	+ Removing a module with a LogWatcher no longer breaks the LogWatcher
	  Configuration page anymore
	+ Fixed error in change-hostname script it does not longer match substrings
	+ Bugfix: Show breadcrumbs even from models which live in a
	  composite
	+ HTTPLink now returns empty string if no HTTPUrlView is defined
	  in DataTable class
	+ Added mising use sentence in EBox::Event::Watcher::Base
2.2.3
	+ Bugfix: Avoid url rewrite to ebox.cgi when requesting to /slave
	+ Fixed logrotate configuration
	+ More resilient way to handle with missing indexes in _find
	+ Added more informative text when mispelling methods whose prefix
	  is an AUTOLOAD action
	+ A more resilient solution to load events components in EventDaemon
	+ Added one and two years to the purge logs periods
	+ Fixed downloads from EBox::Type::File
2.2.2
	+ Revert cookie name change to avoid session loss in upgrades
	+ Do not try to change owner before user ebox is created
2.2.1
	+ Removed obsolete references to /zentyal URL
	+ Create configuration backup directories on install to avoid warnings
	  accessing the samba share when there are no backups
	+ Log result of save changes, either successful or with warnings
	+ Changed cookie name to remove forbidden characters to avoid
	  incompatibilities with some applications
	+ Removed duplicated and incorrect auding logging for password change
	+ Fixed some non-translatable strings
	+ Create automatic bug reports under 2.2.X milestone instead of 2.2
	+ Fixed bug changing background color on selected software packages
2.1.34
	+ Volatile types called password are now also masked in audit log
	+ Adjust padding for module descriptions in basic software view
	+ Removed beta icon
2.1.33
	+ Fixed modal add problems when using unique option on the type
	+ Fixed error management in the first screen of modal add
	+ Unify software selection and progress colors in CSS
	+ Set proper message type in Configure Events model
	+ Fixed error checking permanentMessage types in templates/msg.mas
2.1.32
	+ Added progress bar colors to theme definition
	+ Remove no longer correct UTF8 decode in ProgressIndicator
	+ Fixed UTF8 double-encoding on unexpected error CGI
	+ Reviewed some subscription strings
	+ Always fork before apache restart to avoid port change problems
	+ Stop modules in the correct order (inverse dependencies order)
	+ Better logging of failed modules on restore
2.1.31
	+ Do not start managed daemons on boot if the module is disabled
	+ Better message on redis error
	+ Watch for dependencies before automatic enable of modules on first install
2.1.30
	+ Removed obsolete /ebox URL from RSS link
	+ Changed methods related with extra backup data in modules logs
	  to play along with changes in ebackup module
	+ Set a user for remote access for audit reasons
	+ Detect session loss on AJAX requests
2.1.29
	+ Startup does not fail if SIGPIPE received
2.1.28
	+ Added code to mitigate false positives on module existence
	+ Avoid error in logs full summary due to incorrect syntax in template
	+ Allow unsafe chars in EBox::Types::File to avoid problems in some browsers
	+ Reviewed some subscription strings
	+ Warning about language-packs installed works again after Global changes
	+ Show n components update when only zentyal packages are left to
	  upgrade in the system widget
	+ Do not show debconf warning when installing packages
	+ EBox::Types::IPAddr (and IPNetwork) now works with defaultValue
	+ Allow to hide menu items, separators and dashboard widgets via conf keys
2.1.27
	+ Do not create tables during Disaster Recovery installation
	+ Added new EBox::Util::Debconf::value to get debconf values
	+ DataTable controller does no longer try to get a deleted row
	  for gather elements values for audit log
	+ Check if Updates watcher can be enabled if the subscription
	  level is yet unknown
2.1.26
	+ Detection of broken packages works again after proper deletion
	  of dpkg_running file
	+ Keep first install redis server running until trigger
	+ Unified module restart for package trigger and init.d
	+ Use restart-trigger script in postinst for faster daemons restarting
	+ System -> Halt/Reboot works again after regression in 2.1.25
	+ Added framework to show warning messages after save changes
	+ Change caption of remote services link to Zentyal Cloud
	+ Do not show Cloud link if hide_cloud_link config key is defined
	+ Added widget_ignore_updates key to hide updates in the dashboard
	+ Differentiate ads from notes
	+ Allow custom message type on permanentMessage
	+ Only allow custom themes signed by Zentyal
	+ Removed /zentyal prefix from URLs
	+ Caps lock detection on login page now works again
	+ Added HiddenIfNotAble property to event watchers to be hidden if
	  it is unabled to monitor the event
	+ Dashboard values can be now error and good as well
	+ Include a new software updates widget
	+ Include a new alert for basic subscriptions informing about
	  software updates
	+ Add update-notifier-common to dependencies
	+ EBox::DataTable::enabledRows returns rows in proper order
	+ Use custom ads when available
	+ Disable bug report when hide_bug_report defined on theme
2.1.25
	+ Do not show disabled module warnings in usercorner
	+ Mask passwords and unify boolean values in audit log
	+ Do not override type attribute for EBox::Types::Text subtypes
	+ Corrected installation finished message after first install
	+ Added new disableAutocomplete attribute on DataTables
	+ Optional values can be unset
	+ Minor improvements on nmap scan
2.1.24
	+ Do not try to generate config for unconfigured services
	+ Remove unnecessary redis call getting _serviceConfigured value
	+ Safer sizes for audit log fields
	+ Fix non-translatable "show help" string
	+ Allow links to first install wizard showing a desired page
	+ Fixed bug in disk usage when we have both values greater and
	  lower than 1024 MB
	+ Always return a number in EBox::AuditLogging::isEnabled to avoid
	  issues when returning the module status
	+ Added noDataMsg attribute on DataTable to show a message when
	  there are no rows
2.1.23
	+ Removed some warnings during consolidation process
	+ Depend on libterm-readline-gnu-perl for history support in shells
	+ Fixed error trying to change the admin port with NTP enabled
	+ Fixed breadcrumb destination for full log query page
	+ Use printableActionName in DataTable setter
2.1.22
	+ Fixed parentRow method in EBox::Types::Row
	+ Added new optionalLabel flag to EBox::Types::Abstract to avoid
	  show the label on non-optional values that need to be set as
	  optional when using show/hide viewCustomizers
	+ Added initHTMLStateOrder to View::Customizer to avoid incorrect
	  initial states
	+ Improved exceptions info in CGIs to help bug reporting
	+ Do not show customActions when editing row on DataTables
2.1.21
	+ Fixed bug printing traces at Global.pm
	+ Check new dump_exceptions confkey instead of the debug one in CGIs
	+ Explicit conversion to int those values stored in our database
	  for correct dumping in reporting
	+ Quote values in update overwrite while consolidating for reporting
2.1.20
	+ Fixed regression in edition in place of booleans
	+ Better default balance of the dashboard based on the size of the widgets
	+ Added defaultSelectedType argument to PortRange
2.1.19
	+ Disable KeepAlive as it seems to give performance problems with Firefox
	  and set MaxClients value back to 1 in apache.conf
	+ Throw exceptions when calling methods not aplicable to RO instances
	+ Fixed problems when mixing read/write and read-only instances
	+ Date/Time and Timezone moved from NTP to core under System -> General
	+ Do not instance hidden widgets to improve dashboard performance
	+ New command shell with Zentyal environment at /usr/share/zentyal/shell
	+ Show warning when a language-pack is not installed
	+ Removed unnecessary dump/load operations to .bak yaml files
	+ AuditLogging and Logs constructor now receive the 'ro' parameter
	+ Do not show Audit Logging in Module Status widget
2.1.18
	+ New unificated zentyal-core.logrotate for all the internal logs
	+ Added forceEnabled option for logHelpers
	+ Moved carousel.js to wizard template
	+ Add ordering option to wizard pages
	+ Fixed cmp and isEqualTo methods for EBox::Types::IPAddr
	+ Fixed wrong Mb unit labels in Disk Usage and use GB when > 1024 MB
	+ Now global-action script can be called without progress indicator
	+ Fixed EBox::Types::File JavaScript setter code
	+ Added support for "Add new..." modal boxes in foreign selectors
	+ Each module can have now its customized purge-module script
	  that will be executed after the package is removed
	+ Added Administration Audit Logging to log sessions, configuration
	  changes, and show pending actions in save changes confirmation
	+ User name is stored in session
	+ Remove deprecated extendedRestore from the old Full Backup
2.1.17
	+ Fixed RAID event crash
	+ Added warning on models and composites when the module is disabled
	+ Fixed login page style with some languages
	+ Login page template can now be reused accepting title as parameter
	+ EBox::Types::File does not write on redis when it fails to
	  move the fail to its final destination
	+ Added quote column option for periodic log consolidation and
	  report consolidation
	+ Added exclude module option to backup restore
2.1.16
	+ Do not show incompatible navigator warning on Google Chrome
	+ Fixed syncRows override detection on DataTable find
	+ clean-conf script now deletes also state data
	+ Avoid 'undefined' message in selectors
2.1.15
	+ Move Disk Usage and RAID to the new Maintenance menu
	+ Always call syncRows on find (avoid data inconsistencies)
	+ Filename when downloading a conf backup now contains hostname
	+ Fixed bug in RAID template
	+ Set proper menu order in System menu (fixes NTP position)
	+ Fixed regresion in page size selector on DataTables
	+ Fixed legend style in Import/Export Configuration
2.1.14
	+ Fixed regresion with double quotes in HTML templates
	+ Fixed problems with libredis-perl version dependency
	+ Adding new apparmor profile management
2.1.13
	+ Better control of errors when saving changes
	+ Elements of Union type can be hidden
	+ Model elements can be hidden only in the viewer or the setter
	+ HTML attributtes are double-quoted
	+ Models can have sections of items
	+ Password view modified to show the confirmation field
	+ New multiselect type
	+ Redis backend now throws different kind of exceptions
2.1.12
	+ Revert no longer necessary parents workaround
	+ Hide action on viewCustomizer works now on DataTables
2.1.11
	+ Fixed bug which setted bad directory to models in tab view
	+ Union type: Use selected subtype on trailingText property if the
	  major type does not have the property
	+ Raise MaxClients to 2 to prevent apache slowness
2.1.10
	+ Security [ZSN-2-1]: Avoid XSS in process list widget
2.1.9
	+ Do not try to initialize redis client before EBox::init()
	+ Safer way to delete rows, deleting its id reference first
	+ Delete no longer needed workaround for gconf with "removed" attribute
	+ Fixed regression in port range setter
2.1.8
	+ Fixed regression in menu search
	+ Fixed missing messages of multi state actions
	+ Help toggler is shown if needed when dynamic content is received
	+ Fixed issue when disabling several actions at once in a data table view
	+ All the custom actions are disabled when one is clicked
	+ Submit wizard pages asynchronously and show loading indicator
	+ Added carousel.js for slide effects
2.1.7
	+ Fixed issues with wrong html attributes quotation
	+ Bugfix: volatile types can now calculate their value using other
	  the value from other elements in the row no matter their position
2.1.6
	+ Attach software.log to bug report if there are broken packages
	+ Added keyGenerator option to report queries
	+ Tuned apache conf to provide a better user experience
	+ Actions click handlers can contain custom javascript
	+ Restore configuration with force dependencies option continues
	  when modules referenced in the backup are not present
	+ Added new MultiStateAction type
2.1.5
	+ Avoid problems getting parent if the manager is uninitialized
	+ Rename some icon files with wrong extension
	+ Remove wrong optional attribute for read-only fields in Events
	+ Renamed all /EBox/ CGI URLs to /SysInfo/ for menu folder coherency
	+ Added support for custom actions in DataTables
	+ Replaced Halt/Reboot CGI with a model
	+ Message classes can be set from models
	+ Fixed error in Jabber dispatcher
	+ Show module name properly in log when restart from the dashboard fails
	+ Avoid warning when looking for inexistent PID in pidFileRunning
2.1.4
	+ Changed Component's parent/child relationships implementation
	+ Fixed WikiFormat on automatic bug report tickets
	+ Do not show available community version in Dashboard with QA
 	  updates
2.1.3
	+ Fall back to readonly data in config backup if there are unsaved changes
	+ Allow to automatically send a report in the unexpected error page
	+ Logs and Events are now submenus of the new Maintenance menu
	+ Configuration Report option is now present on the Import/Export section
	+ Require save changes operation after changing the language
	+ Added support for URL aliases via schemas/urls/*.urls files
	+ Allow to sort submenu items via 'order' attribute
	+ Automatically save changes after syncRows is called and mark the module
	  mark the module as unchanged unless it was previously changed
	+ Removed unnecessary ConfigureEvents composite
	+ Removed unnecessary code from syncRows in logs and events
	+ Restore configuration is safer when restoring /etc/zentyal files
	+ Fixed unescaped characters when showing an exception
	+ Fixed nested error page on AJAX requests
	+ Adapted dumpBackupExtraData to new expected return value
	+ Report remoteservices, when required, a change in administration
	  port
	+ Added continueOnModuleFail mode to configuration restore
	+ Fixed Firefox 4 issue when downloading backups
	+ Show scroll when needed in stacktraces (error page)
	+ More informative error messages when trying to restart locked modules
	  from the dashboard
	+ Creation of plpgsql language moved from EBox::Logs::initialSetup
	  to create-db script
	+ Redis backend now throws different kind of exceptions
	+ Avoid unnecesary warnings about PIDs
	+ Update Jabber dispatcher to use Net::XMPP with some refactoring
	+ Save changes messages are correctly shown with international charsets
	+ Support for bitmap option in RAID report
	+ Retry multiInsert line by line if there are encoding errors
	+ Adapted to new location of partitionsFileSystems in EBox::FileSystem
	+ Event messages are cleaned of null characters and truncated
	  before inserting in the database when is necessary
	+ Improve message for "Free storage space" event and send an info
	  message when a given partition is not full anymore
	+ Event messages now can contain newline characters
	+ Objects of select type are compared also by context
	+ Remove cache from optionsFromForeignModel since it produces
	  problems and it is useless
	+ Set title with server name if the server is subscribed
	+ Fix title HTML tag in views for Models and Composites
	+ Added lastEventsReport to be queried by remoteservices module
	+ Added EBox::Types::HTML type
	+ Added missing manage-logs script to the package
	+ Fixed problems with show/hide help switch and dynamic content
	+ Menus with subitems are now kept unfolded until a section on a
	  different menu is accessed
	+ Sliced restore mode fails correctly when schema file is missing,
	  added option to force restore without schema file
	+ Purge conf now purges the state keys as well
	+ Added EBox::Types::IPRange
2.1.2
	+ Now a menu folder can be closed clicking on it while is open
	+ Bugfix: cron scripts are renamed and no longer ignored by run-parts
	+ Added new EBox::Util::Nmap class implementing a nmap wrapper
2.1.1
	+ Fixed incoherency problems with 'on' and '1' in boolean indexes
	+ Move cron scripts from debian packaging to src/scripts/cron
	+ Trigger restart of logs and events when upgrading zentyal-core
	  without any other modules
	+ Don't restart apache twice when upgrading together with more modules
	+ Fixed params validation issues in addRow
2.1
	+ Replace YAML::Tiny with libyaml written in C through YAML::XS wrapper
	+ Minor bugfix: filter invalid '_' param added by Webkit-based browser
	  on EBox::CGI::Base::params() instead of _validateParams(), avoids
	  warning in zentyal.log when enabling modules
	+ All CGI urls renamed from /ebox to /zentyal
	+ New first() and deleteFirst() methods in EBox::Global to check
	  existence and delete the /var/lib/zentyal/.first file
	+ PO files are now included in the language-pack-zentyal-* packages
	+ Migrations are now always located under /usr/share/$package/migration
	  this change only affects to the events and logs migrations
	+ Delete no longer used domain and translationDomain methods/attributes
	+ Unified src/libexec and tools in the new src/scripts directory
	+ Remove the ebox- prefix on all the names of the /usr/share scripts
	+ New EBox::Util::SQL package with helpers to create and drop tables
	  from initial-setup and purge-module for each module
	+ Always drop tables when purging a package
	+ Delete 'ebox' user when purging zentyal-core
	+ Moved all SQL schemas from tools/sqllogs to schemas/sql
	+ SQL time-period tables are now located under schemas/sql/period
	+ Old ebox-clean-gconf renamed to /usr/share/zentyal/clean-conf and
	  ebox-unconfigure-module is now /usr/share/zentyal/unconfigure-module
	+ Added default implementation for enableActions, executing
	  /usr/share/zentyal-$modulename/enable-module if exists
	+ Optimization: Do not check if a row is unique if any field is unique
	+ Never call syncRows on read-only instances
	+ Big performance improvements using hashes and sets in redis
	  database to avoid calls to the keys command
	+ Delete useless calls to exists in EBox::Config::Redis
	+ New regen-redis-db tool to recreate the directory structure
	+ Renamed /etc/cron.hourly/90manageEBoxLogs to 90zentyal-manage-logs
	  and moved the actual code to /usr/share/zentyal/manage-logs
	+ Move /usr/share/ebox/zentyal-redisvi to /usr/share/zentyal/redisvi
	+ New /usr/share/zentyal/initial-setup script for modules postinst
	+ New /usr/share/zentyal/purge-module script for modules postrm
	+ Removed obsolete logs and events migrations
	+ Create plpgsql is now done on EBox::Logs::initialSetup
	+ Replace old ebox-migrate script with EBox::Module::Base::migrate
	+ Rotate duplicity-debug.log log if exists
	+ Bug fix: Port selected during installation is correctly saved
	+ Zentyal web UI is restarted if their dependencies are upgraded
	+ Bug fix: Logs don't include unrelated information now
	+ Add total in disk_usage report
	+ Bugfix: Events report by source now works again
	+ Do not include info messages in the events report
	+ Services event is triggered only after five failed checkings
	+ Do not add redundant includedir lines to /etc/sudoers
	+ Fixed encoding for strings read from redis server
	+ Support for redis-server 2.0 configuration
	+ Move core templates to /usr/share/zentyal/stubs/core
	+ Old /etc/ebox directory replaced with the new /etc/zentyal with
	  renamed core.conf, logs.conf and events.conf files
	+ Fixed broken link to alerts list
2.0.15
	+ Do not check the existence of cloud-prof package during the
	  restore since it is possible not to be installed while disaster
	  recovery process is done
	+ Renamed /etc/init.d/ebox to /etc/init.d/zentyal
	+ Use new zentyal-* package names
	+ Don't check .yaml existence for core modules
2.0.14
	+ Added compMessage in some events to distinguish among events if
	  required
	+ Make source in events non i18n
	+ After restore, set all the restored modules as changed
	+ Added module pre-checks for configuration backup
2.0.13
	+ Fixed dashboard graphs refresh
	+ Fixed module existence check when dpkg is running
	+ Fix typo in sudoers creation to make remote support work again
2.0.12
	+ Include status of packages in the downloadable bug report
	+ Bugfix: Avoid possible problems deleting redis.first file if not exist
2.0.11
	+ New methods entry_exists and st_entry_exists in config backend
2.0.10
	+ Now redis backend returns undef on get for undefined values
	+ Allow custom mason templates under /etc/ebox/stubs
	+ Better checks before restoring a configuration backup with
	  a set of modules different than the installed one
	+ Wait for 10 seconds to the child process when destroying the
	  progress indicator to avoid zombie processes
	+ Caught SIGPIPE when trying to contact Redis server and the
	  socket was already closed
	+ Do not stop redis server when restarting apache but only when
	  the service is asked to stop
	+ Improvements in import/export configuration (know before as
	  configuration backup)
	+ Improvements in ProgressIndicator
	+ Better behaviour of read-only rows with up/down arrows
	+ Added support for printableActionName in DataTable's
	+ Added information about automatic configuration backup
	+ Removed warning on non existent file digest
	+ Safer way to check if core modules exist during installation
2.0.9
	+ Treat wrong installed packages as not-existent modules
	+ Added a warning in dashboard informing about broken packages
	+ File sharing and mailfilter log event watchers works again since
	  it is managed several log tables per module
2.0.8
	+ Replaced zentyal-conf script with the more powerful zentyal-redisvi
	+ Set always the same default order for dashboard widgets
	+ Added help message to the configure widgets dialog
	+ Check for undefined values in logs consolidation
	+ Now dashboard notifies fails when restarting a service
	+ Fixed bug with some special characters in dashboard
	+ Fixed bug with some special characters in disk usage graph
2.0.7
	+ Pre-installation includes sudoers.d into sudoers file if it's not yet
	  installed
	+ Install apache-prefork instead of worker by default
	+ Rename service certificate to Zentyal Administration Web Server
2.0.6
	+ Use mod dependencies as default restore dependencies
	+ Fixed dependencies in events module
	+ Increased recursive dependency threshold to avoid
	  backup restoration problems
2.0.5
	+ Removed deprecated "Full backup" option from configuration backup
	+ Bugfix: SCP method works again after addition of SlicedBackup
	+ Added option in 90eboxpglogger.conf to disable logs consolidation
2.0.4
	+ Removed useless gconf backup during upgrade
	+ Fixed postinstall script problems during upgrade
2.0.3
	+ Added support for the sliced backup of the DB
	+ Hostname change is now visible in the form before saving changes
	+ Fixed config backend problems with _fileList call
	+ Added new bootDepends method to customize daemons boot order
	+ Added permanent message property to Composite
	+ Bugfix: Minor aesthetic fix in horizontal menu
	+ Bugfix: Disk usage is now reported in expected bytes
	+ Bugfix: Event dispatcher is not disabled when it is impossible
	  for it to dispatch the message
2.0.2
	+ Better message for the service status event
	+ Fixed modules configuration purge script
	+ Block enable module button after first click
	+ Avoid division by zero in progress indicator when total ticks is
	  zero
	+ Removed warning during postinst
	+ Added new subscription messages in logs, events and backup
2.0.1
	+ Bugfix: Login from Zentyal Cloud is passwordless again
	+ Some defensive code for the synchronization in Events models
	+ Bugfix: add EBox::Config::Redis::get to fetch scalar or list
	  values. Make GConfModule use it to avoid issues with directories
	  that have both sort of values.
1.5.14
	+ Fixed redis bug with dir keys prefix
	+ Improved login page style
	+ New login method using PAM instead of password file
	+ Allow to change admin passwords under System->General
	+ Avoid auto submit wizard forms
	+ Wizard skip buttons always available
	+ Rebranded post-installation questions
	+ Added zentyal-conf script to get/set redis config keys
1.5.13
	+ Added transition effect on first install slides
	+ Zentyal rebrand
	+ Added web page favicon
	+ Fixed already seen wizards apparition
	+ Fixed ro module creation with redis backend
	+ Use mason for links widgets
	+ Use new domain to official strings for subscriptions
1.5.12
	+ Added option to change hostname under System->General
	+ Show option "return to dashboard" when save changes fails.
1.5.11
	+ Added more tries on redis reconnection
	+ Fixed user corner access problems with redis server
	+ writeFile* methods reorganized
	+ Added cron as dependency as cron.hourly was never executed with anacron
	+ Improvements in consolidation of data for reports
1.5.10
	+ Fixed gconf to redis conversion for boolean values
1.5.9
	+ Improved migrations speed using the same perl interpreter
	+ Redis as configuration backend (instead of gconf)
	+ Improved error messages in ebox-software
	+ Set event source to 256 chars in database to adjust longer event
	  sources
	+ Progress bar AJAX updates are sent using JSON
	+ Fixed progress bar width problems
	+ Fixed top menu on wizards
	+ Improved error message when disconnecting a not connected database
	+ Abort installation if 'ebox' user already exists
	+ Bugfix: IP address is now properly registered if login fails
1.5.8
	+ Added template tableorderer.css.mas
	+ Added buttonless top menu option
	+ Bugfix: Save all modules on first installation
	+ Bugfix: General ebox database is now created if needed when
	  re/starting services
	+ Bugfix: Data to report are now uniform in number of elements per
	  value. This prevents errors when a value is present in a month and
	  not in another
	+ Bugfix: Don't show already visited wizard pages again
1.5.7
	+ Bugfix: Avoid error when RAID is not present
	+ Bugfix: Add ebox-consolidate-reportinfo call in daily cron script
	+ Bugfix: Called multiInsert and unbufferedInsert when necessary
	  after the loggerd reimplementation
	+ Bugfix: EBox::ThirdParty::Apache2::AuthCookie and
	  EBox::ThirdParty::Apache2::AuthCookie::Util package defined just
	  once
	+ Added util SystemKernel
	+ Improved progress indicator
	+ Changes in sudo generation to allow sudo for remote support user
	+ Initial setup wizards support
1.5.6
	+ Reimplementation of loggerd using inotify instead of File::Tail
1.5.5
	+ Asynchronous load of dashboard widgets for a smoother interface
1.5.4
	+ Changed dbus-check script to accept config file as a parameter
1.5.3
	+ Function _isDaemonRunning works now with snort in lucid
	+ Javascript refreshing instead of meta tag in log pages
	+ Updated links in dashboard widget
	+ Add package versions to downloadable ebox.log
	+ Fixed postgresql data dir path for disk usage with pg 8.4
	+ GUI improvements in search box
1.5.2
	+ Security [ESN-1-1]: Validate referer to avoid CSRF attacks
	+ Added reporting structure to events module
	+ Added new CGI to download the last lines of ebox.log
1.5.1
	+ Bugfix: Catch exception when upstart daemon does not exist and
	  return a stopped status
	+ Added method in logs module to dump database in behalf of
	ebackup module
	+ Bugfix: Do not check in row uniqueness for optional fields that
	are not passed as parameters
	+ Improve the output of ebox module status, to be consistent with the one
	  shown in the interface
	+ Add options to the report generation to allow queries to be more
	  flexible
	+ Events: Add possibility to enable watchers by default
	+ Bugfix: Adding a new field to a model now uses default
	  value instead of an empty value
	+ Added script and web interface for configuration report, added
	  more log files to the configuration report
1.5
	+ Use built-in authentication
	+ Use new upstart directory "init" instead of "event.d"
	+ Use new libjson-perl API
	+ Increase PerlInterpMaxRequests to 200
	+ Increase MaxRequestsPerChild (mpm-worker) to 200
	+ Fix issue with enconding in Ajax error responses
	+ Loggerd: if we don't have any file to watch we just sleep otherwise the process
	  will finish and upstart will try to start it over again and again.
	+ Make /etc/init.d/ebox depend on $network virtual facility
	+ Show uptime and users on General Information widget.
1.4.2
	+ Start services in the appropriate order (by dependencies) to fix a problem
	  when running /etc/init.d/ebox start in slaves (mail and other modules
	  were started before usersandgroups and thus failed)
1.4.1
	+ Remove network workarounds from /etc/init.d/ebox as we don't bring
	  interfaces down anymore
1.4
	+ Bug fix: i18n. setDomain in composites and models.
1.3.19
	+ Make the module dashboard widget update as the rest of the widgets
	+ Fix problem regarding translation of module names: fixes untranslated
	  module names in the dashboard, module status and everywhere else where
	  a module name is written
1.3.18
	+ Add version comparing function and use it instead of 'gt' in the
	  general widget
1.3.17
	+ Minor bug fix: check if value is defined in EBox::Type::Union
1.3.16
	+ Move enable field to first row in ConfigureDispatcherDataTable
	+ Add a warning to let users know that a module with unsaved changes
	  is disabled
	+ Remove events migration directory:
		- 0001_add_conf_configureeventtable.pl
		- 0002_add_conf_diskfree_watcher.pl
	+ Bug fix: We don't use names to stringify date to avoid issues
	  with DB insertions and localisation in event logging
	+ Bug fix: do not warn about disabled services which return false from
	  showModuleStatus()
	+ Add blank line under "Module Status"
	+ Installed and latest available versions of the core are now displayed
	  in the General Information widget
1.3.15
	+ Bug fix: Call EBox::Global::sortModulesByDependencies when
	  saving all modules and remove infinite loop in that method.
	  EBox::Global::modifiedModules now requires an argument to sort
	  its result dependending on enableDepends or depends attribute.
	+ Bug fix: keep menu folders open during page reloads
	+ Bug fix: enable the log events dispatcher by default now works
	+ Bug fix: fixed _lock function in EBox::Module::Base
	+ Bug fix: composites honor menuFolder()
	+ Add support for in-place edition for boolean types. (Closes
	  #1664)
	+ Add method to add new database table columnts to EBox::Migration::Helpers
	+ Bug fix: enable "Save Changes" button after an in-place edition
1.3.14
	+ Bug fix: fix critical bug in migration helper that caused some log
	  log tables to disappear
	+ Create events table
	+ Bug fix: log watcher works again
	+ Bug fix: delete cache if log index is not found as it could be
	  disabled
1.3.13
	+ Bug fix: critical error in EventDaemon that prevented properly start
	+ Cron script for manage logs does not run if another is already
	  running, hope that this will avoid problems with large logs
	+ Increased maximum size of message field in events
	+ Added script to purge logs
	+ Bug fix: multi-domain logs can be enabled again
1.3.12
	+ Added type for EBox::Dashboard::Value to stand out warning
	  messages in dashboard
	+ Added EBox::MigrationHelpers to include migration helpers, for now,
	  include a db table renaming one
	+ Bug fix: Fix mismatch in event table field names
	+ Bug fix: Add migration to create language plpgsql in database
	+ Bug fix: Add missing script for report log consolidation
	+ Bug fix: Don't show modules in logs if they are not configured. This
	  prevents some crashes when modules need information only available when
	  configured, such as mail which holds the vdomains in LDAP
	+ Added method EBox::Global::lastModificationTime to know when
	  eBox configuration was modified for last time
	+ Add support for breadcrumbs on the UI
	+ Bug fix: in Loggerd files are only parsed one time regardless of
	  how many LogHelper reference them
	+ Added precondition for Loggerd: it does not run if there isnt
	anything to watch
1.3.11
	+ Support customFilter in models for big tables
	+ Added EBox::Events::sendEvent method to send events using Perl
	  code (used by ebackup module)
	+ Bug fix: EBox::Type::Service::cmp now works when only the
	  protocols are different
	+ Check $self is defined in PgDBEngine::DESTROY
	+ Do not watch files in ebox-loggerd related to disabled modules and
	  other improvements in the daemon
	+ Silent some exceptions that are used for flow control
	+ Improve the message from Service Event Watcher
1.3.10
	+ Show warning when accesing the UI with unsupported browsers
	+ Add disableApparmorProfile to EBox::Module::Service
	+ Bug fix: add missing use
	+ Bug fix: Make EventDaemon more robust against malformed sent
	  events by only accepting EBox::Event objects
1.3.8
	+ Bug fix: fixed order in EBox::Global::modified modules. Now
	  Global and Backup use the same method to order the module list
	  by dependencies
1.3.7
	+ Bug fix: generate public.css and login.css in dynamic-www directory
	  which is /var/lib/zentyal/dynamicwww/css/ and not in /usr/share/ebox/www/css
	  as these files are generate every time eBox's apache is
	  restarted
	+ Bug fix: modules are restored now in the correct dependency
	  order
	+ ebox-make-backup accepts --destinaton flag to set backup's file name
	+ Add support for permanent messages to EBox::View::Customizer
1.3.6
	+ Bug fix: override _ids in EBox::Events::Watcher::Log to not return ids
	which do not exist
	+ Bug fix: fixed InverseMatchSelect type which is used by Firewall module
	+ New widget for the dashboard showing useful support information
	+ Bugfix: wrong permissions on CSS files caused problem with usercorner
	+ CSS are now templates for easier rebranding
	+ Added default.theme with eBox colors
1.3.5
	+ Bugfix: Allow unsafe characters in password type
	+ Add FollowSymLinks in eBox apache configuration. This is useful
	  if we use js libraries provided by packages
1.3.4
	+ Updated company name in the footer
	+ Bugfix: humanEventMessage works with multiple tableInfos now
	+ Add ebox-dbus-check to test if we can actually connect to dbus
1.3.4
	+ bugfix: empty cache before calling updatedRowNotify
	+ enable Log dispatcher by default and not allow users to disable
	it
	+ consolidation process continues in disabled but configured modules
	+ bugfix: Save Changes button doesn't turn red when accessing events for
	first time
1.3.2
	+ bugfix: workaround issue with dhcp configured interfaces at boot time
1.3.1
	+ bugfix: wrong regex in service status check
1.3.0
	+ bugfix: make full backup work again
1.1.30
	+ Change footer to new company holder
	+  RAID does not generate 'change in completion events, some text
	problems fixed with RAID events
	+ Report graphics had a datapoints limit dependent on the active
	time unit
	+ Apache certificate can be replaced by CA module
	+ Fixed regression in detailed report: total row now aggregates
	properly
	+ More characters allowed when changing password from web GUI
	+ Fixed regression with already used values in select types
	+ Do not a button to restart eBox's apache
	+ Fixed auth problem when dumping and restoring postgre database
1.1.20
	+ Added custom view support
	+ Bugfix: report models now can use the limit parameter in
	  reportRows() method
	+ use a regexp to fetch the PID in a pidfile, some files such as
	postfix's add tabs and spaces before the actual number
	+ Changed "pidfile" to "pidfiles" in _daemons() to allow checking more than
one (now it is a array ref instead of scalar)
	+ Modified Service.pm to support another output format for /etc/init.d daemon
status that returns [OK] instead of "running".
	+ unuformized case in menu entries and some more visual fixes
1.1.10
	+ Fix issue when there's a file managed by one module that has been modified
	  when saving changes
	+ Bugfix: events models are working again even if an event aware
	module is uninstalled and it is in a backup to restore
	+ Select.pm returns first value in options as default
       + Added 'parentModule' to model class to avoid recursive problems
	+ Added Float type
	+ Apache module allows to add configuration includes from other modules
	+ Display remote services button if subscribed
	+ Event daemon may received events through a named pipe
	+ Bugfix. SysInfo revokes its config correctly
	+ Added storer property to types in order to store the data in
	somewhere different from GConf
	+ Added protected property 'volatile' to the models to indicate
	that they store nothing in GConf but in somewhere different
	+ System Menu item element 'RAID' is always visible even when RAID
	is not installed
	+ Files in deleted rows are deleted when the changes are saved
	+ Fixed some bug whens backing and restore files
	+ Components can be subModels of the HasMany type
	+ Added EBox::Types::Text::WriteOnce type
	+ Do not use rows(), use row to force iteration over the rows and increase
	performance and reduce memory use.
	+ Do not suggest_sync after read operations in gconf
	+ Increase MaxRequestsPerChild to 200 in eBox's apache
	+ Make apache spawn only one child process
	+ Log module is backed up and restored normally because the old
	problem is not longer here
	+ Backup is more gentle with no backup files in backup directory,
	now it does not delete them
	+ HasMany  can retrieve again the model and row after the weak
	refence is garbage-collected. (Added to solve a bug in the doenload
	bundle dialog)
	+ EBox::Types::DomainName no longer accepts IP addresses as domain
	names
	+ Bugfix: modules that fail at configuration stage no longer appear as enabled
	+ Add parameter to EBox::Types::Select to disable options cache

0.12.103
	+ Bugfix: fix SQL statement to fetch last rows to consolidate
0.12.102
	+ Bugfix: consolidate logs using the last date and not starting from scratch
0.12.101
	+ Bugfix: DomainName type make comparisons case insensitive
	according to RFC 1035
0.12.100
	+ Bugfix: Never skip user's modifications if it set to true
	override user's changes
	+ EBox::Module::writeConfFile and EBox::Service scape file's path
	+ Bugfix. Configure logrotate to actually rotate ebox logs
	+ Fixed bug in ForcePurge logs model
	+ Fixed bug in DataTable: ModelManaged was called with tableName
	instead of context Name
	+ Fixing an `img` tag closed now properly and adding alternative
	text to match W3C validation in head title
	+ Backup pages now includes the size of the archive
	+ Fixed bug in ForcePurge logs model
	+ Now the modules can have more than one tableInfo for logging information
	+ Improve model debugging
	+ Improve restart debugging
	+ Backups and bug reports can be made from the command line
	+ Bugfix: `isEqualTo` is working now for `Boolean` types
	+ Bugfix: check if we must disable file modification checks in
	Manager::skipModification

0.12.99
	+ Add support for reporting
	+ Refresh logs automatically
	+ Reverse log order
	+ Remove temp file after it is downloaded with FromTempDir controller
0.12.3
	+ Bug fix: use the new API in purge method. Now purging logs is working
	again.
0.12.2
	+ Increase random string length used to generate the cookie to
	2048 bits
	+ Logs are show in inverse chronological order
0.12.1
	+ Bug fix: use unsafeParam for progress indicator or some i18 strings
	will fail when saving changes
0.12
	+ Bugfix: Don't assume timecol is 'timestamp' but defined by
	module developer. This allows to purge some logs tables again
	+ Add page titles to models
	+ Set default values when not given in `add` method in models
	+ Add method to manage page size in model
	+ Add hidden field to help with Ajax request and automated testing with
	  ANSTE
	+ Bugfix: cast sql types to filter fields in logs
	+ Bugfix: Restricted resources are back again to make RSS
	access policy work again
	+ Workaround bogus mason warnings
	+ Make postinst script less verbose
	+ Disable keepalive in eBox apache
	+ Do not run a startup script in eBox apache
	+ Set default purge time for logs stored in eBox db to 1 week
	+ Disable LogAdmin actions in `ebox-global-action` until LogAdmin
	feature is completely done
0.11.103
	+ Modify EBox::Types::HasMany to create directory based on its row
	+ Add _setRelationship method to set up relationships between models
	  and submodels
	+ Use the new EBox::Model::Row api
	+ Add help method to EBox::Types::Abstract
	+ Decrease size for percentage value in disk free watcher
	+ Increase channel link field size in RSS dispatcher
0.11.102
	+ Bugfix: cmp in EBox::Types::HostIP now sorts correctly
	+ updatedRowNotify in EBox::Model::DataTable receives old row as
	well as the recently updated row
	+ Added `override_user_modification` configuration parameter to
	avoid user modification checkings and override them without asking
	+ Added EBox::Model::Row to ease the management of data returned
	by models
	+ Added support to pre-save and post-save executable files. They
	must be placed at /etc/ebox/pre-save or /etc/ebox/post-save
	+ Added `findRow` method to ease find and set
0.11.101
	+ Bugfix: Fix memory leak in models while cloning types. Now
	cloning is controlled by clone method in types
	+ Bugfix: Union type now checks for its uniqueness
	+ DESTROY is not an autoloaded method anymore
	+ HasOne fields now may set printable value from the foreign field
	to set its value
	+ findId now searches as well using printableValue
	+ Bugfix. Minor bug found when key is an IP address in autoloaded
	methods
	+ Ordered tables may insert values at the beginning or the end of
	the table by "insertPosition" attribute
	+ Change notConfigured template to fix English and add link to the
	  module status section
	+ Add loading gif to module status actions
	+ Remove debug from ServiceInterface.pm
	+ Add support for custom separators to be used as index separators on
	  exposedMethods
	+ Bugfix. Stop eBox correctly when it's removed
	+ Improve apache-restart to make it more reliable.
0.11.100
	+ Bugfix. Fix issue with event filters and empty hashes
	+ Bugfix. Cache stuff in log and soap watcher to avoid memory leaks
	+ Bugfix. Fix bug that prevented the user from being warned when a row to
	  be deleted is being used by other model
	+ Bugfix. Add missing use of EBox::Global in State event watcher
	+ Added progress screen, now pogress screen keeps track of the changed
	  state of the modules and change the top page element properly
	+ Do not exec() to restart apache outside mod_perl
	+ Improve apache restart script
	+ Improve progress screen
0.11.99
	+ DataTable contains the property 'enableProperty' to set a column
	called 'enabled' to enable/disable rows from the user point of
	view. The 'enabled' column is put the first
	+ Added state to the RAID report instead of simpler active boolean
        + Fix bug when installing new event components and event GConf
	subtree has not changed
	+ Add RSS dispatcher to show eBox events under a RSS feed
	+ Rotate log files when they reach 10MB for 7 rotations
	+ Configurable minimum free space left for being notified by means
	of percentage
	+ Add File type including uploading and downloading
	+ Event daemon now checks if it is possible to send an event
	before actually sending it
	+ Added Action forms to perform an action without modifying
	persistent data
	+ Log queries are faster if there is no results
	+ Show no data stored when there are no logs for a domain
	+ Log watcher is added in order to notify when an event has
	happened. You can configure which log watcher you may enable and
	what you want to be notify by a determined filter and/or event.
	+ RAID watcher is added to check the RAID events that may happen
	when the RAID subsystem is configured in the eBox machine
	+ Change colour dataset in pie chart used for disk usage reporting
	+ Progress indicator now contains a returned value and error
	message as well
	+ Lock session file for HTTP session to avoid bugs
	related to multiple requests (AJAX) in a short time
	+ Upgrade runit dependency until 1.8.0 to avoid runit related
	issues
0.11
	+ Use apache2
	+ Add ebox-unblock-exec to unset signal mask before running  a executable
	+ Fix issue with multiple models and models with params.
	  This triggered a bug in DHCP when there was just one static
	  interface
	+ Fix _checkRowIsUnique and _checkFieldIsUnique
	+ Fix paging
	+ Trim long strings in log table, show tooltip with the whole string
	  and show links for URLs starting with "http://"
0.10.99
	+ Add disk usage information
	+ Show progress in backup process
	+ Add option to purge logs
	+ Create a link from /var/lib/zentyal/log to /var/log/ebox
	+ Fix bug with backup descriptions containing spaces
	+ Add removeAll method on data models
	+ Add HostIP, DomainName and Port types
	+ Add readonly forms to display static information
	+ Add Danish translation thanks to Allan Jacobsen
0.10
	+ New release
0.9.100
	+ Add checking for SOAP session opened
	+ Add EventDaemon
	+ Add Watcher and Dispatch framework to support an event
	  architecture on eBox
	+ Add volatile EBox::Types in order not to store their values
	  on GConf
	+ Add generic form
	+ Improvements on generic table
	+ Added Swedish translation

0.9.99
	+ Added Portuguese from Portugal translation
	+ Added Russian translation
	+ Bugfix: bad changed state in modules after restore

0.9.3
	+ New release

0.9.2
	+ Add browser warning when uploading files
	+ Enable/disable logging modules
0.9.1
	+ Fix backup issue with changed state
	+ Generic table supports custom ordering
0.9
	+ Added Polish translation
        + Bug in recognition of old CD-R writting devices fixed
	+ Added Aragonese translation
	+ Added Dutch translation
	+ Added German translation
	+ Added Portuguese translation

0.8.99
	+ Add data table model for generic Ajax tables
	+ Add types to be used by models
	+ Add MigrationBase and ebox-migrate to upgrade data models
	+ Some English fixes
0.8.1
	+ New release
0.8
	+ Fix backup issue related to bug reports
	+ Improved backup GUI
0.7.99
        + changed sudo stub to be more permissive
	+ added startup file to apache web server
	+ enhanced backup module
	+ added basic CD/DVD support to backup module
	+ added test stubs to simplify testing
	+ added test class in the spirit of Test::Class
	+ Html.pm now uses mason templates
0.7.1
	+ use Apache::Reload to reload modules when changed
	+ GUI consistency (#12)
	+ Fixed a bug for passwords longer than 16 chars
	+ ebox-sudoers-friendly added to not overwrite /etc/sudoers each time
0.7
	+ First public release
0.6
	+ Move to client
	+ Remove obsolete TODO list
	+ Remove firewall module from  base system
	+ Remove objects module from base system
	+ Remove network module from base system
	+ Add modInstances and modInstancesOfType
	+ Raname Base to ClientBase
	+ Remove calls to deprecated methods
	+ API documented using naturaldocs
	+ Update INSTALL
	+ Use a new method to get configkeys, now configkey reads every
	  [0.9
	+ Added Polish translation][0-9]+.conf file from the EBox::Config::etc() dir and
	  tries to get the value from the files in order.
	+ Display date in the correct languae in Summary
	+ Update debian scripts
	+ Several bugfixes
0.5.2
	+ Fix some packaging issues
0.5.1
	+ New menu system
	+ New firewall filtering rules
	+ 802.1q support

0.5
	+ New bug-free menus (actually Internet Explorer is the buggy piece
	  of... software that caused the reimplementation)
	+ Lots of small bugfixes
	+ Firewall: apply rules with no destination address to packets
	  routed through external interfaces only
	+ New debianize script
	+ Firewall: do not require port and protocol parameters as they
	  are now optional.
	+ Include SSL stuff in the dist tarball
	+ Let modules block changes in the network interfaces
	  configuration if they have references to the network config in
	  their config.
	+ Debian network configuration import script
	+ Fix the init.d script: it catches exceptions thrown by modules so that
	  it can try to start/stop all of them if an exception is thrown.
	+ Firewall: fix default policy bug in INPUT chains.
	+ Restore textdomain in exceptions
	+ New services section in the summary
	+ Added Error item to Summary. Catch exceptions from modules in
	  summary and generate error item
	+ Fix several errors with redirections and error handling in CGIs
	+ Several data validation functions were fixed, and a few others added
	+ Prevent the global module from keeping a reference to itself. And make
	  the read-only/read-write behavior of the factory consistent.
	+ Stop using ifconfig-wrapper and implement our own NetWrapper module
	  with wrappers for ifconfig and ip.
	+ Start/stop apache, network and firewall modules in first place.
	+ Ignore some network interface names such as irda, sit0, etc.
	+ The summary page uses read-only module instances.
	+ New DataInUse exception, old one renamed to DataExists.
	+ Network: do not overwrite resolv.conf if there are nameservers
	  given via dhcp.
	+ Do not set a default global policy for the ssh service.
	+ Check for forbiden characters when the parameter value is
	  requested by the CGI, this allows CGI's to handle the error,
	  and make some decissions before it happens.
	+ Create an "edit object" template and remove the object edition stuff
	  from the main objects page.
	+ Fix the apache restarting code.
	+ Network: Remove the route reordering feature, the kernel handles that
	  automatically.
	+ Fix tons of bugs in the network restarting code.
	+ Network: removed the 3rd nameserver configuration.
	+ Network: Get gateway info in the dhcp hook.
	+ Network: Removed default configuration from the gconf schema.
	+ New function for config-file generation
	+ New functions for pid file handling

0.4
	+ debian package
	+ added module to export/import configuration
	+ changes in firewall's API
	+ Added content filter based on dansguardian
	+ Added French translation
	+ Added Catalan translation
	+ Sudoers file is generated automatically based on module's needs
	+ Apache config file is generated by ebox  now
	+ Use SSL
	+ Added ebox.conf file
	+ Added module template generator

0.3
	+ Supports i18n
	+ API name consistency
	+ Use Mason for templates
	+ added tips to GUI
	+ added dhcp hooks
	+ administration port configuration
	+ Fixed bugs to IE compliant
	+ Revoke changes after logout
	+ Several bugfixes

0.2
	+ All modules are now based on gconf.
	+ Removed dependencies on xml-simple, xerces and xpath
	+ New MAC address field in Object members.
	+ Several bugfixes.

0.1
	+ Initial release<|MERGE_RESOLUTION|>--- conflicted
+++ resolved
@@ -1,5 +1,7 @@
 HEAD
-<<<<<<< HEAD
+	+ Fixed i18n problem in some cases where environment variables
+	  were different than the selected locale on Zentyal UI, now
+	  LANG and LC_MESSAGES are explicitly passed to mod_perl
 	+ Reviewed registration strings
 	+ Added template attribute to MultiStateAction to provide any kind
 	  of HTML to display an action
@@ -7,11 +9,6 @@
 	+ Fixed some compatibility issues with Internet Explorer 9
 	+ Show warning with Internet Explorer 8 or older
 	+ Improved dashboard buttons colors
-=======
-	+ Fixed i18n problem in some cases where environment variables
-	  were different than the selected locale on Zentyal UI, now
-	  LANG and LC_MESSAGES are explicitly passed to mod_perl
->>>>>>> 9f31b062
 2.3.24
 	+ Do not cache undef values in EBox::Config::Redis::get()
 	+ Code fix on subscription retrieval for Updates event
