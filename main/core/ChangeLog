--- conflicted
+++ resolved
@@ -1,9 +1,6 @@
 HEAD
-<<<<<<< HEAD
+	+ Fixed warnings when deleting a row which is referenced in other model
 	+ Disable HTML form autocompletion in admin password change model
-=======
-	+ Fixed warnings when deleting a row which is referenced in other model
->>>>>>> afe6796d
 	+ Fixed incorrect non-editable warnings in change date and time model
 	+ Fixed parsing value bug in EBox::Types::Date and EBox::Types::Time
 	+ Reworked mdstat parsing, added failure_spare status
