HEAD
<<<<<<< HEAD
	+ Fixed dashboard update error on modules widget, counter-graph
	  widget and widget without sections
=======
	+ In ConfigureLogs restored printable names for log domains
>>>>>>> bb52b0a8
	+ Better way to fix non-root warnings during boot without interfering
	  on manual restart commands in the shell
3.0.1
	+ Properly set default language as the first element of the Select to
	  avoid its loss on the first apache restart
	+ Set milestone to 3.0.X when creating tickets in trac.zentyal.org
	+ Removed forced setting of LANG variables in mod_perl which made progress
	  indicator fail when using any language different to English
	+ Removed some frequent undef warnings
	+ Added executeOnBrothers method to EBox::Model::Component
	+ Fixed repetition of 'add' and 'number change' events in RAID watcher
	+ Fixed incorrect display of edit button in tables without editField action
	+ Cache MySQL password to avoid reading it all the time
	+ Fixed request came from non-root user warnings during boot
	+ Send info event in Runit watcher only if the service was down
	  MAX_DOWN_PERIODS
3.0
	+ Removed beta logo
	+ Set 'firstInstall' flag on modules when installing during initial install
	+ Set 'restoringBackup' flag on modules when restoring backup
	+ Call enableService after initialSetup while restoring backup
	+ Registration link in widget now have appropiate content when either
	  remoteservices or software are not installed
	+ Fixed style for disabled buttons
	+ Composite and DataTable viewers recover from errors in pageTitle method
	+ Fixed intermitent failure in progress when there are no slides
	+ Rollback redis transaction on otherwise instead finally block
	+ Members of the 'admin' group can now login again on Zentyal
	+ Multi-admin management for commercial editions
	+ First and last move row buttons are now disabled instead of hidden
	+ In save changes dialog set focus always in the 'save' button
	+ Fixed i18n problem in some cases where environment variables
	  were different than the selected locale on Zentyal UI, now
	  LANG and LC_MESSAGES are explicitly passed to mod_perl
	+ Reviewed registration strings
	+ Added template attribute to MultiStateAction to provide any kind
	  of HTML to display an action
	+ Changed icon, name and link for Zentyal Remote
	+ Fixed some compatibility issues with Internet Explorer 9
	+ Show warning with Internet Explorer 8 or older
	+ Improved dashboard buttons colors
2.3.24
	+ Do not cache undef values in EBox::Config::Redis::get()
	+ Code fix on subscription retrieval for Updates event
	+ Update validate referer to new Remote Services module API
	+ In-place booleans now properly mark the module as changed
	+ Do not try to read slides if software module is not installed
	+ Fixed wrong call in Events::isEnabledDispatcher()
	+ Updated 'created by' footer
2.3.23
	+ Change the default domain name from 'zentyal.lan' to
	  'zentyal-domain.lan'
	+ Changes in first enable to avoid letting modules unsaved
	+ Type File now accepts spaces in the file name
	+ Added setTimezone method to MyDBEngine
	+ Enable consolidation after reviewing and pruning
	+ Code typo fix in Events::isEnabledWatcher
	+ Remove all report code from core
	+ Move SysInfo report related to remoteservices module
	+ Fixed regression which removed scroll bars from popups
	+ New carousel transition for the installation slides
	+ Added option to not show final notes in progress bar
	+ EBox::Model::Component::modelGetter does not die when trying to
	  get a model for an uninstalled module
	+ Added previous/next buttons to manually switch installation slides
	+ New installation slides format
	+ Added compatibility with MS Internet Explorer >= 8
2.3.22
	+ Changed first installation workflow and wizard infraestructure
	+ Improved firewall icons
	+ Set hover style for configure rules button in firewall
	+ Do not disable InnoDB in mysql if there are other databases
	+ Progress indicator no longer calls showAds if it is undefined
	+ Send cache headers on static files to improve browsing speed
	+ Added foreignNoSyncRows and foreignFilter options to EBox::Types::Select
	+ Improved settings icon
	+ Fixed modalboxes style
	+ Improve host domain validation. Single label domains are not allowed.
2.3.21
	+ Fixes on notifyActions
	+ Check for isDaemonRunning now compatible with asterisk status
	+ Fixed warning call in EBox::Types::HasMany
2.3.20
	+ New look & feel for the web interface
	+ Adjust slides transition timeout during installation
	+ Audit changes table in save changes popup has scroll and better style
	+ Model messages are printed below model title
	+ noDataMsg now allows to add elements if it makes sense
	+ Fixed ajax/form.mas to avoid phantom change button
	+ EBox::Model::Manager::_setupModelDepends uses full paths so the
	  dependecies can discriminate between models with the same name
	+ Default row addition in DataForm does not fires validateTypedRow
	+ Code typo fix in change administration port model
	+ Set only Remote as option to export/import configuration to a
	  remote site
	+ Return undef in HasMany type when a model is not longer
	  available due to being uninstalled
	+ Added onclick atribute to the link.mas template
	+ Fix exception raising when no event component is found
	+ table_ordered.js : more robust trClick event method
	+ Changed dashboard JS which sometimes halted widget updates
	+ Added popup dialogs for import/export configuration
	+ Changes in styles and sizes of the save/revoke dialog
	+ Removed redudant code in ConfigureWatchers::syncRows which made module
	  to have an incorrect modified state
	+ Dont show in bug report removed packages with configuration
	  held as broken packages
	+ DataTable::size() now calls to syncRows()
	+ EBox::Module::Config::set_list quivalent now has the same
	  behaviour than EBox::Module::Config::set
2.3.19
	+ Manually set up models for events to take into account the
	  dynamic models from the log watcher filtering models
	+ Fixed warnings when deleting a row which is referenced in other model
	+ Disable HTML form autocompletion in admin password change model
	+ Fixed incorrect non-editable warnings in change date and time model
	+ Fixed parsing value bug in EBox::Types::Date and EBox::Types::Time
	+ Reworked mdstat parsing, added failure_spare status
	+ Configuration backup implicitly preserves ownership of files
	+ Changes in styles and sizes of the save/revoke dialog
	+ New data form row is copied from default row, avoiding letting hidden
	  fields without its default value and causing missing fields errors
	+ Always fill abstract type with its default value, this avoids
	  errors with hidden fields with default value
	+ Different page to show errors when there are broken software packages
	+ InverseMatchSelect and InverseMatchUnion use 'not' instead of '!' to
	  denote inverse match. This string is configurable with a type argument
	+ Fixed types EBox::Type::InverseMatchSelect and InverseMatchUnion
	+ Fixed bug in DataTable::setTypedRow() which produced an incorrect 'id'
	  row element in DataTable::updateRowNotify()
	+ In tableBody.mas template: decomposed table topToolbar section in methods
	+ Fixed bug in discard changes dialog
	+ Confirmation dialogs now use styled modalboxes
	+ Do not reload page after save changes dialog if operation is successful
	+ Maintenance menu is now kept open when visiting the logs index page
2.3.18
	+ Manual clone of row in DataTable::setTypedRow to avoid segfault
	+ Avoid undef warnings in EBox::Model::DataTable::_find when the
	  element value is undef
	+ Fixed kill of ebox processes during postrm
	+ Set MySQL root password in create-db script and added mysql script
	  to /usr/share/zentyal for easy access to the zentyal database
	+ Increased timeout redirecting to wizards on installation to 5 seconds
	  to avoid problems on some slow or loaded machines
	+ Save changes dialog do not appear if there are no changes
	+ Delete no longer needed duplicated code
	+ Do not go to save changes after a regular package installation
	  they are saved only in the first install
	+ Progress bar in installation refactored
2.3.17
	+ Do not use modal box for save changes during installation
	+ Hidden fields in DataTables are no longer considered compulsory
	+ Select type has now its own viewer that allows use of filter function
	+ User is now enabled together with the rest of modules on first install
2.3.16
	+ Fix 'oldRow' parameter in UpdatedRowNotify
	+ Use Clone::Fast instead of Clone
	+ Modal dialog for the save and discard changes operations
	+ Use a different lock file for the usercorner redis
	+ Improved look of tables when checkAll controls are present
	+ Better icons for clone action
	+ Added confirmation dialog feature to models; added confirmation
	  dialog to change hostname model
	+ Dynamic default values are now properly updated when adding a row
	+ Kill processes owned by the ebox user before trying to delete it
	+ Do not use sudo to call status command at EBox::Service::running
	+ Fixed regression setting default CSS class in notes
2.3.15
	+ Added missing call to updateRowNotify in DataForms
	+ Fixed silent error in EBox::Types::File templates for non-readable
	  by ebox files
	+ Use pkill instead of killall in postinst
	+ Use unset instead of delete_dir when removing rows
	+ Do not set order list for DataForms
	+ Only try to clean tmp dir on global system start
2.3.14
	+ Error message for failure in package cache creation
	+ Fixed regression when showing a data table in a modal view
	+ Do not do a redis transaction for network module init actions
	+ Fixed EBox::Module::Config::st_unset()
	+ Allowed error class in msg template
2.3.13
	+ Fixed problems in EventDaemon with JSON and blessed references
	+ More crashes avoided when watchers or dispatchers doesn't exist
	+ Proper RAID watcher reimplementation using the new state API
	+ EBox::Config::Redis singleton has now a instance() method instead of new()
	+ Deleted wrong use in ForcePurge model
2.3.12
	+ Fixed problem with watchers and dispatchers after a module deletion
	+ Fixed EBox::Model::DataTable::_checkFieldIsUnique, it failed when the
	  printableValue of the element was different to its value
	+ Fixed separation between Add table link and table body
	+ Adaptation of EventDaemon to model and field changes
	+ Disabled logs consolidation on purge until it is reworked, fixed
	  missing use in purge logs model
	+ Fixed Componet::parentRow, it not longer tries to get a row with
	  undefined id
	+ Fix typo in ConfigureLogs model
	+ Mark files for removing before deleting the row from backend in
	  removeRow
	+ The Includes directives are set just for the main virtual host
	+ Fixed EventDaemon crash
2.3.11
	+ Mark files for removing before deleting the row from backend in removeRow
	+ Dashboard widgets now always read the information from RO
	+ Enable actions are now executed before enableService()
	+ Fixed regression which prevented update of the administration service
	  port when it was changed in the interface
	+ New EBox::Model::Composite::componentNames() for dynamic composites
	+ Remove _exposedMethods() feature to reduce use of AUTOLOAD
	+ Removed any message set in the model in syncRows method
	+ Added global() method to modules and components to get a coherent
	  read-write or read-only instance depending on the context
	+ Removed Model::Report and Composite::Report namespaces to simplify model
	  management and specification
	+ New redis key naming, with $mod/conf/*, $mod/state and $mod/ro/* replacing
	  /ebox/modules/$mod/*, /ebox/state/$mod/* and /ebox-ro/modules/$mod/*
	+ Removed unnecessary parentComposite methods in EBox::Model::Component
	+ Only mark modules as changed when data has really changed
	+ EBox::Global::modChange() throws exception if instance is readonly
	+ New get_state() and set_state() methods, st_* methods are kept for
	  backwards compatibility, but they are deprecated
	+ Simplified events module internals with Watcher and Dispatcher providers
	+ Model Manager is now able to properly manage read-only instances
	+ Composites can now use parentModule() like Models
	+ Renamed old EBox::GConfModule to EBox::Module::Config
	+ Unified model and composite management in the new EBox::Model::Manager
	+ Model and composites are loaded on demand to reduce memory consumption
	+ Model and composite information is now stored in .yaml schemas
	+ ModelProvider and CompositeProvider are no longer necessary
	+ Simplified DataForm using more code from DataTable
	+ Adapted RAID and restrictedResources() to the new JSON objects in redis
	+ Remove unused override modifications code
	+ Added /usr/share/zentyal/redis-cli wrapper for low-level debugging
	+ Use simpler "key: value" format for dumps instead of YAML
	+ Row id prefixes are now better chosen to avoid confusion
	+ Use JSON instead of list and hash redis types (some operations,
	  specially on lists, are up to 50% faster and caching is much simpler)
	+ Store rows as hashes instead of separated keys
	+ Remove deprecated all_dirs and all_entries methods
	+ Remove obsolete EBox::Order package
	+ Remove no longer needed redis directory tree sets
	+ Fixed isEqualTo() method on EBox::Types::Time
	+ EBox::Types::Abstract now provides default implementations of fields(),
	  _storeInGConf() and _restoreFromHash() using the new _attrs() method
	+ Remove indexes on DataTables to reduce complexity, no longer needed
	+ Simplified ProgressIndicator implementation using shared memory
	+ New EBox::Util::SHMLock package
	+ Implemented transactions for redis operations
	+ Replace old MVC cache system with a new low-level redis one
	+ Delete no longer necessary regen-redis-db tool
	+ Added new checkAll property to DataTable description to allow
	  multiple check/uncheck of boolean columns
2.3.10
	+ Added Desktop::ServiceProvider to allow modules to implement
	  requests from Zentyal desktop
	+ Added VirtualHost to manage desktop requests to Zentyal server
	+ Fix EventDaemon in the transition to MySQL
	+ Send EventDaemon errors to new rotated log file /var/log/zentyal/events.err
	+ Send an event to Zentyal Cloud when the updates are up-to-date
	+ Send an info event when modules come back to running
	+ Include additional info for current event watchers
	+ Fixed RAID report for some cases of spare devices and bitmaps
	+ Fixed log purge, SQL call must be a statement not a query
	+ Fixed regex syntax in user log queries
	+ Added missing "use Filesys::Df" to SysInfo
	+ Disabled consolidation by default until is fixed or reimplemented
	+ Fixed regresion in full log page for events
	+ Added clone action to data tables
	+ Fixed regression in modal popup when showing element table
	+ Added new type EBox::Types::KrbRealm
	+ Fix broken packages when dist-upgrading from old versions: stop ebox
	  owned processes before changing home directory
	+ Log the start and finish of start/stop modules actions
	+ Added usesPort() method to apache module
2.3.9
	+ Enable SSLInsecureRenegotiation to avoid master -> slave SOAP handsake
	  problems
	+ Added validateRowRemoval method to EBox::Model::DataTable
	+ Use rm -rf instead of remove_tree to avoid chdir permission problems
	+ Avoid problems restarting apache when .pid file does not exist
	+ Do not use graceful on apache to allow proper change of listen port
	+ Simplified apache restart mechanism and avoid some problems
2.3.8
	+ Create tables using MyISAM engine by default
	+ Delete obsolete 'admin' table
2.3.7
	+ Fixed printableName for apache module and remove entry in status widget
	+ Merged tableBodyWithoutActions.mas into tableBody.mas
	+ Removed tableBodyWithoutEdit.mas because it is no longer used
	+ Better form validation message when there are no ids for
	  foreign rows in select control with add new popup
	+ Fixed branding of RSS channel items
	+ Fixed destination path when copying zentyal.cnf to /etc/mysql/conf.d
	+ Packaging fixes for precise
2.3.6
	+ Switch from CGIs to models in System -> General
	+ New value() and setValue() methods in DataForm::setValue() for cleaner
	  code avoiding use of AUTOLOAD
	+ Added new EBox::Types::Time, EBox::Types::Date and EBox::Types::TimeZone
	+ Added new attribute 'enabled' to the Action and MultiStateAction types
	  to allow disabling an action. Accepts a scalar or a CODE ref
	+ The 'defaultValue' parameter of the types now accept a CODE ref that
	  returns the default value.
2.3.5
	+ Added force parameter in validateTypedRow
	+ Fixed 'hidden' on types when using method references
	+ Removed some console problematic characters from Util::Random::generate
	+ Added methods to manage apache CA certificates
	+ Use IO::Socket::SSL for SOAPClient connections
	+ Removed apache rewrite from old slaves implementation
	+ Do not show RSS image if custom_prefix defined
2.3.4
	+ Avoid 'negative radius' error in DiskUsage chart
	+ Fixed call to partitionFileSystems in EBox::SysInfo::logReportInfo
	+ Log audit does not ignore fields which their values could be interpreted
	  as boolean false
	+ Avoid ebox.cgi failure when showing certain strings in the error template
	+ Do not calculate md5 digests if override_user_modification is enabled
	+ Clean /var/lib/zentyal/tmp on boot
	+ Stop apache gracefully and delete unused code in Apache.pm
	+ Cache contents of module.yaml files in Global
2.3.3
	+ The editable attribute of the types now accept a reference to a function
	  to dinamically enable or disable the field.
	+ In progress bar CGIs AJAX call checks the availability of the
	  next page before loading it
	+ Replaced community logo
	+ Adapted messages in the UI for new editions
	+ Changed cookie name to remove forbidden characters to avoid
	  incompatibilities with some applications
	+ Added methods to enable/disable restart triggers
2.3.2
	+ Fixed redis unix socket permissions problem with usercorner
	+ Get row ids without safe characters checking
	+ Added EBox::Util::Random as random string generator
	+ Set log level to debug when cannot compute md5 for a nonexistent file
	+ Filtering in tables is now case insensitive
	+ ProgressIndicator no longer leaves zombie processes in the system
	+ Implemented mysqldump for logs database
	+ Remove zentyal-events cron script which should not be longer necessary
	+ Bugfix: set executable permissions to cron scripts and example hooks
	+ Added a global method to retrieve installed server edition
	+ Log also duration and compMessage to events.log
2.3.1
	+ Updated Standards-Version to 3.9.2
	+ Fixed JS client side table sorting issue due to Prototype
	  library upgrade
	+ Disable InnoDB by default to reduce memory consumption of MySQL
	+ Now events are logged in a new file (events.log) in a more
	  human-readable format
	+ Added legend to DataTables with custom actions
	+ Changed JS to allow the restore of the action cell when a delete
	  action fails
	+ Set milestone to 3.0 when creating bug reports in the trac
	+ Avoid temporal modelInstance errors when adding or removing
	  modules with LogWatchers or LogDispatcher
	+ Unallow administration port change when the port is in use
2.3
	+ Do not launch a passwordless redis instance during first install
	+ New 'types' field in LogObserver and storers/acquirers to store special
	  types like IPs or MACs in an space-efficient way
	+ Use MySQL for the logs database instead of PostgreSQL
	+ Bugfix: logs database is now properly recreated after purge & install
	+ Avoid use of AUTOLOAD to execute redis commands, improves performance
	+ Use UNIX socket to connect to redis for better performance and
	  update default redis 2.2 settings
	+ Use "sudo" group instead of "admin" one for the UI access control
	+ Added EBox::Module::Base::version() to get package version
	+ Fixed problem in consalidation report when accumulating results
	  from queries having a "group by table.field"
	+ Added missing US and Etc zones in timezone selector
	+ Replaced autotools with zbuildtools
	+ Refuse to restore configuration backup from version lesser than
	  2.1 unless forced
	+ Do not retrieve format.js in every graph to improve performance
	+ The purge-module scripts are always managed as root user
	+ New grep-redis tool to search for patterns in redis keys or
	  values
	+ Use partitionFileSystems method from EBox::FileSystem
2.2.4
	+ New internal 'call' command in Zentyal shell to 'auto-use' the module
	+ Zentyal shell now can execute commandline arguments
	+ Bugfix: EBox::Types::IPAddr::isEqualTo allows to change netmask now
	+ Removed some undefined concatenation and compare warnings in error.log
	+ Ignore check operation in RAID event watcher
	+ Skip IP addresses ending in .0 in EBox::Types::IPRange::addresses()
	+ Do not store in redis trailing dots in Host and DomainName types
	+ Added internal command to instance models and other improvements in shell
	+ Now the whole /etc/zentyal directory is backed up and a copy of the
	  previous contents is stored at /var/backups before restoring
	+ Removing a module with a LogWatcher no longer breaks the LogWatcher
	  Configuration page anymore
	+ Fixed error in change-hostname script it does not longer match substrings
	+ Bugfix: Show breadcrumbs even from models which live in a
	  composite
	+ HTTPLink now returns empty string if no HTTPUrlView is defined
	  in DataTable class
	+ Added mising use sentence in EBox::Event::Watcher::Base
2.2.3
	+ Bugfix: Avoid url rewrite to ebox.cgi when requesting to /slave
	+ Fixed logrotate configuration
	+ More resilient way to handle with missing indexes in _find
	+ Added more informative text when mispelling methods whose prefix
	  is an AUTOLOAD action
	+ A more resilient solution to load events components in EventDaemon
	+ Added one and two years to the purge logs periods
	+ Fixed downloads from EBox::Type::File
2.2.2
	+ Revert cookie name change to avoid session loss in upgrades
	+ Do not try to change owner before user ebox is created
2.2.1
	+ Removed obsolete references to /zentyal URL
	+ Create configuration backup directories on install to avoid warnings
	  accessing the samba share when there are no backups
	+ Log result of save changes, either successful or with warnings
	+ Changed cookie name to remove forbidden characters to avoid
	  incompatibilities with some applications
	+ Removed duplicated and incorrect auding logging for password change
	+ Fixed some non-translatable strings
	+ Create automatic bug reports under 2.2.X milestone instead of 2.2
	+ Fixed bug changing background color on selected software packages
2.1.34
	+ Volatile types called password are now also masked in audit log
	+ Adjust padding for module descriptions in basic software view
	+ Removed beta icon
2.1.33
	+ Fixed modal add problems when using unique option on the type
	+ Fixed error management in the first screen of modal add
	+ Unify software selection and progress colors in CSS
	+ Set proper message type in Configure Events model
	+ Fixed error checking permanentMessage types in templates/msg.mas
2.1.32
	+ Added progress bar colors to theme definition
	+ Remove no longer correct UTF8 decode in ProgressIndicator
	+ Fixed UTF8 double-encoding on unexpected error CGI
	+ Reviewed some subscription strings
	+ Always fork before apache restart to avoid port change problems
	+ Stop modules in the correct order (inverse dependencies order)
	+ Better logging of failed modules on restore
2.1.31
	+ Do not start managed daemons on boot if the module is disabled
	+ Better message on redis error
	+ Watch for dependencies before automatic enable of modules on first install
2.1.30
	+ Removed obsolete /ebox URL from RSS link
	+ Changed methods related with extra backup data in modules logs
	  to play along with changes in ebackup module
	+ Set a user for remote access for audit reasons
	+ Detect session loss on AJAX requests
2.1.29
	+ Startup does not fail if SIGPIPE received
2.1.28
	+ Added code to mitigate false positives on module existence
	+ Avoid error in logs full summary due to incorrect syntax in template
	+ Allow unsafe chars in EBox::Types::File to avoid problems in some browsers
	+ Reviewed some subscription strings
	+ Warning about language-packs installed works again after Global changes
	+ Show n components update when only zentyal packages are left to
	  upgrade in the system widget
	+ Do not show debconf warning when installing packages
	+ EBox::Types::IPAddr (and IPNetwork) now works with defaultValue
	+ Allow to hide menu items, separators and dashboard widgets via conf keys
2.1.27
	+ Do not create tables during Disaster Recovery installation
	+ Added new EBox::Util::Debconf::value to get debconf values
	+ DataTable controller does no longer try to get a deleted row
	  for gather elements values for audit log
	+ Check if Updates watcher can be enabled if the subscription
	  level is yet unknown
2.1.26
	+ Detection of broken packages works again after proper deletion
	  of dpkg_running file
	+ Keep first install redis server running until trigger
	+ Unified module restart for package trigger and init.d
	+ Use restart-trigger script in postinst for faster daemons restarting
	+ System -> Halt/Reboot works again after regression in 2.1.25
	+ Added framework to show warning messages after save changes
	+ Change caption of remote services link to Zentyal Cloud
	+ Do not show Cloud link if hide_cloud_link config key is defined
	+ Added widget_ignore_updates key to hide updates in the dashboard
	+ Differentiate ads from notes
	+ Allow custom message type on permanentMessage
	+ Only allow custom themes signed by Zentyal
	+ Removed /zentyal prefix from URLs
	+ Caps lock detection on login page now works again
	+ Added HiddenIfNotAble property to event watchers to be hidden if
	  it is unabled to monitor the event
	+ Dashboard values can be now error and good as well
	+ Include a new software updates widget
	+ Include a new alert for basic subscriptions informing about
	  software updates
	+ Add update-notifier-common to dependencies
	+ EBox::DataTable::enabledRows returns rows in proper order
	+ Use custom ads when available
	+ Disable bug report when hide_bug_report defined on theme
2.1.25
	+ Do not show disabled module warnings in usercorner
	+ Mask passwords and unify boolean values in audit log
	+ Do not override type attribute for EBox::Types::Text subtypes
	+ Corrected installation finished message after first install
	+ Added new disableAutocomplete attribute on DataTables
	+ Optional values can be unset
	+ Minor improvements on nmap scan
2.1.24
	+ Do not try to generate config for unconfigured services
	+ Remove unnecessary redis call getting _serviceConfigured value
	+ Safer sizes for audit log fields
	+ Fix non-translatable "show help" string
	+ Allow links to first install wizard showing a desired page
	+ Fixed bug in disk usage when we have both values greater and
	  lower than 1024 MB
	+ Always return a number in EBox::AuditLogging::isEnabled to avoid
	  issues when returning the module status
	+ Added noDataMsg attribute on DataTable to show a message when
	  there are no rows
2.1.23
	+ Removed some warnings during consolidation process
	+ Depend on libterm-readline-gnu-perl for history support in shells
	+ Fixed error trying to change the admin port with NTP enabled
	+ Fixed breadcrumb destination for full log query page
	+ Use printableActionName in DataTable setter
2.1.22
	+ Fixed parentRow method in EBox::Types::Row
	+ Added new optionalLabel flag to EBox::Types::Abstract to avoid
	  show the label on non-optional values that need to be set as
	  optional when using show/hide viewCustomizers
	+ Added initHTMLStateOrder to View::Customizer to avoid incorrect
	  initial states
	+ Improved exceptions info in CGIs to help bug reporting
	+ Do not show customActions when editing row on DataTables
2.1.21
	+ Fixed bug printing traces at Global.pm
	+ Check new dump_exceptions confkey instead of the debug one in CGIs
	+ Explicit conversion to int those values stored in our database
	  for correct dumping in reporting
	+ Quote values in update overwrite while consolidating for reporting
2.1.20
	+ Fixed regression in edition in place of booleans
	+ Better default balance of the dashboard based on the size of the widgets
	+ Added defaultSelectedType argument to PortRange
2.1.19
	+ Disable KeepAlive as it seems to give performance problems with Firefox
	  and set MaxClients value back to 1 in apache.conf
	+ Throw exceptions when calling methods not aplicable to RO instances
	+ Fixed problems when mixing read/write and read-only instances
	+ Date/Time and Timezone moved from NTP to core under System -> General
	+ Do not instance hidden widgets to improve dashboard performance
	+ New command shell with Zentyal environment at /usr/share/zentyal/shell
	+ Show warning when a language-pack is not installed
	+ Removed unnecessary dump/load operations to .bak yaml files
	+ AuditLogging and Logs constructor now receive the 'ro' parameter
	+ Do not show Audit Logging in Module Status widget
2.1.18
	+ New unificated zentyal-core.logrotate for all the internal logs
	+ Added forceEnabled option for logHelpers
	+ Moved carousel.js to wizard template
	+ Add ordering option to wizard pages
	+ Fixed cmp and isEqualTo methods for EBox::Types::IPAddr
	+ Fixed wrong Mb unit labels in Disk Usage and use GB when > 1024 MB
	+ Now global-action script can be called without progress indicator
	+ Fixed EBox::Types::File JavaScript setter code
	+ Added support for "Add new..." modal boxes in foreign selectors
	+ Each module can have now its customized purge-module script
	  that will be executed after the package is removed
	+ Added Administration Audit Logging to log sessions, configuration
	  changes, and show pending actions in save changes confirmation
	+ User name is stored in session
	+ Remove deprecated extendedRestore from the old Full Backup
2.1.17
	+ Fixed RAID event crash
	+ Added warning on models and composites when the module is disabled
	+ Fixed login page style with some languages
	+ Login page template can now be reused accepting title as parameter
	+ EBox::Types::File does not write on redis when it fails to
	  move the fail to its final destination
	+ Added quote column option for periodic log consolidation and
	  report consolidation
	+ Added exclude module option to backup restore
2.1.16
	+ Do not show incompatible navigator warning on Google Chrome
	+ Fixed syncRows override detection on DataTable find
	+ clean-conf script now deletes also state data
	+ Avoid 'undefined' message in selectors
2.1.15
	+ Move Disk Usage and RAID to the new Maintenance menu
	+ Always call syncRows on find (avoid data inconsistencies)
	+ Filename when downloading a conf backup now contains hostname
	+ Fixed bug in RAID template
	+ Set proper menu order in System menu (fixes NTP position)
	+ Fixed regresion in page size selector on DataTables
	+ Fixed legend style in Import/Export Configuration
2.1.14
	+ Fixed regresion with double quotes in HTML templates
	+ Fixed problems with libredis-perl version dependency
	+ Adding new apparmor profile management
2.1.13
	+ Better control of errors when saving changes
	+ Elements of Union type can be hidden
	+ Model elements can be hidden only in the viewer or the setter
	+ HTML attributtes are double-quoted
	+ Models can have sections of items
	+ Password view modified to show the confirmation field
	+ New multiselect type
	+ Redis backend now throws different kind of exceptions
2.1.12
	+ Revert no longer necessary parents workaround
	+ Hide action on viewCustomizer works now on DataTables
2.1.11
	+ Fixed bug which setted bad directory to models in tab view
	+ Union type: Use selected subtype on trailingText property if the
	  major type does not have the property
	+ Raise MaxClients to 2 to prevent apache slowness
2.1.10
	+ Security [ZSN-2-1]: Avoid XSS in process list widget
2.1.9
	+ Do not try to initialize redis client before EBox::init()
	+ Safer way to delete rows, deleting its id reference first
	+ Delete no longer needed workaround for gconf with "removed" attribute
	+ Fixed regression in port range setter
2.1.8
	+ Fixed regression in menu search
	+ Fixed missing messages of multi state actions
	+ Help toggler is shown if needed when dynamic content is received
	+ Fixed issue when disabling several actions at once in a data table view
	+ All the custom actions are disabled when one is clicked
	+ Submit wizard pages asynchronously and show loading indicator
	+ Added carousel.js for slide effects
2.1.7
	+ Fixed issues with wrong html attributes quotation
	+ Bugfix: volatile types can now calculate their value using other
	  the value from other elements in the row no matter their position
2.1.6
	+ Attach software.log to bug report if there are broken packages
	+ Added keyGenerator option to report queries
	+ Tuned apache conf to provide a better user experience
	+ Actions click handlers can contain custom javascript
	+ Restore configuration with force dependencies option continues
	  when modules referenced in the backup are not present
	+ Added new MultiStateAction type
2.1.5
	+ Avoid problems getting parent if the manager is uninitialized
	+ Rename some icon files with wrong extension
	+ Remove wrong optional attribute for read-only fields in Events
	+ Renamed all /EBox/ CGI URLs to /SysInfo/ for menu folder coherency
	+ Added support for custom actions in DataTables
	+ Replaced Halt/Reboot CGI with a model
	+ Message classes can be set from models
	+ Fixed error in Jabber dispatcher
	+ Show module name properly in log when restart from the dashboard fails
	+ Avoid warning when looking for inexistent PID in pidFileRunning
2.1.4
	+ Changed Component's parent/child relationships implementation
	+ Fixed WikiFormat on automatic bug report tickets
	+ Do not show available community version in Dashboard with QA
 	  updates
2.1.3
	+ Fall back to readonly data in config backup if there are unsaved changes
	+ Allow to automatically send a report in the unexpected error page
	+ Logs and Events are now submenus of the new Maintenance menu
	+ Configuration Report option is now present on the Import/Export section
	+ Require save changes operation after changing the language
	+ Added support for URL aliases via schemas/urls/*.urls files
	+ Allow to sort submenu items via 'order' attribute
	+ Automatically save changes after syncRows is called and mark the module
	  mark the module as unchanged unless it was previously changed
	+ Removed unnecessary ConfigureEvents composite
	+ Removed unnecessary code from syncRows in logs and events
	+ Restore configuration is safer when restoring /etc/zentyal files
	+ Fixed unescaped characters when showing an exception
	+ Fixed nested error page on AJAX requests
	+ Adapted dumpBackupExtraData to new expected return value
	+ Report remoteservices, when required, a change in administration
	  port
	+ Added continueOnModuleFail mode to configuration restore
	+ Fixed Firefox 4 issue when downloading backups
	+ Show scroll when needed in stacktraces (error page)
	+ More informative error messages when trying to restart locked modules
	  from the dashboard
	+ Creation of plpgsql language moved from EBox::Logs::initialSetup
	  to create-db script
	+ Redis backend now throws different kind of exceptions
	+ Avoid unnecesary warnings about PIDs
	+ Update Jabber dispatcher to use Net::XMPP with some refactoring
	+ Save changes messages are correctly shown with international charsets
	+ Support for bitmap option in RAID report
	+ Retry multiInsert line by line if there are encoding errors
	+ Adapted to new location of partitionsFileSystems in EBox::FileSystem
	+ Event messages are cleaned of null characters and truncated
	  before inserting in the database when is necessary
	+ Improve message for "Free storage space" event and send an info
	  message when a given partition is not full anymore
	+ Event messages now can contain newline characters
	+ Objects of select type are compared also by context
	+ Remove cache from optionsFromForeignModel since it produces
	  problems and it is useless
	+ Set title with server name if the server is subscribed
	+ Fix title HTML tag in views for Models and Composites
	+ Added lastEventsReport to be queried by remoteservices module
	+ Added EBox::Types::HTML type
	+ Added missing manage-logs script to the package
	+ Fixed problems with show/hide help switch and dynamic content
	+ Menus with subitems are now kept unfolded until a section on a
	  different menu is accessed
	+ Sliced restore mode fails correctly when schema file is missing,
	  added option to force restore without schema file
	+ Purge conf now purges the state keys as well
	+ Added EBox::Types::IPRange
2.1.2
	+ Now a menu folder can be closed clicking on it while is open
	+ Bugfix: cron scripts are renamed and no longer ignored by run-parts
	+ Added new EBox::Util::Nmap class implementing a nmap wrapper
2.1.1
	+ Fixed incoherency problems with 'on' and '1' in boolean indexes
	+ Move cron scripts from debian packaging to src/scripts/cron
	+ Trigger restart of logs and events when upgrading zentyal-core
	  without any other modules
	+ Don't restart apache twice when upgrading together with more modules
	+ Fixed params validation issues in addRow
2.1
	+ Replace YAML::Tiny with libyaml written in C through YAML::XS wrapper
	+ Minor bugfix: filter invalid '_' param added by Webkit-based browser
	  on EBox::CGI::Base::params() instead of _validateParams(), avoids
	  warning in zentyal.log when enabling modules
	+ All CGI urls renamed from /ebox to /zentyal
	+ New first() and deleteFirst() methods in EBox::Global to check
	  existence and delete the /var/lib/zentyal/.first file
	+ PO files are now included in the language-pack-zentyal-* packages
	+ Migrations are now always located under /usr/share/$package/migration
	  this change only affects to the events and logs migrations
	+ Delete no longer used domain and translationDomain methods/attributes
	+ Unified src/libexec and tools in the new src/scripts directory
	+ Remove the ebox- prefix on all the names of the /usr/share scripts
	+ New EBox::Util::SQL package with helpers to create and drop tables
	  from initial-setup and purge-module for each module
	+ Always drop tables when purging a package
	+ Delete 'ebox' user when purging zentyal-core
	+ Moved all SQL schemas from tools/sqllogs to schemas/sql
	+ SQL time-period tables are now located under schemas/sql/period
	+ Old ebox-clean-gconf renamed to /usr/share/zentyal/clean-conf and
	  ebox-unconfigure-module is now /usr/share/zentyal/unconfigure-module
	+ Added default implementation for enableActions, executing
	  /usr/share/zentyal-$modulename/enable-module if exists
	+ Optimization: Do not check if a row is unique if any field is unique
	+ Never call syncRows on read-only instances
	+ Big performance improvements using hashes and sets in redis
	  database to avoid calls to the keys command
	+ Delete useless calls to exists in EBox::Config::Redis
	+ New regen-redis-db tool to recreate the directory structure
	+ Renamed /etc/cron.hourly/90manageEBoxLogs to 90zentyal-manage-logs
	  and moved the actual code to /usr/share/zentyal/manage-logs
	+ Move /usr/share/ebox/zentyal-redisvi to /usr/share/zentyal/redisvi
	+ New /usr/share/zentyal/initial-setup script for modules postinst
	+ New /usr/share/zentyal/purge-module script for modules postrm
	+ Removed obsolete logs and events migrations
	+ Create plpgsql is now done on EBox::Logs::initialSetup
	+ Replace old ebox-migrate script with EBox::Module::Base::migrate
	+ Rotate duplicity-debug.log log if exists
	+ Bug fix: Port selected during installation is correctly saved
	+ Zentyal web UI is restarted if their dependencies are upgraded
	+ Bug fix: Logs don't include unrelated information now
	+ Add total in disk_usage report
	+ Bugfix: Events report by source now works again
	+ Do not include info messages in the events report
	+ Services event is triggered only after five failed checkings
	+ Do not add redundant includedir lines to /etc/sudoers
	+ Fixed encoding for strings read from redis server
	+ Support for redis-server 2.0 configuration
	+ Move core templates to /usr/share/zentyal/stubs/core
	+ Old /etc/ebox directory replaced with the new /etc/zentyal with
	  renamed core.conf, logs.conf and events.conf files
	+ Fixed broken link to alerts list
2.0.15
	+ Do not check the existence of cloud-prof package during the
	  restore since it is possible not to be installed while disaster
	  recovery process is done
	+ Renamed /etc/init.d/ebox to /etc/init.d/zentyal
	+ Use new zentyal-* package names
	+ Don't check .yaml existence for core modules
2.0.14
	+ Added compMessage in some events to distinguish among events if
	  required
	+ Make source in events non i18n
	+ After restore, set all the restored modules as changed
	+ Added module pre-checks for configuration backup
2.0.13
	+ Fixed dashboard graphs refresh
	+ Fixed module existence check when dpkg is running
	+ Fix typo in sudoers creation to make remote support work again
2.0.12
	+ Include status of packages in the downloadable bug report
	+ Bugfix: Avoid possible problems deleting redis.first file if not exist
2.0.11
	+ New methods entry_exists and st_entry_exists in config backend
2.0.10
	+ Now redis backend returns undef on get for undefined values
	+ Allow custom mason templates under /etc/ebox/stubs
	+ Better checks before restoring a configuration backup with
	  a set of modules different than the installed one
	+ Wait for 10 seconds to the child process when destroying the
	  progress indicator to avoid zombie processes
	+ Caught SIGPIPE when trying to contact Redis server and the
	  socket was already closed
	+ Do not stop redis server when restarting apache but only when
	  the service is asked to stop
	+ Improvements in import/export configuration (know before as
	  configuration backup)
	+ Improvements in ProgressIndicator
	+ Better behaviour of read-only rows with up/down arrows
	+ Added support for printableActionName in DataTable's
	+ Added information about automatic configuration backup
	+ Removed warning on non existent file digest
	+ Safer way to check if core modules exist during installation
2.0.9
	+ Treat wrong installed packages as not-existent modules
	+ Added a warning in dashboard informing about broken packages
	+ File sharing and mailfilter log event watchers works again since
	  it is managed several log tables per module
2.0.8
	+ Replaced zentyal-conf script with the more powerful zentyal-redisvi
	+ Set always the same default order for dashboard widgets
	+ Added help message to the configure widgets dialog
	+ Check for undefined values in logs consolidation
	+ Now dashboard notifies fails when restarting a service
	+ Fixed bug with some special characters in dashboard
	+ Fixed bug with some special characters in disk usage graph
2.0.7
	+ Pre-installation includes sudoers.d into sudoers file if it's not yet
	  installed
	+ Install apache-prefork instead of worker by default
	+ Rename service certificate to Zentyal Administration Web Server
2.0.6
	+ Use mod dependencies as default restore dependencies
	+ Fixed dependencies in events module
	+ Increased recursive dependency threshold to avoid
	  backup restoration problems
2.0.5
	+ Removed deprecated "Full backup" option from configuration backup
	+ Bugfix: SCP method works again after addition of SlicedBackup
	+ Added option in 90eboxpglogger.conf to disable logs consolidation
2.0.4
	+ Removed useless gconf backup during upgrade
	+ Fixed postinstall script problems during upgrade
2.0.3
	+ Added support for the sliced backup of the DB
	+ Hostname change is now visible in the form before saving changes
	+ Fixed config backend problems with _fileList call
	+ Added new bootDepends method to customize daemons boot order
	+ Added permanent message property to Composite
	+ Bugfix: Minor aesthetic fix in horizontal menu
	+ Bugfix: Disk usage is now reported in expected bytes
	+ Bugfix: Event dispatcher is not disabled when it is impossible
	  for it to dispatch the message
2.0.2
	+ Better message for the service status event
	+ Fixed modules configuration purge script
	+ Block enable module button after first click
	+ Avoid division by zero in progress indicator when total ticks is
	  zero
	+ Removed warning during postinst
	+ Added new subscription messages in logs, events and backup
2.0.1
	+ Bugfix: Login from Zentyal Cloud is passwordless again
	+ Some defensive code for the synchronization in Events models
	+ Bugfix: add EBox::Config::Redis::get to fetch scalar or list
	  values. Make GConfModule use it to avoid issues with directories
	  that have both sort of values.
1.5.14
	+ Fixed redis bug with dir keys prefix
	+ Improved login page style
	+ New login method using PAM instead of password file
	+ Allow to change admin passwords under System->General
	+ Avoid auto submit wizard forms
	+ Wizard skip buttons always available
	+ Rebranded post-installation questions
	+ Added zentyal-conf script to get/set redis config keys
1.5.13
	+ Added transition effect on first install slides
	+ Zentyal rebrand
	+ Added web page favicon
	+ Fixed already seen wizards apparition
	+ Fixed ro module creation with redis backend
	+ Use mason for links widgets
	+ Use new domain to official strings for subscriptions
1.5.12
	+ Added option to change hostname under System->General
	+ Show option "return to dashboard" when save changes fails.
1.5.11
	+ Added more tries on redis reconnection
	+ Fixed user corner access problems with redis server
	+ writeFile* methods reorganized
	+ Added cron as dependency as cron.hourly was never executed with anacron
	+ Improvements in consolidation of data for reports
1.5.10
	+ Fixed gconf to redis conversion for boolean values
1.5.9
	+ Improved migrations speed using the same perl interpreter
	+ Redis as configuration backend (instead of gconf)
	+ Improved error messages in ebox-software
	+ Set event source to 256 chars in database to adjust longer event
	  sources
	+ Progress bar AJAX updates are sent using JSON
	+ Fixed progress bar width problems
	+ Fixed top menu on wizards
	+ Improved error message when disconnecting a not connected database
	+ Abort installation if 'ebox' user already exists
	+ Bugfix: IP address is now properly registered if login fails
1.5.8
	+ Added template tableorderer.css.mas
	+ Added buttonless top menu option
	+ Bugfix: Save all modules on first installation
	+ Bugfix: General ebox database is now created if needed when
	  re/starting services
	+ Bugfix: Data to report are now uniform in number of elements per
	  value. This prevents errors when a value is present in a month and
	  not in another
	+ Bugfix: Don't show already visited wizard pages again
1.5.7
	+ Bugfix: Avoid error when RAID is not present
	+ Bugfix: Add ebox-consolidate-reportinfo call in daily cron script
	+ Bugfix: Called multiInsert and unbufferedInsert when necessary
	  after the loggerd reimplementation
	+ Bugfix: EBox::ThirdParty::Apache2::AuthCookie and
	  EBox::ThirdParty::Apache2::AuthCookie::Util package defined just
	  once
	+ Added util SystemKernel
	+ Improved progress indicator
	+ Changes in sudo generation to allow sudo for remote support user
	+ Initial setup wizards support
1.5.6
	+ Reimplementation of loggerd using inotify instead of File::Tail
1.5.5
	+ Asynchronous load of dashboard widgets for a smoother interface
1.5.4
	+ Changed dbus-check script to accept config file as a parameter
1.5.3
	+ Function _isDaemonRunning works now with snort in lucid
	+ Javascript refreshing instead of meta tag in log pages
	+ Updated links in dashboard widget
	+ Add package versions to downloadable ebox.log
	+ Fixed postgresql data dir path for disk usage with pg 8.4
	+ GUI improvements in search box
1.5.2
	+ Security [ESN-1-1]: Validate referer to avoid CSRF attacks
	+ Added reporting structure to events module
	+ Added new CGI to download the last lines of ebox.log
1.5.1
	+ Bugfix: Catch exception when upstart daemon does not exist and
	  return a stopped status
	+ Added method in logs module to dump database in behalf of
	ebackup module
	+ Bugfix: Do not check in row uniqueness for optional fields that
	are not passed as parameters
	+ Improve the output of ebox module status, to be consistent with the one
	  shown in the interface
	+ Add options to the report generation to allow queries to be more
	  flexible
	+ Events: Add possibility to enable watchers by default
	+ Bugfix: Adding a new field to a model now uses default
	  value instead of an empty value
	+ Added script and web interface for configuration report, added
	  more log files to the configuration report
1.5
	+ Use built-in authentication
	+ Use new upstart directory "init" instead of "event.d"
	+ Use new libjson-perl API
	+ Increase PerlInterpMaxRequests to 200
	+ Increase MaxRequestsPerChild (mpm-worker) to 200
	+ Fix issue with enconding in Ajax error responses
	+ Loggerd: if we don't have any file to watch we just sleep otherwise the process
	  will finish and upstart will try to start it over again and again.
	+ Make /etc/init.d/ebox depend on $network virtual facility
	+ Show uptime and users on General Information widget.
1.4.2
	+ Start services in the appropriate order (by dependencies) to fix a problem
	  when running /etc/init.d/ebox start in slaves (mail and other modules
	  were started before usersandgroups and thus failed)
1.4.1
	+ Remove network workarounds from /etc/init.d/ebox as we don't bring
	  interfaces down anymore
1.4
	+ Bug fix: i18n. setDomain in composites and models.
1.3.19
	+ Make the module dashboard widget update as the rest of the widgets
	+ Fix problem regarding translation of module names: fixes untranslated
	  module names in the dashboard, module status and everywhere else where
	  a module name is written
1.3.18
	+ Add version comparing function and use it instead of 'gt' in the
	  general widget
1.3.17
	+ Minor bug fix: check if value is defined in EBox::Type::Union
1.3.16
	+ Move enable field to first row in ConfigureDispatcherDataTable
	+ Add a warning to let users know that a module with unsaved changes
	  is disabled
	+ Remove events migration directory:
		- 0001_add_conf_configureeventtable.pl
		- 0002_add_conf_diskfree_watcher.pl
	+ Bug fix: We don't use names to stringify date to avoid issues
	  with DB insertions and localisation in event logging
	+ Bug fix: do not warn about disabled services which return false from
	  showModuleStatus()
	+ Add blank line under "Module Status"
	+ Installed and latest available versions of the core are now displayed
	  in the General Information widget
1.3.15
	+ Bug fix: Call EBox::Global::sortModulesByDependencies when
	  saving all modules and remove infinite loop in that method.
	  EBox::Global::modifiedModules now requires an argument to sort
	  its result dependending on enableDepends or depends attribute.
	+ Bug fix: keep menu folders open during page reloads
	+ Bug fix: enable the log events dispatcher by default now works
	+ Bug fix: fixed _lock function in EBox::Module::Base
	+ Bug fix: composites honor menuFolder()
	+ Add support for in-place edition for boolean types. (Closes
	  #1664)
	+ Add method to add new database table columnts to EBox::Migration::Helpers
	+ Bug fix: enable "Save Changes" button after an in-place edition
1.3.14
	+ Bug fix: fix critical bug in migration helper that caused some log
	  log tables to disappear
	+ Create events table
	+ Bug fix: log watcher works again
	+ Bug fix: delete cache if log index is not found as it could be
	  disabled
1.3.13
	+ Bug fix: critical error in EventDaemon that prevented properly start
	+ Cron script for manage logs does not run if another is already
	  running, hope that this will avoid problems with large logs
	+ Increased maximum size of message field in events
	+ Added script to purge logs
	+ Bug fix: multi-domain logs can be enabled again
1.3.12
	+ Added type for EBox::Dashboard::Value to stand out warning
	  messages in dashboard
	+ Added EBox::MigrationHelpers to include migration helpers, for now,
	  include a db table renaming one
	+ Bug fix: Fix mismatch in event table field names
	+ Bug fix: Add migration to create language plpgsql in database
	+ Bug fix: Add missing script for report log consolidation
	+ Bug fix: Don't show modules in logs if they are not configured. This
	  prevents some crashes when modules need information only available when
	  configured, such as mail which holds the vdomains in LDAP
	+ Added method EBox::Global::lastModificationTime to know when
	  eBox configuration was modified for last time
	+ Add support for breadcrumbs on the UI
	+ Bug fix: in Loggerd files are only parsed one time regardless of
	  how many LogHelper reference them
	+ Added precondition for Loggerd: it does not run if there isnt
	anything to watch
1.3.11
	+ Support customFilter in models for big tables
	+ Added EBox::Events::sendEvent method to send events using Perl
	  code (used by ebackup module)
	+ Bug fix: EBox::Type::Service::cmp now works when only the
	  protocols are different
	+ Check $self is defined in PgDBEngine::DESTROY
	+ Do not watch files in ebox-loggerd related to disabled modules and
	  other improvements in the daemon
	+ Silent some exceptions that are used for flow control
	+ Improve the message from Service Event Watcher
1.3.10
	+ Show warning when accesing the UI with unsupported browsers
	+ Add disableApparmorProfile to EBox::Module::Service
	+ Bug fix: add missing use
	+ Bug fix: Make EventDaemon more robust against malformed sent
	  events by only accepting EBox::Event objects
1.3.8
	+ Bug fix: fixed order in EBox::Global::modified modules. Now
	  Global and Backup use the same method to order the module list
	  by dependencies
1.3.7
	+ Bug fix: generate public.css and login.css in dynamic-www directory
	  which is /var/lib/zentyal/dynamicwww/css/ and not in /usr/share/ebox/www/css
	  as these files are generate every time eBox's apache is
	  restarted
	+ Bug fix: modules are restored now in the correct dependency
	  order
	+ ebox-make-backup accepts --destinaton flag to set backup's file name
	+ Add support for permanent messages to EBox::View::Customizer
1.3.6
	+ Bug fix: override _ids in EBox::Events::Watcher::Log to not return ids
	which do not exist
	+ Bug fix: fixed InverseMatchSelect type which is used by Firewall module
	+ New widget for the dashboard showing useful support information
	+ Bugfix: wrong permissions on CSS files caused problem with usercorner
	+ CSS are now templates for easier rebranding
	+ Added default.theme with eBox colors
1.3.5
	+ Bugfix: Allow unsafe characters in password type
	+ Add FollowSymLinks in eBox apache configuration. This is useful
	  if we use js libraries provided by packages
1.3.4
	+ Updated company name in the footer
	+ Bugfix: humanEventMessage works with multiple tableInfos now
	+ Add ebox-dbus-check to test if we can actually connect to dbus
1.3.4
	+ bugfix: empty cache before calling updatedRowNotify
	+ enable Log dispatcher by default and not allow users to disable
	it
	+ consolidation process continues in disabled but configured modules
	+ bugfix: Save Changes button doesn't turn red when accessing events for
	first time
1.3.2
	+ bugfix: workaround issue with dhcp configured interfaces at boot time
1.3.1
	+ bugfix: wrong regex in service status check
1.3.0
	+ bugfix: make full backup work again
1.1.30
	+ Change footer to new company holder
	+  RAID does not generate 'change in completion events, some text
	problems fixed with RAID events
	+ Report graphics had a datapoints limit dependent on the active
	time unit
	+ Apache certificate can be replaced by CA module
	+ Fixed regression in detailed report: total row now aggregates
	properly
	+ More characters allowed when changing password from web GUI
	+ Fixed regression with already used values in select types
	+ Do not a button to restart eBox's apache
	+ Fixed auth problem when dumping and restoring postgre database
1.1.20
	+ Added custom view support
	+ Bugfix: report models now can use the limit parameter in
	  reportRows() method
	+ use a regexp to fetch the PID in a pidfile, some files such as
	postfix's add tabs and spaces before the actual number
	+ Changed "pidfile" to "pidfiles" in _daemons() to allow checking more than
one (now it is a array ref instead of scalar)
	+ Modified Service.pm to support another output format for /etc/init.d daemon
status that returns [OK] instead of "running".
	+ unuformized case in menu entries and some more visual fixes
1.1.10
	+ Fix issue when there's a file managed by one module that has been modified
	  when saving changes
	+ Bugfix: events models are working again even if an event aware
	module is uninstalled and it is in a backup to restore
	+ Select.pm returns first value in options as default
       + Added 'parentModule' to model class to avoid recursive problems
	+ Added Float type
	+ Apache module allows to add configuration includes from other modules
	+ Display remote services button if subscribed
	+ Event daemon may received events through a named pipe
	+ Bugfix. SysInfo revokes its config correctly
	+ Added storer property to types in order to store the data in
	somewhere different from GConf
	+ Added protected property 'volatile' to the models to indicate
	that they store nothing in GConf but in somewhere different
	+ System Menu item element 'RAID' is always visible even when RAID
	is not installed
	+ Files in deleted rows are deleted when the changes are saved
	+ Fixed some bug whens backing and restore files
	+ Components can be subModels of the HasMany type
	+ Added EBox::Types::Text::WriteOnce type
	+ Do not use rows(), use row to force iteration over the rows and increase
	performance and reduce memory use.
	+ Do not suggest_sync after read operations in gconf
	+ Increase MaxRequestsPerChild to 200 in eBox's apache
	+ Make apache spawn only one child process
	+ Log module is backed up and restored normally because the old
	problem is not longer here
	+ Backup is more gentle with no backup files in backup directory,
	now it does not delete them
	+ HasMany  can retrieve again the model and row after the weak
	refence is garbage-collected. (Added to solve a bug in the doenload
	bundle dialog)
	+ EBox::Types::DomainName no longer accepts IP addresses as domain
	names
	+ Bugfix: modules that fail at configuration stage no longer appear as enabled
	+ Add parameter to EBox::Types::Select to disable options cache

0.12.103
	+ Bugfix: fix SQL statement to fetch last rows to consolidate
0.12.102
	+ Bugfix: consolidate logs using the last date and not starting from scratch
0.12.101
	+ Bugfix: DomainName type make comparisons case insensitive
	according to RFC 1035
0.12.100
	+ Bugfix: Never skip user's modifications if it set to true
	override user's changes
	+ EBox::Module::writeConfFile and EBox::Service scape file's path
	+ Bugfix. Configure logrotate to actually rotate ebox logs
	+ Fixed bug in ForcePurge logs model
	+ Fixed bug in DataTable: ModelManaged was called with tableName
	instead of context Name
	+ Fixing an `img` tag closed now properly and adding alternative
	text to match W3C validation in head title
	+ Backup pages now includes the size of the archive
	+ Fixed bug in ForcePurge logs model
	+ Now the modules can have more than one tableInfo for logging information
	+ Improve model debugging
	+ Improve restart debugging
	+ Backups and bug reports can be made from the command line
	+ Bugfix: `isEqualTo` is working now for `Boolean` types
	+ Bugfix: check if we must disable file modification checks in
	Manager::skipModification

0.12.99
	+ Add support for reporting
	+ Refresh logs automatically
	+ Reverse log order
	+ Remove temp file after it is downloaded with FromTempDir controller
0.12.3
	+ Bug fix: use the new API in purge method. Now purging logs is working
	again.
0.12.2
	+ Increase random string length used to generate the cookie to
	2048 bits
	+ Logs are show in inverse chronological order
0.12.1
	+ Bug fix: use unsafeParam for progress indicator or some i18 strings
	will fail when saving changes
0.12
	+ Bugfix: Don't assume timecol is 'timestamp' but defined by
	module developer. This allows to purge some logs tables again
	+ Add page titles to models
	+ Set default values when not given in `add` method in models
	+ Add method to manage page size in model
	+ Add hidden field to help with Ajax request and automated testing with
	  ANSTE
	+ Bugfix: cast sql types to filter fields in logs
	+ Bugfix: Restricted resources are back again to make RSS
	access policy work again
	+ Workaround bogus mason warnings
	+ Make postinst script less verbose
	+ Disable keepalive in eBox apache
	+ Do not run a startup script in eBox apache
	+ Set default purge time for logs stored in eBox db to 1 week
	+ Disable LogAdmin actions in `ebox-global-action` until LogAdmin
	feature is completely done
0.11.103
	+ Modify EBox::Types::HasMany to create directory based on its row
	+ Add _setRelationship method to set up relationships between models
	  and submodels
	+ Use the new EBox::Model::Row api
	+ Add help method to EBox::Types::Abstract
	+ Decrease size for percentage value in disk free watcher
	+ Increase channel link field size in RSS dispatcher
0.11.102
	+ Bugfix: cmp in EBox::Types::HostIP now sorts correctly
	+ updatedRowNotify in EBox::Model::DataTable receives old row as
	well as the recently updated row
	+ Added `override_user_modification` configuration parameter to
	avoid user modification checkings and override them without asking
	+ Added EBox::Model::Row to ease the management of data returned
	by models
	+ Added support to pre-save and post-save executable files. They
	must be placed at /etc/ebox/pre-save or /etc/ebox/post-save
	+ Added `findRow` method to ease find and set
0.11.101
	+ Bugfix: Fix memory leak in models while cloning types. Now
	cloning is controlled by clone method in types
	+ Bugfix: Union type now checks for its uniqueness
	+ DESTROY is not an autoloaded method anymore
	+ HasOne fields now may set printable value from the foreign field
	to set its value
	+ findId now searches as well using printableValue
	+ Bugfix. Minor bug found when key is an IP address in autoloaded
	methods
	+ Ordered tables may insert values at the beginning or the end of
	the table by "insertPosition" attribute
	+ Change notConfigured template to fix English and add link to the
	  module status section
	+ Add loading gif to module status actions
	+ Remove debug from ServiceInterface.pm
	+ Add support for custom separators to be used as index separators on
	  exposedMethods
	+ Bugfix. Stop eBox correctly when it's removed
	+ Improve apache-restart to make it more reliable.
0.11.100
	+ Bugfix. Fix issue with event filters and empty hashes
	+ Bugfix. Cache stuff in log and soap watcher to avoid memory leaks
	+ Bugfix. Fix bug that prevented the user from being warned when a row to
	  be deleted is being used by other model
	+ Bugfix. Add missing use of EBox::Global in State event watcher
	+ Added progress screen, now pogress screen keeps track of the changed
	  state of the modules and change the top page element properly
	+ Do not exec() to restart apache outside mod_perl
	+ Improve apache restart script
	+ Improve progress screen
0.11.99
	+ DataTable contains the property 'enableProperty' to set a column
	called 'enabled' to enable/disable rows from the user point of
	view. The 'enabled' column is put the first
	+ Added state to the RAID report instead of simpler active boolean
        + Fix bug when installing new event components and event GConf
	subtree has not changed
	+ Add RSS dispatcher to show eBox events under a RSS feed
	+ Rotate log files when they reach 10MB for 7 rotations
	+ Configurable minimum free space left for being notified by means
	of percentage
	+ Add File type including uploading and downloading
	+ Event daemon now checks if it is possible to send an event
	before actually sending it
	+ Added Action forms to perform an action without modifying
	persistent data
	+ Log queries are faster if there is no results
	+ Show no data stored when there are no logs for a domain
	+ Log watcher is added in order to notify when an event has
	happened. You can configure which log watcher you may enable and
	what you want to be notify by a determined filter and/or event.
	+ RAID watcher is added to check the RAID events that may happen
	when the RAID subsystem is configured in the eBox machine
	+ Change colour dataset in pie chart used for disk usage reporting
	+ Progress indicator now contains a returned value and error
	message as well
	+ Lock session file for HTTP session to avoid bugs
	related to multiple requests (AJAX) in a short time
	+ Upgrade runit dependency until 1.8.0 to avoid runit related
	issues
0.11
	+ Use apache2
	+ Add ebox-unblock-exec to unset signal mask before running  a executable
	+ Fix issue with multiple models and models with params.
	  This triggered a bug in DHCP when there was just one static
	  interface
	+ Fix _checkRowIsUnique and _checkFieldIsUnique
	+ Fix paging
	+ Trim long strings in log table, show tooltip with the whole string
	  and show links for URLs starting with "http://"
0.10.99
	+ Add disk usage information
	+ Show progress in backup process
	+ Add option to purge logs
	+ Create a link from /var/lib/zentyal/log to /var/log/ebox
	+ Fix bug with backup descriptions containing spaces
	+ Add removeAll method on data models
	+ Add HostIP, DomainName and Port types
	+ Add readonly forms to display static information
	+ Add Danish translation thanks to Allan Jacobsen
0.10
	+ New release
0.9.100
	+ Add checking for SOAP session opened
	+ Add EventDaemon
	+ Add Watcher and Dispatch framework to support an event
	  architecture on eBox
	+ Add volatile EBox::Types in order not to store their values
	  on GConf
	+ Add generic form
	+ Improvements on generic table
	+ Added Swedish translation

0.9.99
	+ Added Portuguese from Portugal translation
	+ Added Russian translation
	+ Bugfix: bad changed state in modules after restore

0.9.3
	+ New release

0.9.2
	+ Add browser warning when uploading files
	+ Enable/disable logging modules
0.9.1
	+ Fix backup issue with changed state
	+ Generic table supports custom ordering
0.9
	+ Added Polish translation
        + Bug in recognition of old CD-R writting devices fixed
	+ Added Aragonese translation
	+ Added Dutch translation
	+ Added German translation
	+ Added Portuguese translation

0.8.99
	+ Add data table model for generic Ajax tables
	+ Add types to be used by models
	+ Add MigrationBase and ebox-migrate to upgrade data models
	+ Some English fixes
0.8.1
	+ New release
0.8
	+ Fix backup issue related to bug reports
	+ Improved backup GUI
0.7.99
        + changed sudo stub to be more permissive
	+ added startup file to apache web server
	+ enhanced backup module
	+ added basic CD/DVD support to backup module
	+ added test stubs to simplify testing
	+ added test class in the spirit of Test::Class
	+ Html.pm now uses mason templates
0.7.1
	+ use Apache::Reload to reload modules when changed
	+ GUI consistency (#12)
	+ Fixed a bug for passwords longer than 16 chars
	+ ebox-sudoers-friendly added to not overwrite /etc/sudoers each time
0.7
	+ First public release
0.6
	+ Move to client
	+ Remove obsolete TODO list
	+ Remove firewall module from  base system
	+ Remove objects module from base system
	+ Remove network module from base system
	+ Add modInstances and modInstancesOfType
	+ Raname Base to ClientBase
	+ Remove calls to deprecated methods
	+ API documented using naturaldocs
	+ Update INSTALL
	+ Use a new method to get configkeys, now configkey reads every
	  [0.9
	+ Added Polish translation][0-9]+.conf file from the EBox::Config::etc() dir and
	  tries to get the value from the files in order.
	+ Display date in the correct languae in Summary
	+ Update debian scripts
	+ Several bugfixes
0.5.2
	+ Fix some packaging issues
0.5.1
	+ New menu system
	+ New firewall filtering rules
	+ 802.1q support

0.5
	+ New bug-free menus (actually Internet Explorer is the buggy piece
	  of... software that caused the reimplementation)
	+ Lots of small bugfixes
	+ Firewall: apply rules with no destination address to packets
	  routed through external interfaces only
	+ New debianize script
	+ Firewall: do not require port and protocol parameters as they
	  are now optional.
	+ Include SSL stuff in the dist tarball
	+ Let modules block changes in the network interfaces
	  configuration if they have references to the network config in
	  their config.
	+ Debian network configuration import script
	+ Fix the init.d script: it catches exceptions thrown by modules so that
	  it can try to start/stop all of them if an exception is thrown.
	+ Firewall: fix default policy bug in INPUT chains.
	+ Restore textdomain in exceptions
	+ New services section in the summary
	+ Added Error item to Summary. Catch exceptions from modules in
	  summary and generate error item
	+ Fix several errors with redirections and error handling in CGIs
	+ Several data validation functions were fixed, and a few others added
	+ Prevent the global module from keeping a reference to itself. And make
	  the read-only/read-write behavior of the factory consistent.
	+ Stop using ifconfig-wrapper and implement our own NetWrapper module
	  with wrappers for ifconfig and ip.
	+ Start/stop apache, network and firewall modules in first place.
	+ Ignore some network interface names such as irda, sit0, etc.
	+ The summary page uses read-only module instances.
	+ New DataInUse exception, old one renamed to DataExists.
	+ Network: do not overwrite resolv.conf if there are nameservers
	  given via dhcp.
	+ Do not set a default global policy for the ssh service.
	+ Check for forbiden characters when the parameter value is
	  requested by the CGI, this allows CGI's to handle the error,
	  and make some decissions before it happens.
	+ Create an "edit object" template and remove the object edition stuff
	  from the main objects page.
	+ Fix the apache restarting code.
	+ Network: Remove the route reordering feature, the kernel handles that
	  automatically.
	+ Fix tons of bugs in the network restarting code.
	+ Network: removed the 3rd nameserver configuration.
	+ Network: Get gateway info in the dhcp hook.
	+ Network: Removed default configuration from the gconf schema.
	+ New function for config-file generation
	+ New functions for pid file handling

0.4
	+ debian package
	+ added module to export/import configuration
	+ changes in firewall's API
	+ Added content filter based on dansguardian
	+ Added French translation
	+ Added Catalan translation
	+ Sudoers file is generated automatically based on module's needs
	+ Apache config file is generated by ebox  now
	+ Use SSL
	+ Added ebox.conf file
	+ Added module template generator

0.3
	+ Supports i18n
	+ API name consistency
	+ Use Mason for templates
	+ added tips to GUI
	+ added dhcp hooks
	+ administration port configuration
	+ Fixed bugs to IE compliant
	+ Revoke changes after logout
	+ Several bugfixes

0.2
	+ All modules are now based on gconf.
	+ Removed dependencies on xml-simple, xerces and xpath
	+ New MAC address field in Object members.
	+ Several bugfixes.

0.1
	+ Initial release<|MERGE_RESOLUTION|>--- conflicted
+++ resolved
@@ -1,10 +1,7 @@
 HEAD
-<<<<<<< HEAD
+	+ In ConfigureLogs, restored printable names for log domains
 	+ Fixed dashboard update error on modules widget, counter-graph
 	  widget and widget without sections
-=======
-	+ In ConfigureLogs restored printable names for log domains
->>>>>>> bb52b0a8
 	+ Better way to fix non-root warnings during boot without interfering
 	  on manual restart commands in the shell
 3.0.1
