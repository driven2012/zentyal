--- conflicted
+++ resolved
@@ -1,10 +1,7 @@
 HEAD
-<<<<<<< HEAD
 	+ Add new row attribute "disabled"
-=======
 	+ Fixed JS glitch which broke the dashboard periodical updates
 	+ Better check of referer which skips cloud domain if it does not exists
->>>>>>> 66b5c21e
 	+ Avoid warning when stopping a module without FirewallHelper
 3.2.1
 	+ Include contents of /etc/resolv.conf in bug report
