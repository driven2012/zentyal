--- conflicted
+++ resolved
@@ -1,11 +1,8 @@
-<<<<<<< HEAD
-3.0.14
-=======
 HEAD
 	+ Modified data table controller so edit boolean in place reuses
 	  the code of regular edits, avoiding getting incorrect read-only
-	  values from cache.
->>>>>>> ad7c0934
+	  values from cache
+3.0.14
 	+ Allow search filters with a leading '*'
 	+ Better error reporting when choosing a bad search filter
 	+ External exceptions from _print method are caught correctly in CGIs
