HEAD
<<<<<<< HEAD
	+ Added and used serviceId field for service certificates
	+ Fixed SQL quoting of column names in unbuffered inserts and consolidation
=======
	+ Fixed error in audit log for DataTable controller with undefined reference
>>>>>>> f65b6cca
3.0.3
	+ Fixed bug which prevented highlight of selected item in menu
	+ Fixed base class of event dispatcher to be compatible with the
	  changes dispatcher configuration table
	+ Fixed event daemon to use dumped variables
	+ Fixed need of double-click when closing menu items in some cases
	+ Fixed logs consolidation to avoid high CPU usage
	+ In view log table: correctly align previous and first page buttons
	+ Improve host name and domain validation.
	+ Forbidden the use of a qualified hostname in change hostname form
	+ Update samba hostname-dependent fields when hostname is changed
	+ Confirmation dialog when the local domain is changed and with a
	  warning if local domain which ends in .local
3.0.2
	+ The synchronization of redis cache refuses with log message to set
	  undefined values
	+ Fixed wrong sql statement which cause unwanted logs purge
	+ DataForm does not check for uniqueness of its fields, as it only
	  contains a single row
	+ In ConfigureLogs, restored printable names for log domains
	+ Fixed dashboard update error on modules widget, counter-graph
	  widget and widget without sections
	+ Better way to fix non-root warnings during boot without interfering
	  on manual restart commands in the shell
3.0.1
	+ Properly set default language as the first element of the Select to
	  avoid its loss on the first apache restart
	+ Set milestone to 3.0.X when creating tickets in trac.zentyal.org
	+ Removed forced setting of LANG variables in mod_perl which made progress
	  indicator fail when using any language different to English
	+ Removed some frequent undef warnings
	+ Added executeOnBrothers method to EBox::Model::Component
	+ Fixed repetition of 'add' and 'number change' events in RAID watcher
	+ Fixed incorrect display of edit button in tables without editField action
	+ Cache MySQL password to avoid reading it all the time
	+ Fixed request came from non-root user warnings during boot
	+ Send info event in Runit watcher only if the service was down
	  MAX_DOWN_PERIODS
3.0
	+ Removed beta logo
	+ Set 'firstInstall' flag on modules when installing during initial install
	+ Set 'restoringBackup' flag on modules when restoring backup
	+ Call enableService after initialSetup while restoring backup
	+ Registration link in widget now have appropiate content when either
	  remoteservices or software are not installed
	+ Fixed style for disabled buttons
	+ Composite and DataTable viewers recover from errors in pageTitle method
	+ Fixed intermitent failure in progress when there are no slides
	+ Rollback redis transaction on otherwise instead finally block
	+ Members of the 'admin' group can now login again on Zentyal
	+ Multi-admin management for commercial editions
	+ First and last move row buttons are now disabled instead of hidden
	+ In save changes dialog set focus always in the 'save' button
	+ Fixed i18n problem in some cases where environment variables
	  were different than the selected locale on Zentyal UI, now
	  LANG and LC_MESSAGES are explicitly passed to mod_perl
	+ Reviewed registration strings
	+ Added template attribute to MultiStateAction to provide any kind
	  of HTML to display an action
	+ Changed icon, name and link for Zentyal Remote
	+ Fixed some compatibility issues with Internet Explorer 9
	+ Show warning with Internet Explorer 8 or older
	+ Improved dashboard buttons colors
2.3.24
	+ Do not cache undef values in EBox::Config::Redis::get()
	+ Code fix on subscription retrieval for Updates event
	+ Update validate referer to new Remote Services module API
	+ In-place booleans now properly mark the module as changed
	+ Do not try to read slides if software module is not installed
	+ Fixed wrong call in Events::isEnabledDispatcher()
	+ Updated 'created by' footer
2.3.23
	+ Change the default domain name from 'zentyal.lan' to
	  'zentyal-domain.lan'
	+ Changes in first enable to avoid letting modules unsaved
	+ Type File now accepts spaces in the file name
	+ Added setTimezone method to MyDBEngine
	+ Enable consolidation after reviewing and pruning
	+ Code typo fix in Events::isEnabledWatcher
	+ Remove all report code from core
	+ Move SysInfo report related to remoteservices module
	+ Fixed regression which removed scroll bars from popups
	+ New carousel transition for the installation slides
	+ Added option to not show final notes in progress bar
	+ EBox::Model::Component::modelGetter does not die when trying to
	  get a model for an uninstalled module
	+ Added previous/next buttons to manually switch installation slides
	+ New installation slides format
	+ Added compatibility with MS Internet Explorer >= 8
2.3.22
	+ Changed first installation workflow and wizard infraestructure
	+ Improved firewall icons
	+ Set hover style for configure rules button in firewall
	+ Do not disable InnoDB in mysql if there are other databases
	+ Progress indicator no longer calls showAds if it is undefined
	+ Send cache headers on static files to improve browsing speed
	+ Added foreignNoSyncRows and foreignFilter options to EBox::Types::Select
	+ Improved settings icon
	+ Fixed modalboxes style
	+ Improve host domain validation. Single label domains are not allowed.
2.3.21
	+ Fixes on notifyActions
	+ Check for isDaemonRunning now compatible with asterisk status
	+ Fixed warning call in EBox::Types::HasMany
2.3.20
	+ New look & feel for the web interface
	+ Adjust slides transition timeout during installation
	+ Audit changes table in save changes popup has scroll and better style
	+ Model messages are printed below model title
	+ noDataMsg now allows to add elements if it makes sense
	+ Fixed ajax/form.mas to avoid phantom change button
	+ EBox::Model::Manager::_setupModelDepends uses full paths so the
	  dependecies can discriminate between models with the same name
	+ Default row addition in DataForm does not fires validateTypedRow
	+ Code typo fix in change administration port model
	+ Set only Remote as option to export/import configuration to a
	  remote site
	+ Return undef in HasMany type when a model is not longer
	  available due to being uninstalled
	+ Added onclick atribute to the link.mas template
	+ Fix exception raising when no event component is found
	+ table_ordered.js : more robust trClick event method
	+ Changed dashboard JS which sometimes halted widget updates
	+ Added popup dialogs for import/export configuration
	+ Changes in styles and sizes of the save/revoke dialog
	+ Removed redudant code in ConfigureWatchers::syncRows which made module
	  to have an incorrect modified state
	+ Dont show in bug report removed packages with configuration
	  held as broken packages
	+ DataTable::size() now calls to syncRows()
	+ EBox::Module::Config::set_list quivalent now has the same
	  behaviour than EBox::Module::Config::set
2.3.19
	+ Manually set up models for events to take into account the
	  dynamic models from the log watcher filtering models
	+ Fixed warnings when deleting a row which is referenced in other model
	+ Disable HTML form autocompletion in admin password change model
	+ Fixed incorrect non-editable warnings in change date and time model
	+ Fixed parsing value bug in EBox::Types::Date and EBox::Types::Time
	+ Reworked mdstat parsing, added failure_spare status
	+ Configuration backup implicitly preserves ownership of files
	+ Changes in styles and sizes of the save/revoke dialog
	+ New data form row is copied from default row, avoiding letting hidden
	  fields without its default value and causing missing fields errors
	+ Always fill abstract type with its default value, this avoids
	  errors with hidden fields with default value
	+ Different page to show errors when there are broken software packages
	+ InverseMatchSelect and InverseMatchUnion use 'not' instead of '!' to
	  denote inverse match. This string is configurable with a type argument
	+ Fixed types EBox::Type::InverseMatchSelect and InverseMatchUnion
	+ Fixed bug in DataTable::setTypedRow() which produced an incorrect 'id'
	  row element in DataTable::updateRowNotify()
	+ In tableBody.mas template: decomposed table topToolbar section in methods
	+ Fixed bug in discard changes dialog
	+ Confirmation dialogs now use styled modalboxes
	+ Do not reload page after save changes dialog if operation is successful
	+ Maintenance menu is now kept open when visiting the logs index page
2.3.18
	+ Manual clone of row in DataTable::setTypedRow to avoid segfault
	+ Avoid undef warnings in EBox::Model::DataTable::_find when the
	  element value is undef
	+ Fixed kill of ebox processes during postrm
	+ Set MySQL root password in create-db script and added mysql script
	  to /usr/share/zentyal for easy access to the zentyal database
	+ Increased timeout redirecting to wizards on installation to 5 seconds
	  to avoid problems on some slow or loaded machines
	+ Save changes dialog do not appear if there are no changes
	+ Delete no longer needed duplicated code
	+ Do not go to save changes after a regular package installation
	  they are saved only in the first install
	+ Progress bar in installation refactored
2.3.17
	+ Do not use modal box for save changes during installation
	+ Hidden fields in DataTables are no longer considered compulsory
	+ Select type has now its own viewer that allows use of filter function
	+ User is now enabled together with the rest of modules on first install
2.3.16
	+ Fix 'oldRow' parameter in UpdatedRowNotify
	+ Use Clone::Fast instead of Clone
	+ Modal dialog for the save and discard changes operations
	+ Use a different lock file for the usercorner redis
	+ Improved look of tables when checkAll controls are present
	+ Better icons for clone action
	+ Added confirmation dialog feature to models; added confirmation
	  dialog to change hostname model
	+ Dynamic default values are now properly updated when adding a row
	+ Kill processes owned by the ebox user before trying to delete it
	+ Do not use sudo to call status command at EBox::Service::running
	+ Fixed regression setting default CSS class in notes
2.3.15
	+ Added missing call to updateRowNotify in DataForms
	+ Fixed silent error in EBox::Types::File templates for non-readable
	  by ebox files
	+ Use pkill instead of killall in postinst
	+ Use unset instead of delete_dir when removing rows
	+ Do not set order list for DataForms
	+ Only try to clean tmp dir on global system start
2.3.14
	+ Error message for failure in package cache creation
	+ Fixed regression when showing a data table in a modal view
	+ Do not do a redis transaction for network module init actions
	+ Fixed EBox::Module::Config::st_unset()
	+ Allowed error class in msg template
2.3.13
	+ Fixed problems in EventDaemon with JSON and blessed references
	+ More crashes avoided when watchers or dispatchers doesn't exist
	+ Proper RAID watcher reimplementation using the new state API
	+ EBox::Config::Redis singleton has now a instance() method instead of new()
	+ Deleted wrong use in ForcePurge model
2.3.12
	+ Fixed problem with watchers and dispatchers after a module deletion
	+ Fixed EBox::Model::DataTable::_checkFieldIsUnique, it failed when the
	  printableValue of the element was different to its value
	+ Fixed separation between Add table link and table body
	+ Adaptation of EventDaemon to model and field changes
	+ Disabled logs consolidation on purge until it is reworked, fixed
	  missing use in purge logs model
	+ Fixed Componet::parentRow, it not longer tries to get a row with
	  undefined id
	+ Fix typo in ConfigureLogs model
	+ Mark files for removing before deleting the row from backend in
	  removeRow
	+ The Includes directives are set just for the main virtual host
	+ Fixed EventDaemon crash
2.3.11
	+ Mark files for removing before deleting the row from backend in removeRow
	+ Dashboard widgets now always read the information from RO
	+ Enable actions are now executed before enableService()
	+ Fixed regression which prevented update of the administration service
	  port when it was changed in the interface
	+ New EBox::Model::Composite::componentNames() for dynamic composites
	+ Remove _exposedMethods() feature to reduce use of AUTOLOAD
	+ Removed any message set in the model in syncRows method
	+ Added global() method to modules and components to get a coherent
	  read-write or read-only instance depending on the context
	+ Removed Model::Report and Composite::Report namespaces to simplify model
	  management and specification
	+ New redis key naming, with $mod/conf/*, $mod/state and $mod/ro/* replacing
	  /ebox/modules/$mod/*, /ebox/state/$mod/* and /ebox-ro/modules/$mod/*
	+ Removed unnecessary parentComposite methods in EBox::Model::Component
	+ Only mark modules as changed when data has really changed
	+ EBox::Global::modChange() throws exception if instance is readonly
	+ New get_state() and set_state() methods, st_* methods are kept for
	  backwards compatibility, but they are deprecated
	+ Simplified events module internals with Watcher and Dispatcher providers
	+ Model Manager is now able to properly manage read-only instances
	+ Composites can now use parentModule() like Models
	+ Renamed old EBox::GConfModule to EBox::Module::Config
	+ Unified model and composite management in the new EBox::Model::Manager
	+ Model and composites are loaded on demand to reduce memory consumption
	+ Model and composite information is now stored in .yaml schemas
	+ ModelProvider and CompositeProvider are no longer necessary
	+ Simplified DataForm using more code from DataTable
	+ Adapted RAID and restrictedResources() to the new JSON objects in redis
	+ Remove unused override modifications code
	+ Added /usr/share/zentyal/redis-cli wrapper for low-level debugging
	+ Use simpler "key: value" format for dumps instead of YAML
	+ Row id prefixes are now better chosen to avoid confusion
	+ Use JSON instead of list and hash redis types (some operations,
	  specially on lists, are up to 50% faster and caching is much simpler)
	+ Store rows as hashes instead of separated keys
	+ Remove deprecated all_dirs and all_entries methods
	+ Remove obsolete EBox::Order package
	+ Remove no longer needed redis directory tree sets
	+ Fixed isEqualTo() method on EBox::Types::Time
	+ EBox::Types::Abstract now provides default implementations of fields(),
	  _storeInGConf() and _restoreFromHash() using the new _attrs() method
	+ Remove indexes on DataTables to reduce complexity, no longer needed
	+ Simplified ProgressIndicator implementation using shared memory
	+ New EBox::Util::SHMLock package
	+ Implemented transactions for redis operations
	+ Replace old MVC cache system with a new low-level redis one
	+ Delete no longer necessary regen-redis-db tool
	+ Added new checkAll property to DataTable description to allow
	  multiple check/uncheck of boolean columns
2.3.10
	+ Added Desktop::ServiceProvider to allow modules to implement
	  requests from Zentyal desktop
	+ Added VirtualHost to manage desktop requests to Zentyal server
	+ Fix EventDaemon in the transition to MySQL
	+ Send EventDaemon errors to new rotated log file /var/log/zentyal/events.err
	+ Send an event to Zentyal Cloud when the updates are up-to-date
	+ Send an info event when modules come back to running
	+ Include additional info for current event watchers
	+ Fixed RAID report for some cases of spare devices and bitmaps
	+ Fixed log purge, SQL call must be a statement not a query
	+ Fixed regex syntax in user log queries
	+ Added missing "use Filesys::Df" to SysInfo
	+ Disabled consolidation by default until is fixed or reimplemented
	+ Fixed regresion in full log page for events
	+ Added clone action to data tables
	+ Fixed regression in modal popup when showing element table
	+ Added new type EBox::Types::KrbRealm
	+ Fix broken packages when dist-upgrading from old versions: stop ebox
	  owned processes before changing home directory
	+ Log the start and finish of start/stop modules actions
	+ Added usesPort() method to apache module
2.3.9
	+ Enable SSLInsecureRenegotiation to avoid master -> slave SOAP handsake
	  problems
	+ Added validateRowRemoval method to EBox::Model::DataTable
	+ Use rm -rf instead of remove_tree to avoid chdir permission problems
	+ Avoid problems restarting apache when .pid file does not exist
	+ Do not use graceful on apache to allow proper change of listen port
	+ Simplified apache restart mechanism and avoid some problems
2.3.8
	+ Create tables using MyISAM engine by default
	+ Delete obsolete 'admin' table
2.3.7
	+ Fixed printableName for apache module and remove entry in status widget
	+ Merged tableBodyWithoutActions.mas into tableBody.mas
	+ Removed tableBodyWithoutEdit.mas because it is no longer used
	+ Better form validation message when there are no ids for
	  foreign rows in select control with add new popup
	+ Fixed branding of RSS channel items
	+ Fixed destination path when copying zentyal.cnf to /etc/mysql/conf.d
	+ Packaging fixes for precise
2.3.6
	+ Switch from CGIs to models in System -> General
	+ New value() and setValue() methods in DataForm::setValue() for cleaner
	  code avoiding use of AUTOLOAD
	+ Added new EBox::Types::Time, EBox::Types::Date and EBox::Types::TimeZone
	+ Added new attribute 'enabled' to the Action and MultiStateAction types
	  to allow disabling an action. Accepts a scalar or a CODE ref
	+ The 'defaultValue' parameter of the types now accept a CODE ref that
	  returns the default value.
2.3.5
	+ Added force parameter in validateTypedRow
	+ Fixed 'hidden' on types when using method references
	+ Removed some console problematic characters from Util::Random::generate
	+ Added methods to manage apache CA certificates
	+ Use IO::Socket::SSL for SOAPClient connections
	+ Removed apache rewrite from old slaves implementation
	+ Do not show RSS image if custom_prefix defined
2.3.4
	+ Avoid 'negative radius' error in DiskUsage chart
	+ Fixed call to partitionFileSystems in EBox::SysInfo::logReportInfo
	+ Log audit does not ignore fields which their values could be interpreted
	  as boolean false
	+ Avoid ebox.cgi failure when showing certain strings in the error template
	+ Do not calculate md5 digests if override_user_modification is enabled
	+ Clean /var/lib/zentyal/tmp on boot
	+ Stop apache gracefully and delete unused code in Apache.pm
	+ Cache contents of module.yaml files in Global
2.3.3
	+ The editable attribute of the types now accept a reference to a function
	  to dinamically enable or disable the field.
	+ In progress bar CGIs AJAX call checks the availability of the
	  next page before loading it
	+ Replaced community logo
	+ Adapted messages in the UI for new editions
	+ Changed cookie name to remove forbidden characters to avoid
	  incompatibilities with some applications
	+ Added methods to enable/disable restart triggers
2.3.2
	+ Fixed redis unix socket permissions problem with usercorner
	+ Get row ids without safe characters checking
	+ Added EBox::Util::Random as random string generator
	+ Set log level to debug when cannot compute md5 for a nonexistent file
	+ Filtering in tables is now case insensitive
	+ ProgressIndicator no longer leaves zombie processes in the system
	+ Implemented mysqldump for logs database
	+ Remove zentyal-events cron script which should not be longer necessary
	+ Bugfix: set executable permissions to cron scripts and example hooks
	+ Added a global method to retrieve installed server edition
	+ Log also duration and compMessage to events.log
2.3.1
	+ Updated Standards-Version to 3.9.2
	+ Fixed JS client side table sorting issue due to Prototype
	  library upgrade
	+ Disable InnoDB by default to reduce memory consumption of MySQL
	+ Now events are logged in a new file (events.log) in a more
	  human-readable format
	+ Added legend to DataTables with custom actions
	+ Changed JS to allow the restore of the action cell when a delete
	  action fails
	+ Set milestone to 3.0 when creating bug reports in the trac
	+ Avoid temporal modelInstance errors when adding or removing
	  modules with LogWatchers or LogDispatcher
	+ Unallow administration port change when the port is in use
2.3
	+ Do not launch a passwordless redis instance during first install
	+ New 'types' field in LogObserver and storers/acquirers to store special
	  types like IPs or MACs in an space-efficient way
	+ Use MySQL for the logs database instead of PostgreSQL
	+ Bugfix: logs database is now properly recreated after purge & install
	+ Avoid use of AUTOLOAD to execute redis commands, improves performance
	+ Use UNIX socket to connect to redis for better performance and
	  update default redis 2.2 settings
	+ Use "sudo" group instead of "admin" one for the UI access control
	+ Added EBox::Module::Base::version() to get package version
	+ Fixed problem in consalidation report when accumulating results
	  from queries having a "group by table.field"
	+ Added missing US and Etc zones in timezone selector
	+ Replaced autotools with zbuildtools
	+ Refuse to restore configuration backup from version lesser than
	  2.1 unless forced
	+ Do not retrieve format.js in every graph to improve performance
	+ The purge-module scripts are always managed as root user
	+ New grep-redis tool to search for patterns in redis keys or
	  values
	+ Use partitionFileSystems method from EBox::FileSystem
2.2.4
	+ New internal 'call' command in Zentyal shell to 'auto-use' the module
	+ Zentyal shell now can execute commandline arguments
	+ Bugfix: EBox::Types::IPAddr::isEqualTo allows to change netmask now
	+ Removed some undefined concatenation and compare warnings in error.log
	+ Ignore check operation in RAID event watcher
	+ Skip IP addresses ending in .0 in EBox::Types::IPRange::addresses()
	+ Do not store in redis trailing dots in Host and DomainName types
	+ Added internal command to instance models and other improvements in shell
	+ Now the whole /etc/zentyal directory is backed up and a copy of the
	  previous contents is stored at /var/backups before restoring
	+ Removing a module with a LogWatcher no longer breaks the LogWatcher
	  Configuration page anymore
	+ Fixed error in change-hostname script it does not longer match substrings
	+ Bugfix: Show breadcrumbs even from models which live in a
	  composite
	+ HTTPLink now returns empty string if no HTTPUrlView is defined
	  in DataTable class
	+ Added mising use sentence in EBox::Event::Watcher::Base
2.2.3
	+ Bugfix: Avoid url rewrite to ebox.cgi when requesting to /slave
	+ Fixed logrotate configuration
	+ More resilient way to handle with missing indexes in _find
	+ Added more informative text when mispelling methods whose prefix
	  is an AUTOLOAD action
	+ A more resilient solution to load events components in EventDaemon
	+ Added one and two years to the purge logs periods
	+ Fixed downloads from EBox::Type::File
2.2.2
	+ Revert cookie name change to avoid session loss in upgrades
	+ Do not try to change owner before user ebox is created
2.2.1
	+ Removed obsolete references to /zentyal URL
	+ Create configuration backup directories on install to avoid warnings
	  accessing the samba share when there are no backups
	+ Log result of save changes, either successful or with warnings
	+ Changed cookie name to remove forbidden characters to avoid
	  incompatibilities with some applications
	+ Removed duplicated and incorrect auding logging for password change
	+ Fixed some non-translatable strings
	+ Create automatic bug reports under 2.2.X milestone instead of 2.2
	+ Fixed bug changing background color on selected software packages
2.1.34
	+ Volatile types called password are now also masked in audit log
	+ Adjust padding for module descriptions in basic software view
	+ Removed beta icon
2.1.33
	+ Fixed modal add problems when using unique option on the type
	+ Fixed error management in the first screen of modal add
	+ Unify software selection and progress colors in CSS
	+ Set proper message type in Configure Events model
	+ Fixed error checking permanentMessage types in templates/msg.mas
2.1.32
	+ Added progress bar colors to theme definition
	+ Remove no longer correct UTF8 decode in ProgressIndicator
	+ Fixed UTF8 double-encoding on unexpected error CGI
	+ Reviewed some subscription strings
	+ Always fork before apache restart to avoid port change problems
	+ Stop modules in the correct order (inverse dependencies order)
	+ Better logging of failed modules on restore
2.1.31
	+ Do not start managed daemons on boot if the module is disabled
	+ Better message on redis error
	+ Watch for dependencies before automatic enable of modules on first install
2.1.30
	+ Removed obsolete /ebox URL from RSS link
	+ Changed methods related with extra backup data in modules logs
	  to play along with changes in ebackup module
	+ Set a user for remote access for audit reasons
	+ Detect session loss on AJAX requests
2.1.29
	+ Startup does not fail if SIGPIPE received
2.1.28
	+ Added code to mitigate false positives on module existence
	+ Avoid error in logs full summary due to incorrect syntax in template
	+ Allow unsafe chars in EBox::Types::File to avoid problems in some browsers
	+ Reviewed some subscription strings
	+ Warning about language-packs installed works again after Global changes
	+ Show n components update when only zentyal packages are left to
	  upgrade in the system widget
	+ Do not show debconf warning when installing packages
	+ EBox::Types::IPAddr (and IPNetwork) now works with defaultValue
	+ Allow to hide menu items, separators and dashboard widgets via conf keys
2.1.27
	+ Do not create tables during Disaster Recovery installation
	+ Added new EBox::Util::Debconf::value to get debconf values
	+ DataTable controller does no longer try to get a deleted row
	  for gather elements values for audit log
	+ Check if Updates watcher can be enabled if the subscription
	  level is yet unknown
2.1.26
	+ Detection of broken packages works again after proper deletion
	  of dpkg_running file
	+ Keep first install redis server running until trigger
	+ Unified module restart for package trigger and init.d
	+ Use restart-trigger script in postinst for faster daemons restarting
	+ System -> Halt/Reboot works again after regression in 2.1.25
	+ Added framework to show warning messages after save changes
	+ Change caption of remote services link to Zentyal Cloud
	+ Do not show Cloud link if hide_cloud_link config key is defined
	+ Added widget_ignore_updates key to hide updates in the dashboard
	+ Differentiate ads from notes
	+ Allow custom message type on permanentMessage
	+ Only allow custom themes signed by Zentyal
	+ Removed /zentyal prefix from URLs
	+ Caps lock detection on login page now works again
	+ Added HiddenIfNotAble property to event watchers to be hidden if
	  it is unabled to monitor the event
	+ Dashboard values can be now error and good as well
	+ Include a new software updates widget
	+ Include a new alert for basic subscriptions informing about
	  software updates
	+ Add update-notifier-common to dependencies
	+ EBox::DataTable::enabledRows returns rows in proper order
	+ Use custom ads when available
	+ Disable bug report when hide_bug_report defined on theme
2.1.25
	+ Do not show disabled module warnings in usercorner
	+ Mask passwords and unify boolean values in audit log
	+ Do not override type attribute for EBox::Types::Text subtypes
	+ Corrected installation finished message after first install
	+ Added new disableAutocomplete attribute on DataTables
	+ Optional values can be unset
	+ Minor improvements on nmap scan
2.1.24
	+ Do not try to generate config for unconfigured services
	+ Remove unnecessary redis call getting _serviceConfigured value
	+ Safer sizes for audit log fields
	+ Fix non-translatable "show help" string
	+ Allow links to first install wizard showing a desired page
	+ Fixed bug in disk usage when we have both values greater and
	  lower than 1024 MB
	+ Always return a number in EBox::AuditLogging::isEnabled to avoid
	  issues when returning the module status
	+ Added noDataMsg attribute on DataTable to show a message when
	  there are no rows
2.1.23
	+ Removed some warnings during consolidation process
	+ Depend on libterm-readline-gnu-perl for history support in shells
	+ Fixed error trying to change the admin port with NTP enabled
	+ Fixed breadcrumb destination for full log query page
	+ Use printableActionName in DataTable setter
2.1.22
	+ Fixed parentRow method in EBox::Types::Row
	+ Added new optionalLabel flag to EBox::Types::Abstract to avoid
	  show the label on non-optional values that need to be set as
	  optional when using show/hide viewCustomizers
	+ Added initHTMLStateOrder to View::Customizer to avoid incorrect
	  initial states
	+ Improved exceptions info in CGIs to help bug reporting
	+ Do not show customActions when editing row on DataTables
2.1.21
	+ Fixed bug printing traces at Global.pm
	+ Check new dump_exceptions confkey instead of the debug one in CGIs
	+ Explicit conversion to int those values stored in our database
	  for correct dumping in reporting
	+ Quote values in update overwrite while consolidating for reporting
2.1.20
	+ Fixed regression in edition in place of booleans
	+ Better default balance of the dashboard based on the size of the widgets
	+ Added defaultSelectedType argument to PortRange
2.1.19
	+ Disable KeepAlive as it seems to give performance problems with Firefox
	  and set MaxClients value back to 1 in apache.conf
	+ Throw exceptions when calling methods not aplicable to RO instances
	+ Fixed problems when mixing read/write and read-only instances
	+ Date/Time and Timezone moved from NTP to core under System -> General
	+ Do not instance hidden widgets to improve dashboard performance
	+ New command shell with Zentyal environment at /usr/share/zentyal/shell
	+ Show warning when a language-pack is not installed
	+ Removed unnecessary dump/load operations to .bak yaml files
	+ AuditLogging and Logs constructor now receive the 'ro' parameter
	+ Do not show Audit Logging in Module Status widget
2.1.18
	+ New unificated zentyal-core.logrotate for all the internal logs
	+ Added forceEnabled option for logHelpers
	+ Moved carousel.js to wizard template
	+ Add ordering option to wizard pages
	+ Fixed cmp and isEqualTo methods for EBox::Types::IPAddr
	+ Fixed wrong Mb unit labels in Disk Usage and use GB when > 1024 MB
	+ Now global-action script can be called without progress indicator
	+ Fixed EBox::Types::File JavaScript setter code
	+ Added support for "Add new..." modal boxes in foreign selectors
	+ Each module can have now its customized purge-module script
	  that will be executed after the package is removed
	+ Added Administration Audit Logging to log sessions, configuration
	  changes, and show pending actions in save changes confirmation
	+ User name is stored in session
	+ Remove deprecated extendedRestore from the old Full Backup
2.1.17
	+ Fixed RAID event crash
	+ Added warning on models and composites when the module is disabled
	+ Fixed login page style with some languages
	+ Login page template can now be reused accepting title as parameter
	+ EBox::Types::File does not write on redis when it fails to
	  move the fail to its final destination
	+ Added quote column option for periodic log consolidation and
	  report consolidation
	+ Added exclude module option to backup restore
2.1.16
	+ Do not show incompatible navigator warning on Google Chrome
	+ Fixed syncRows override detection on DataTable find
	+ clean-conf script now deletes also state data
	+ Avoid 'undefined' message in selectors
2.1.15
	+ Move Disk Usage and RAID to the new Maintenance menu
	+ Always call syncRows on find (avoid data inconsistencies)
	+ Filename when downloading a conf backup now contains hostname
	+ Fixed bug in RAID template
	+ Set proper menu order in System menu (fixes NTP position)
	+ Fixed regresion in page size selector on DataTables
	+ Fixed legend style in Import/Export Configuration
2.1.14
	+ Fixed regresion with double quotes in HTML templates
	+ Fixed problems with libredis-perl version dependency
	+ Adding new apparmor profile management
2.1.13
	+ Better control of errors when saving changes
	+ Elements of Union type can be hidden
	+ Model elements can be hidden only in the viewer or the setter
	+ HTML attributtes are double-quoted
	+ Models can have sections of items
	+ Password view modified to show the confirmation field
	+ New multiselect type
	+ Redis backend now throws different kind of exceptions
2.1.12
	+ Revert no longer necessary parents workaround
	+ Hide action on viewCustomizer works now on DataTables
2.1.11
	+ Fixed bug which setted bad directory to models in tab view
	+ Union type: Use selected subtype on trailingText property if the
	  major type does not have the property
	+ Raise MaxClients to 2 to prevent apache slowness
2.1.10
	+ Security [ZSN-2-1]: Avoid XSS in process list widget
2.1.9
	+ Do not try to initialize redis client before EBox::init()
	+ Safer way to delete rows, deleting its id reference first
	+ Delete no longer needed workaround for gconf with "removed" attribute
	+ Fixed regression in port range setter
2.1.8
	+ Fixed regression in menu search
	+ Fixed missing messages of multi state actions
	+ Help toggler is shown if needed when dynamic content is received
	+ Fixed issue when disabling several actions at once in a data table view
	+ All the custom actions are disabled when one is clicked
	+ Submit wizard pages asynchronously and show loading indicator
	+ Added carousel.js for slide effects
2.1.7
	+ Fixed issues with wrong html attributes quotation
	+ Bugfix: volatile types can now calculate their value using other
	  the value from other elements in the row no matter their position
2.1.6
	+ Attach software.log to bug report if there are broken packages
	+ Added keyGenerator option to report queries
	+ Tuned apache conf to provide a better user experience
	+ Actions click handlers can contain custom javascript
	+ Restore configuration with force dependencies option continues
	  when modules referenced in the backup are not present
	+ Added new MultiStateAction type
2.1.5
	+ Avoid problems getting parent if the manager is uninitialized
	+ Rename some icon files with wrong extension
	+ Remove wrong optional attribute for read-only fields in Events
	+ Renamed all /EBox/ CGI URLs to /SysInfo/ for menu folder coherency
	+ Added support for custom actions in DataTables
	+ Replaced Halt/Reboot CGI with a model
	+ Message classes can be set from models
	+ Fixed error in Jabber dispatcher
	+ Show module name properly in log when restart from the dashboard fails
	+ Avoid warning when looking for inexistent PID in pidFileRunning
2.1.4
	+ Changed Component's parent/child relationships implementation
	+ Fixed WikiFormat on automatic bug report tickets
	+ Do not show available community version in Dashboard with QA
 	  updates
2.1.3
	+ Fall back to readonly data in config backup if there are unsaved changes
	+ Allow to automatically send a report in the unexpected error page
	+ Logs and Events are now submenus of the new Maintenance menu
	+ Configuration Report option is now present on the Import/Export section
	+ Require save changes operation after changing the language
	+ Added support for URL aliases via schemas/urls/*.urls files
	+ Allow to sort submenu items via 'order' attribute
	+ Automatically save changes after syncRows is called and mark the module
	  mark the module as unchanged unless it was previously changed
	+ Removed unnecessary ConfigureEvents composite
	+ Removed unnecessary code from syncRows in logs and events
	+ Restore configuration is safer when restoring /etc/zentyal files
	+ Fixed unescaped characters when showing an exception
	+ Fixed nested error page on AJAX requests
	+ Adapted dumpBackupExtraData to new expected return value
	+ Report remoteservices, when required, a change in administration
	  port
	+ Added continueOnModuleFail mode to configuration restore
	+ Fixed Firefox 4 issue when downloading backups
	+ Show scroll when needed in stacktraces (error page)
	+ More informative error messages when trying to restart locked modules
	  from the dashboard
	+ Creation of plpgsql language moved from EBox::Logs::initialSetup
	  to create-db script
	+ Redis backend now throws different kind of exceptions
	+ Avoid unnecesary warnings about PIDs
	+ Update Jabber dispatcher to use Net::XMPP with some refactoring
	+ Save changes messages are correctly shown with international charsets
	+ Support for bitmap option in RAID report
	+ Retry multiInsert line by line if there are encoding errors
	+ Adapted to new location of partitionsFileSystems in EBox::FileSystem
	+ Event messages are cleaned of null characters and truncated
	  before inserting in the database when is necessary
	+ Improve message for "Free storage space" event and send an info
	  message when a given partition is not full anymore
	+ Event messages now can contain newline characters
	+ Objects of select type are compared also by context
	+ Remove cache from optionsFromForeignModel since it produces
	  problems and it is useless
	+ Set title with server name if the server is subscribed
	+ Fix title HTML tag in views for Models and Composites
	+ Added lastEventsReport to be queried by remoteservices module
	+ Added EBox::Types::HTML type
	+ Added missing manage-logs script to the package
	+ Fixed problems with show/hide help switch and dynamic content
	+ Menus with subitems are now kept unfolded until a section on a
	  different menu is accessed
	+ Sliced restore mode fails correctly when schema file is missing,
	  added option to force restore without schema file
	+ Purge conf now purges the state keys as well
	+ Added EBox::Types::IPRange
2.1.2
	+ Now a menu folder can be closed clicking on it while is open
	+ Bugfix: cron scripts are renamed and no longer ignored by run-parts
	+ Added new EBox::Util::Nmap class implementing a nmap wrapper
2.1.1
	+ Fixed incoherency problems with 'on' and '1' in boolean indexes
	+ Move cron scripts from debian packaging to src/scripts/cron
	+ Trigger restart of logs and events when upgrading zentyal-core
	  without any other modules
	+ Don't restart apache twice when upgrading together with more modules
	+ Fixed params validation issues in addRow
2.1
	+ Replace YAML::Tiny with libyaml written in C through YAML::XS wrapper
	+ Minor bugfix: filter invalid '_' param added by Webkit-based browser
	  on EBox::CGI::Base::params() instead of _validateParams(), avoids
	  warning in zentyal.log when enabling modules
	+ All CGI urls renamed from /ebox to /zentyal
	+ New first() and deleteFirst() methods in EBox::Global to check
	  existence and delete the /var/lib/zentyal/.first file
	+ PO files are now included in the language-pack-zentyal-* packages
	+ Migrations are now always located under /usr/share/$package/migration
	  this change only affects to the events and logs migrations
	+ Delete no longer used domain and translationDomain methods/attributes
	+ Unified src/libexec and tools in the new src/scripts directory
	+ Remove the ebox- prefix on all the names of the /usr/share scripts
	+ New EBox::Util::SQL package with helpers to create and drop tables
	  from initial-setup and purge-module for each module
	+ Always drop tables when purging a package
	+ Delete 'ebox' user when purging zentyal-core
	+ Moved all SQL schemas from tools/sqllogs to schemas/sql
	+ SQL time-period tables are now located under schemas/sql/period
	+ Old ebox-clean-gconf renamed to /usr/share/zentyal/clean-conf and
	  ebox-unconfigure-module is now /usr/share/zentyal/unconfigure-module
	+ Added default implementation for enableActions, executing
	  /usr/share/zentyal-$modulename/enable-module if exists
	+ Optimization: Do not check if a row is unique if any field is unique
	+ Never call syncRows on read-only instances
	+ Big performance improvements using hashes and sets in redis
	  database to avoid calls to the keys command
	+ Delete useless calls to exists in EBox::Config::Redis
	+ New regen-redis-db tool to recreate the directory structure
	+ Renamed /etc/cron.hourly/90manageEBoxLogs to 90zentyal-manage-logs
	  and moved the actual code to /usr/share/zentyal/manage-logs
	+ Move /usr/share/ebox/zentyal-redisvi to /usr/share/zentyal/redisvi
	+ New /usr/share/zentyal/initial-setup script for modules postinst
	+ New /usr/share/zentyal/purge-module script for modules postrm
	+ Removed obsolete logs and events migrations
	+ Create plpgsql is now done on EBox::Logs::initialSetup
	+ Replace old ebox-migrate script with EBox::Module::Base::migrate
	+ Rotate duplicity-debug.log log if exists
	+ Bug fix: Port selected during installation is correctly saved
	+ Zentyal web UI is restarted if their dependencies are upgraded
	+ Bug fix: Logs don't include unrelated information now
	+ Add total in disk_usage report
	+ Bugfix: Events report by source now works again
	+ Do not include info messages in the events report
	+ Services event is triggered only after five failed checkings
	+ Do not add redundant includedir lines to /etc/sudoers
	+ Fixed encoding for strings read from redis server
	+ Support for redis-server 2.0 configuration
	+ Move core templates to /usr/share/zentyal/stubs/core
	+ Old /etc/ebox directory replaced with the new /etc/zentyal with
	  renamed core.conf, logs.conf and events.conf files
	+ Fixed broken link to alerts list
2.0.15
	+ Do not check the existence of cloud-prof package during the
	  restore since it is possible not to be installed while disaster
	  recovery process is done
	+ Renamed /etc/init.d/ebox to /etc/init.d/zentyal
	+ Use new zentyal-* package names
	+ Don't check .yaml existence for core modules
2.0.14
	+ Added compMessage in some events to distinguish among events if
	  required
	+ Make source in events non i18n
	+ After restore, set all the restored modules as changed
	+ Added module pre-checks for configuration backup
2.0.13
	+ Fixed dashboard graphs refresh
	+ Fixed module existence check when dpkg is running
	+ Fix typo in sudoers creation to make remote support work again
2.0.12
	+ Include status of packages in the downloadable bug report
	+ Bugfix: Avoid possible problems deleting redis.first file if not exist
2.0.11
	+ New methods entry_exists and st_entry_exists in config backend
2.0.10
	+ Now redis backend returns undef on get for undefined values
	+ Allow custom mason templates under /etc/ebox/stubs
	+ Better checks before restoring a configuration backup with
	  a set of modules different than the installed one
	+ Wait for 10 seconds to the child process when destroying the
	  progress indicator to avoid zombie processes
	+ Caught SIGPIPE when trying to contact Redis server and the
	  socket was already closed
	+ Do not stop redis server when restarting apache but only when
	  the service is asked to stop
	+ Improvements in import/export configuration (know before as
	  configuration backup)
	+ Improvements in ProgressIndicator
	+ Better behaviour of read-only rows with up/down arrows
	+ Added support for printableActionName in DataTable's
	+ Added information about automatic configuration backup
	+ Removed warning on non existent file digest
	+ Safer way to check if core modules exist during installation
2.0.9
	+ Treat wrong installed packages as not-existent modules
	+ Added a warning in dashboard informing about broken packages
	+ File sharing and mailfilter log event watchers works again since
	  it is managed several log tables per module
2.0.8
	+ Replaced zentyal-conf script with the more powerful zentyal-redisvi
	+ Set always the same default order for dashboard widgets
	+ Added help message to the configure widgets dialog
	+ Check for undefined values in logs consolidation
	+ Now dashboard notifies fails when restarting a service
	+ Fixed bug with some special characters in dashboard
	+ Fixed bug with some special characters in disk usage graph
2.0.7
	+ Pre-installation includes sudoers.d into sudoers file if it's not yet
	  installed
	+ Install apache-prefork instead of worker by default
	+ Rename service certificate to Zentyal Administration Web Server
2.0.6
	+ Use mod dependencies as default restore dependencies
	+ Fixed dependencies in events module
	+ Increased recursive dependency threshold to avoid
	  backup restoration problems
2.0.5
	+ Removed deprecated "Full backup" option from configuration backup
	+ Bugfix: SCP method works again after addition of SlicedBackup
	+ Added option in 90eboxpglogger.conf to disable logs consolidation
2.0.4
	+ Removed useless gconf backup during upgrade
	+ Fixed postinstall script problems during upgrade
2.0.3
	+ Added support for the sliced backup of the DB
	+ Hostname change is now visible in the form before saving changes
	+ Fixed config backend problems with _fileList call
	+ Added new bootDepends method to customize daemons boot order
	+ Added permanent message property to Composite
	+ Bugfix: Minor aesthetic fix in horizontal menu
	+ Bugfix: Disk usage is now reported in expected bytes
	+ Bugfix: Event dispatcher is not disabled when it is impossible
	  for it to dispatch the message
2.0.2
	+ Better message for the service status event
	+ Fixed modules configuration purge script
	+ Block enable module button after first click
	+ Avoid division by zero in progress indicator when total ticks is
	  zero
	+ Removed warning during postinst
	+ Added new subscription messages in logs, events and backup
2.0.1
	+ Bugfix: Login from Zentyal Cloud is passwordless again
	+ Some defensive code for the synchronization in Events models
	+ Bugfix: add EBox::Config::Redis::get to fetch scalar or list
	  values. Make GConfModule use it to avoid issues with directories
	  that have both sort of values.
1.5.14
	+ Fixed redis bug with dir keys prefix
	+ Improved login page style
	+ New login method using PAM instead of password file
	+ Allow to change admin passwords under System->General
	+ Avoid auto submit wizard forms
	+ Wizard skip buttons always available
	+ Rebranded post-installation questions
	+ Added zentyal-conf script to get/set redis config keys
1.5.13
	+ Added transition effect on first install slides
	+ Zentyal rebrand
	+ Added web page favicon
	+ Fixed already seen wizards apparition
	+ Fixed ro module creation with redis backend
	+ Use mason for links widgets
	+ Use new domain to official strings for subscriptions
1.5.12
	+ Added option to change hostname under System->General
	+ Show option "return to dashboard" when save changes fails.
1.5.11
	+ Added more tries on redis reconnection
	+ Fixed user corner access problems with redis server
	+ writeFile* methods reorganized
	+ Added cron as dependency as cron.hourly was never executed with anacron
	+ Improvements in consolidation of data for reports
1.5.10
	+ Fixed gconf to redis conversion for boolean values
1.5.9
	+ Improved migrations speed using the same perl interpreter
	+ Redis as configuration backend (instead of gconf)
	+ Improved error messages in ebox-software
	+ Set event source to 256 chars in database to adjust longer event
	  sources
	+ Progress bar AJAX updates are sent using JSON
	+ Fixed progress bar width problems
	+ Fixed top menu on wizards
	+ Improved error message when disconnecting a not connected database
	+ Abort installation if 'ebox' user already exists
	+ Bugfix: IP address is now properly registered if login fails
1.5.8
	+ Added template tableorderer.css.mas
	+ Added buttonless top menu option
	+ Bugfix: Save all modules on first installation
	+ Bugfix: General ebox database is now created if needed when
	  re/starting services
	+ Bugfix: Data to report are now uniform in number of elements per
	  value. This prevents errors when a value is present in a month and
	  not in another
	+ Bugfix: Don't show already visited wizard pages again
1.5.7
	+ Bugfix: Avoid error when RAID is not present
	+ Bugfix: Add ebox-consolidate-reportinfo call in daily cron script
	+ Bugfix: Called multiInsert and unbufferedInsert when necessary
	  after the loggerd reimplementation
	+ Bugfix: EBox::ThirdParty::Apache2::AuthCookie and
	  EBox::ThirdParty::Apache2::AuthCookie::Util package defined just
	  once
	+ Added util SystemKernel
	+ Improved progress indicator
	+ Changes in sudo generation to allow sudo for remote support user
	+ Initial setup wizards support
1.5.6
	+ Reimplementation of loggerd using inotify instead of File::Tail
1.5.5
	+ Asynchronous load of dashboard widgets for a smoother interface
1.5.4
	+ Changed dbus-check script to accept config file as a parameter
1.5.3
	+ Function _isDaemonRunning works now with snort in lucid
	+ Javascript refreshing instead of meta tag in log pages
	+ Updated links in dashboard widget
	+ Add package versions to downloadable ebox.log
	+ Fixed postgresql data dir path for disk usage with pg 8.4
	+ GUI improvements in search box
1.5.2
	+ Security [ESN-1-1]: Validate referer to avoid CSRF attacks
	+ Added reporting structure to events module
	+ Added new CGI to download the last lines of ebox.log
1.5.1
	+ Bugfix: Catch exception when upstart daemon does not exist and
	  return a stopped status
	+ Added method in logs module to dump database in behalf of
	ebackup module
	+ Bugfix: Do not check in row uniqueness for optional fields that
	are not passed as parameters
	+ Improve the output of ebox module status, to be consistent with the one
	  shown in the interface
	+ Add options to the report generation to allow queries to be more
	  flexible
	+ Events: Add possibility to enable watchers by default
	+ Bugfix: Adding a new field to a model now uses default
	  value instead of an empty value
	+ Added script and web interface for configuration report, added
	  more log files to the configuration report
1.5
	+ Use built-in authentication
	+ Use new upstart directory "init" instead of "event.d"
	+ Use new libjson-perl API
	+ Increase PerlInterpMaxRequests to 200
	+ Increase MaxRequestsPerChild (mpm-worker) to 200
	+ Fix issue with enconding in Ajax error responses
	+ Loggerd: if we don't have any file to watch we just sleep otherwise the process
	  will finish and upstart will try to start it over again and again.
	+ Make /etc/init.d/ebox depend on $network virtual facility
	+ Show uptime and users on General Information widget.
1.4.2
	+ Start services in the appropriate order (by dependencies) to fix a problem
	  when running /etc/init.d/ebox start in slaves (mail and other modules
	  were started before usersandgroups and thus failed)
1.4.1
	+ Remove network workarounds from /etc/init.d/ebox as we don't bring
	  interfaces down anymore
1.4
	+ Bug fix: i18n. setDomain in composites and models.
1.3.19
	+ Make the module dashboard widget update as the rest of the widgets
	+ Fix problem regarding translation of module names: fixes untranslated
	  module names in the dashboard, module status and everywhere else where
	  a module name is written
1.3.18
	+ Add version comparing function and use it instead of 'gt' in the
	  general widget
1.3.17
	+ Minor bug fix: check if value is defined in EBox::Type::Union
1.3.16
	+ Move enable field to first row in ConfigureDispatcherDataTable
	+ Add a warning to let users know that a module with unsaved changes
	  is disabled
	+ Remove events migration directory:
		- 0001_add_conf_configureeventtable.pl
		- 0002_add_conf_diskfree_watcher.pl
	+ Bug fix: We don't use names to stringify date to avoid issues
	  with DB insertions and localisation in event logging
	+ Bug fix: do not warn about disabled services which return false from
	  showModuleStatus()
	+ Add blank line under "Module Status"
	+ Installed and latest available versions of the core are now displayed
	  in the General Information widget
1.3.15
	+ Bug fix: Call EBox::Global::sortModulesByDependencies when
	  saving all modules and remove infinite loop in that method.
	  EBox::Global::modifiedModules now requires an argument to sort
	  its result dependending on enableDepends or depends attribute.
	+ Bug fix: keep menu folders open during page reloads
	+ Bug fix: enable the log events dispatcher by default now works
	+ Bug fix: fixed _lock function in EBox::Module::Base
	+ Bug fix: composites honor menuFolder()
	+ Add support for in-place edition for boolean types. (Closes
	  #1664)
	+ Add method to add new database table columnts to EBox::Migration::Helpers
	+ Bug fix: enable "Save Changes" button after an in-place edition
1.3.14
	+ Bug fix: fix critical bug in migration helper that caused some log
	  log tables to disappear
	+ Create events table
	+ Bug fix: log watcher works again
	+ Bug fix: delete cache if log index is not found as it could be
	  disabled
1.3.13
	+ Bug fix: critical error in EventDaemon that prevented properly start
	+ Cron script for manage logs does not run if another is already
	  running, hope that this will avoid problems with large logs
	+ Increased maximum size of message field in events
	+ Added script to purge logs
	+ Bug fix: multi-domain logs can be enabled again
1.3.12
	+ Added type for EBox::Dashboard::Value to stand out warning
	  messages in dashboard
	+ Added EBox::MigrationHelpers to include migration helpers, for now,
	  include a db table renaming one
	+ Bug fix: Fix mismatch in event table field names
	+ Bug fix: Add migration to create language plpgsql in database
	+ Bug fix: Add missing script for report log consolidation
	+ Bug fix: Don't show modules in logs if they are not configured. This
	  prevents some crashes when modules need information only available when
	  configured, such as mail which holds the vdomains in LDAP
	+ Added method EBox::Global::lastModificationTime to know when
	  eBox configuration was modified for last time
	+ Add support for breadcrumbs on the UI
	+ Bug fix: in Loggerd files are only parsed one time regardless of
	  how many LogHelper reference them
	+ Added precondition for Loggerd: it does not run if there isnt
	anything to watch
1.3.11
	+ Support customFilter in models for big tables
	+ Added EBox::Events::sendEvent method to send events using Perl
	  code (used by ebackup module)
	+ Bug fix: EBox::Type::Service::cmp now works when only the
	  protocols are different
	+ Check $self is defined in PgDBEngine::DESTROY
	+ Do not watch files in ebox-loggerd related to disabled modules and
	  other improvements in the daemon
	+ Silent some exceptions that are used for flow control
	+ Improve the message from Service Event Watcher
1.3.10
	+ Show warning when accesing the UI with unsupported browsers
	+ Add disableApparmorProfile to EBox::Module::Service
	+ Bug fix: add missing use
	+ Bug fix: Make EventDaemon more robust against malformed sent
	  events by only accepting EBox::Event objects
1.3.8
	+ Bug fix: fixed order in EBox::Global::modified modules. Now
	  Global and Backup use the same method to order the module list
	  by dependencies
1.3.7
	+ Bug fix: generate public.css and login.css in dynamic-www directory
	  which is /var/lib/zentyal/dynamicwww/css/ and not in /usr/share/ebox/www/css
	  as these files are generate every time eBox's apache is
	  restarted
	+ Bug fix: modules are restored now in the correct dependency
	  order
	+ ebox-make-backup accepts --destinaton flag to set backup's file name
	+ Add support for permanent messages to EBox::View::Customizer
1.3.6
	+ Bug fix: override _ids in EBox::Events::Watcher::Log to not return ids
	which do not exist
	+ Bug fix: fixed InverseMatchSelect type which is used by Firewall module
	+ New widget for the dashboard showing useful support information
	+ Bugfix: wrong permissions on CSS files caused problem with usercorner
	+ CSS are now templates for easier rebranding
	+ Added default.theme with eBox colors
1.3.5
	+ Bugfix: Allow unsafe characters in password type
	+ Add FollowSymLinks in eBox apache configuration. This is useful
	  if we use js libraries provided by packages
1.3.4
	+ Updated company name in the footer
	+ Bugfix: humanEventMessage works with multiple tableInfos now
	+ Add ebox-dbus-check to test if we can actually connect to dbus
1.3.4
	+ bugfix: empty cache before calling updatedRowNotify
	+ enable Log dispatcher by default and not allow users to disable
	it
	+ consolidation process continues in disabled but configured modules
	+ bugfix: Save Changes button doesn't turn red when accessing events for
	first time
1.3.2
	+ bugfix: workaround issue with dhcp configured interfaces at boot time
1.3.1
	+ bugfix: wrong regex in service status check
1.3.0
	+ bugfix: make full backup work again
1.1.30
	+ Change footer to new company holder
	+  RAID does not generate 'change in completion events, some text
	problems fixed with RAID events
	+ Report graphics had a datapoints limit dependent on the active
	time unit
	+ Apache certificate can be replaced by CA module
	+ Fixed regression in detailed report: total row now aggregates
	properly
	+ More characters allowed when changing password from web GUI
	+ Fixed regression with already used values in select types
	+ Do not a button to restart eBox's apache
	+ Fixed auth problem when dumping and restoring postgre database
1.1.20
	+ Added custom view support
	+ Bugfix: report models now can use the limit parameter in
	  reportRows() method
	+ use a regexp to fetch the PID in a pidfile, some files such as
	postfix's add tabs and spaces before the actual number
	+ Changed "pidfile" to "pidfiles" in _daemons() to allow checking more than
one (now it is a array ref instead of scalar)
	+ Modified Service.pm to support another output format for /etc/init.d daemon
status that returns [OK] instead of "running".
	+ unuformized case in menu entries and some more visual fixes
1.1.10
	+ Fix issue when there's a file managed by one module that has been modified
	  when saving changes
	+ Bugfix: events models are working again even if an event aware
	module is uninstalled and it is in a backup to restore
	+ Select.pm returns first value in options as default
       + Added 'parentModule' to model class to avoid recursive problems
	+ Added Float type
	+ Apache module allows to add configuration includes from other modules
	+ Display remote services button if subscribed
	+ Event daemon may received events through a named pipe
	+ Bugfix. SysInfo revokes its config correctly
	+ Added storer property to types in order to store the data in
	somewhere different from GConf
	+ Added protected property 'volatile' to the models to indicate
	that they store nothing in GConf but in somewhere different
	+ System Menu item element 'RAID' is always visible even when RAID
	is not installed
	+ Files in deleted rows are deleted when the changes are saved
	+ Fixed some bug whens backing and restore files
	+ Components can be subModels of the HasMany type
	+ Added EBox::Types::Text::WriteOnce type
	+ Do not use rows(), use row to force iteration over the rows and increase
	performance and reduce memory use.
	+ Do not suggest_sync after read operations in gconf
	+ Increase MaxRequestsPerChild to 200 in eBox's apache
	+ Make apache spawn only one child process
	+ Log module is backed up and restored normally because the old
	problem is not longer here
	+ Backup is more gentle with no backup files in backup directory,
	now it does not delete them
	+ HasMany  can retrieve again the model and row after the weak
	refence is garbage-collected. (Added to solve a bug in the doenload
	bundle dialog)
	+ EBox::Types::DomainName no longer accepts IP addresses as domain
	names
	+ Bugfix: modules that fail at configuration stage no longer appear as enabled
	+ Add parameter to EBox::Types::Select to disable options cache

0.12.103
	+ Bugfix: fix SQL statement to fetch last rows to consolidate
0.12.102
	+ Bugfix: consolidate logs using the last date and not starting from scratch
0.12.101
	+ Bugfix: DomainName type make comparisons case insensitive
	according to RFC 1035
0.12.100
	+ Bugfix: Never skip user's modifications if it set to true
	override user's changes
	+ EBox::Module::writeConfFile and EBox::Service scape file's path
	+ Bugfix. Configure logrotate to actually rotate ebox logs
	+ Fixed bug in ForcePurge logs model
	+ Fixed bug in DataTable: ModelManaged was called with tableName
	instead of context Name
	+ Fixing an `img` tag closed now properly and adding alternative
	text to match W3C validation in head title
	+ Backup pages now includes the size of the archive
	+ Fixed bug in ForcePurge logs model
	+ Now the modules can have more than one tableInfo for logging information
	+ Improve model debugging
	+ Improve restart debugging
	+ Backups and bug reports can be made from the command line
	+ Bugfix: `isEqualTo` is working now for `Boolean` types
	+ Bugfix: check if we must disable file modification checks in
	Manager::skipModification

0.12.99
	+ Add support for reporting
	+ Refresh logs automatically
	+ Reverse log order
	+ Remove temp file after it is downloaded with FromTempDir controller
0.12.3
	+ Bug fix: use the new API in purge method. Now purging logs is working
	again.
0.12.2
	+ Increase random string length used to generate the cookie to
	2048 bits
	+ Logs are show in inverse chronological order
0.12.1
	+ Bug fix: use unsafeParam for progress indicator or some i18 strings
	will fail when saving changes
0.12
	+ Bugfix: Don't assume timecol is 'timestamp' but defined by
	module developer. This allows to purge some logs tables again
	+ Add page titles to models
	+ Set default values when not given in `add` method in models
	+ Add method to manage page size in model
	+ Add hidden field to help with Ajax request and automated testing with
	  ANSTE
	+ Bugfix: cast sql types to filter fields in logs
	+ Bugfix: Restricted resources are back again to make RSS
	access policy work again
	+ Workaround bogus mason warnings
	+ Make postinst script less verbose
	+ Disable keepalive in eBox apache
	+ Do not run a startup script in eBox apache
	+ Set default purge time for logs stored in eBox db to 1 week
	+ Disable LogAdmin actions in `ebox-global-action` until LogAdmin
	feature is completely done
0.11.103
	+ Modify EBox::Types::HasMany to create directory based on its row
	+ Add _setRelationship method to set up relationships between models
	  and submodels
	+ Use the new EBox::Model::Row api
	+ Add help method to EBox::Types::Abstract
	+ Decrease size for percentage value in disk free watcher
	+ Increase channel link field size in RSS dispatcher
0.11.102
	+ Bugfix: cmp in EBox::Types::HostIP now sorts correctly
	+ updatedRowNotify in EBox::Model::DataTable receives old row as
	well as the recently updated row
	+ Added `override_user_modification` configuration parameter to
	avoid user modification checkings and override them without asking
	+ Added EBox::Model::Row to ease the management of data returned
	by models
	+ Added support to pre-save and post-save executable files. They
	must be placed at /etc/ebox/pre-save or /etc/ebox/post-save
	+ Added `findRow` method to ease find and set
0.11.101
	+ Bugfix: Fix memory leak in models while cloning types. Now
	cloning is controlled by clone method in types
	+ Bugfix: Union type now checks for its uniqueness
	+ DESTROY is not an autoloaded method anymore
	+ HasOne fields now may set printable value from the foreign field
	to set its value
	+ findId now searches as well using printableValue
	+ Bugfix. Minor bug found when key is an IP address in autoloaded
	methods
	+ Ordered tables may insert values at the beginning or the end of
	the table by "insertPosition" attribute
	+ Change notConfigured template to fix English and add link to the
	  module status section
	+ Add loading gif to module status actions
	+ Remove debug from ServiceInterface.pm
	+ Add support for custom separators to be used as index separators on
	  exposedMethods
	+ Bugfix. Stop eBox correctly when it's removed
	+ Improve apache-restart to make it more reliable.
0.11.100
	+ Bugfix. Fix issue with event filters and empty hashes
	+ Bugfix. Cache stuff in log and soap watcher to avoid memory leaks
	+ Bugfix. Fix bug that prevented the user from being warned when a row to
	  be deleted is being used by other model
	+ Bugfix. Add missing use of EBox::Global in State event watcher
	+ Added progress screen, now pogress screen keeps track of the changed
	  state of the modules and change the top page element properly
	+ Do not exec() to restart apache outside mod_perl
	+ Improve apache restart script
	+ Improve progress screen
0.11.99
	+ DataTable contains the property 'enableProperty' to set a column
	called 'enabled' to enable/disable rows from the user point of
	view. The 'enabled' column is put the first
	+ Added state to the RAID report instead of simpler active boolean
        + Fix bug when installing new event components and event GConf
	subtree has not changed
	+ Add RSS dispatcher to show eBox events under a RSS feed
	+ Rotate log files when they reach 10MB for 7 rotations
	+ Configurable minimum free space left for being notified by means
	of percentage
	+ Add File type including uploading and downloading
	+ Event daemon now checks if it is possible to send an event
	before actually sending it
	+ Added Action forms to perform an action without modifying
	persistent data
	+ Log queries are faster if there is no results
	+ Show no data stored when there are no logs for a domain
	+ Log watcher is added in order to notify when an event has
	happened. You can configure which log watcher you may enable and
	what you want to be notify by a determined filter and/or event.
	+ RAID watcher is added to check the RAID events that may happen
	when the RAID subsystem is configured in the eBox machine
	+ Change colour dataset in pie chart used for disk usage reporting
	+ Progress indicator now contains a returned value and error
	message as well
	+ Lock session file for HTTP session to avoid bugs
	related to multiple requests (AJAX) in a short time
	+ Upgrade runit dependency until 1.8.0 to avoid runit related
	issues
0.11
	+ Use apache2
	+ Add ebox-unblock-exec to unset signal mask before running  a executable
	+ Fix issue with multiple models and models with params.
	  This triggered a bug in DHCP when there was just one static
	  interface
	+ Fix _checkRowIsUnique and _checkFieldIsUnique
	+ Fix paging
	+ Trim long strings in log table, show tooltip with the whole string
	  and show links for URLs starting with "http://"
0.10.99
	+ Add disk usage information
	+ Show progress in backup process
	+ Add option to purge logs
	+ Create a link from /var/lib/zentyal/log to /var/log/ebox
	+ Fix bug with backup descriptions containing spaces
	+ Add removeAll method on data models
	+ Add HostIP, DomainName and Port types
	+ Add readonly forms to display static information
	+ Add Danish translation thanks to Allan Jacobsen
0.10
	+ New release
0.9.100
	+ Add checking for SOAP session opened
	+ Add EventDaemon
	+ Add Watcher and Dispatch framework to support an event
	  architecture on eBox
	+ Add volatile EBox::Types in order not to store their values
	  on GConf
	+ Add generic form
	+ Improvements on generic table
	+ Added Swedish translation

0.9.99
	+ Added Portuguese from Portugal translation
	+ Added Russian translation
	+ Bugfix: bad changed state in modules after restore

0.9.3
	+ New release

0.9.2
	+ Add browser warning when uploading files
	+ Enable/disable logging modules
0.9.1
	+ Fix backup issue with changed state
	+ Generic table supports custom ordering
0.9
	+ Added Polish translation
        + Bug in recognition of old CD-R writting devices fixed
	+ Added Aragonese translation
	+ Added Dutch translation
	+ Added German translation
	+ Added Portuguese translation

0.8.99
	+ Add data table model for generic Ajax tables
	+ Add types to be used by models
	+ Add MigrationBase and ebox-migrate to upgrade data models
	+ Some English fixes
0.8.1
	+ New release
0.8
	+ Fix backup issue related to bug reports
	+ Improved backup GUI
0.7.99
        + changed sudo stub to be more permissive
	+ added startup file to apache web server
	+ enhanced backup module
	+ added basic CD/DVD support to backup module
	+ added test stubs to simplify testing
	+ added test class in the spirit of Test::Class
	+ Html.pm now uses mason templates
0.7.1
	+ use Apache::Reload to reload modules when changed
	+ GUI consistency (#12)
	+ Fixed a bug for passwords longer than 16 chars
	+ ebox-sudoers-friendly added to not overwrite /etc/sudoers each time
0.7
	+ First public release
0.6
	+ Move to client
	+ Remove obsolete TODO list
	+ Remove firewall module from  base system
	+ Remove objects module from base system
	+ Remove network module from base system
	+ Add modInstances and modInstancesOfType
	+ Raname Base to ClientBase
	+ Remove calls to deprecated methods
	+ API documented using naturaldocs
	+ Update INSTALL
	+ Use a new method to get configkeys, now configkey reads every
	  [0.9
	+ Added Polish translation][0-9]+.conf file from the EBox::Config::etc() dir and
	  tries to get the value from the files in order.
	+ Display date in the correct languae in Summary
	+ Update debian scripts
	+ Several bugfixes
0.5.2
	+ Fix some packaging issues
0.5.1
	+ New menu system
	+ New firewall filtering rules
	+ 802.1q support

0.5
	+ New bug-free menus (actually Internet Explorer is the buggy piece
	  of... software that caused the reimplementation)
	+ Lots of small bugfixes
	+ Firewall: apply rules with no destination address to packets
	  routed through external interfaces only
	+ New debianize script
	+ Firewall: do not require port and protocol parameters as they
	  are now optional.
	+ Include SSL stuff in the dist tarball
	+ Let modules block changes in the network interfaces
	  configuration if they have references to the network config in
	  their config.
	+ Debian network configuration import script
	+ Fix the init.d script: it catches exceptions thrown by modules so that
	  it can try to start/stop all of them if an exception is thrown.
	+ Firewall: fix default policy bug in INPUT chains.
	+ Restore textdomain in exceptions
	+ New services section in the summary
	+ Added Error item to Summary. Catch exceptions from modules in
	  summary and generate error item
	+ Fix several errors with redirections and error handling in CGIs
	+ Several data validation functions were fixed, and a few others added
	+ Prevent the global module from keeping a reference to itself. And make
	  the read-only/read-write behavior of the factory consistent.
	+ Stop using ifconfig-wrapper and implement our own NetWrapper module
	  with wrappers for ifconfig and ip.
	+ Start/stop apache, network and firewall modules in first place.
	+ Ignore some network interface names such as irda, sit0, etc.
	+ The summary page uses read-only module instances.
	+ New DataInUse exception, old one renamed to DataExists.
	+ Network: do not overwrite resolv.conf if there are nameservers
	  given via dhcp.
	+ Do not set a default global policy for the ssh service.
	+ Check for forbiden characters when the parameter value is
	  requested by the CGI, this allows CGI's to handle the error,
	  and make some decissions before it happens.
	+ Create an "edit object" template and remove the object edition stuff
	  from the main objects page.
	+ Fix the apache restarting code.
	+ Network: Remove the route reordering feature, the kernel handles that
	  automatically.
	+ Fix tons of bugs in the network restarting code.
	+ Network: removed the 3rd nameserver configuration.
	+ Network: Get gateway info in the dhcp hook.
	+ Network: Removed default configuration from the gconf schema.
	+ New function for config-file generation
	+ New functions for pid file handling

0.4
	+ debian package
	+ added module to export/import configuration
	+ changes in firewall's API
	+ Added content filter based on dansguardian
	+ Added French translation
	+ Added Catalan translation
	+ Sudoers file is generated automatically based on module's needs
	+ Apache config file is generated by ebox  now
	+ Use SSL
	+ Added ebox.conf file
	+ Added module template generator

0.3
	+ Supports i18n
	+ API name consistency
	+ Use Mason for templates
	+ added tips to GUI
	+ added dhcp hooks
	+ administration port configuration
	+ Fixed bugs to IE compliant
	+ Revoke changes after logout
	+ Several bugfixes

0.2
	+ All modules are now based on gconf.
	+ Removed dependencies on xml-simple, xerces and xpath
	+ New MAC address field in Object members.
	+ Several bugfixes.

0.1
	+ Initial release<|MERGE_RESOLUTION|>--- conflicted
+++ resolved
@@ -1,10 +1,7 @@
 HEAD
-<<<<<<< HEAD
+	+ Fixed undefined reference in DataTable controller for log audit
 	+ Added and used serviceId field for service certificates
 	+ Fixed SQL quoting of column names in unbuffered inserts and consolidation
-=======
-	+ Fixed error in audit log for DataTable controller with undefined reference
->>>>>>> f65b6cca
 3.0.3
 	+ Fixed bug which prevented highlight of selected item in menu
 	+ Fixed base class of event dispatcher to be compatible with the
