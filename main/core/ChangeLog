--- conflicted
+++ resolved
@@ -1,9 +1,6 @@
 HEAD
-<<<<<<< HEAD
+	+ Use dpkg --clear-avail to avoid incoherent updates information
 	+ Show printableModelName in DataTables when precondition fails
-=======
-	+ Use dpkg --clear-avail to avoid incoherent updates information
->>>>>>> 6c350891
 	+ Fixed number of decimals in Disk Usage when unit is MB
 	+ Fixed UTF-8 encoding problems in TreeView
 	+ Copyright footer is now at the bottom of the menu
