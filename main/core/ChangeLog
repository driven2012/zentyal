<<<<<<< HEAD
3.1.1
=======
HEAD
	+ Added findValueMultipleFields() to DataTable and refactor _find()
	  to allow search by multiple fields
	+ Fixed disk usage report for logs component
>>>>>>> 524a2cfe
	+ Do not dump unnecessary .bak files to /var/lib/zentyal/conf
	+ Restart all the core daemons instead of only apache after logrotate
	+ Fixed graph template so it could be feed with data using decimal
	  comma, it will convert it to a JS array without problems
	+ Fixed regression parsing ModalController urls
	+ Fixed regression non-model CGIs with aliases
	+ Added a way to retrieve all Models inside a Composite and its children.
	+ Increased the size limit for file uploads.
	+ Implemented a way to include configuration files for Nginx so the SOAP
	  services are able to use Nginx for SSL.
3.1
	+ Improved the message shown when there are no changes pending to save on
	  logout.
	+ Use the X-Forwarded-Proto header for redirects construction.
	+ Added nginx as the public HTTP server of Zentyal.
	+ Renamed 'Apache' module to 'WebAdmin' module. If you need to restart the
	  web administration you must use 'service zentyal webadmin restart'.
	+ Set trac milestone for reported bugs to 3.1.X
	+ CGIs are now EBox::Module::CGI::* instead of EBox::CGI::Module::*
	+ Daemons are now disabled when configuring a module, so Zentyal can
	  manage them directly instead of being autostarted by the system
	+ EBox::Model::DataForm::formSubmitted called even where there is no
	  previous row
	+ Added Pre-Depends on mysql-server to avoid problems with upgrades
	+ Depend on mysql-server metapackage instead of mysql-server-5.5
	+ Depend on zentyal-common 3.1
3.0.20
	+ Check against inexistent path in EBox::Util::SHM::subkeys
	+ Silent diff in EBox::Types::File::isEqualTo
	+ Print correctly UTF8 characters from configuration backup description
	+ When host name is changed, update /etc/hostname
	+ Proper link to remote in configuration backup page
3.0.19
	+ Removed full restore option for restore-backup tool and
	  EBox:Backup relevant methods
	+ Optimise loading Test::Deep::NoTest to avoid test environment creation
	+ Use EBox::Module::Base::writeConfFileNoCheck to write apache
	  configuration file
	+ Log events after dispatching them in the EventDaemon and catch exception
	  to avoid crashes when mysql is already stopped
	+ Emit events on zentyal start and stop
	+ Refactor some events-related code
	+ Changed MB_widedialog CSS class to use all width available in
	  the screen
	+ Fixed a broken link to SysInfo/Composite/General when activating the
	  WebServer module.
3.0.18
	+ Pass model instance when invoking EBox::Types::Select populate function
	+ Improve dynamic editable property detection for framework types
	+ Override _validateReferer method in Desktop services CGI
	+ Don't abort configuration backup when we get a error retrieving the
	  partition table information
	+ In EBox:Model::Row, refactored elementExists and
	  elementByName to make them to have similiar code structure
	+ Improvement in test help classes and added test fakes for
	  EBox::Model::Manager and EBox::Util::SHMLock
	+ Prevented unuseful warning in
	  EBox::Model::DataTable::setDirectory when the old directory is undef
	+ Fixed unit tests under EBox/Model/t, backup configuration tests and
	  some others
	+ Remove unused method EBox::Auth::alreadyLogged()
	+ Apache::setRestrictedResource updates properly if already exists
	+ Global and Module::Config allow to set redis instance to ease testing
	+ Now EBox::GlobalImpl::lastModificationTime also checks
	  modification time of configuration files
	+ Rows in events models are now synced before running EventDaemon
	+ Better way of checking if event daemon is needed
3.0.17
	+ Allow numeric zero as search filter
	+ When filtering rows don't match agains link urls or hidden values
	+ Avoid CA file check when removing it from Apache module
	+ Silent removeCA and removeInclude exceptions when removing
	  non-existant element
	+ Fixed rollback operation in redis config backend
	+ Desktop services CGI now only returns JSON responses
	+ Log error when dynamic loading a class fails in
	  ConfigureDispatchers model
	+ Update total ticks dynamically in progress indicator if ticks overflow
3.0.16
	+ Fixed regression in boolean in-place edit with Union types
	+ Added some missing timezones to EBox::Types::TimeZone
	+ Add a new method to DBEngine 'checkForColumn' to retrieve columns
	  definition from a given table
	+ Reload models info in model manager if new modules are installed
3.0.15
	+ Make sure that halt/reboot button can be clicked only once
	+ Cleaner way of disabling dependant modules when the parent is disabled,
	  avoiding unnecessary calls to enableService each time the module status
	  page is loaded.
	+ Show confirmation dialog when trying to change host or domain
	  if zentyal-samba is installed and provisioned
	+ Modified data table controller so edit boolean in place reuses
	  the code of regular edits, avoiding getting incorrect read-only
	  values from cache
3.0.14
	+ Allow search filters with a leading '*'
	+ Better error reporting when choosing a bad search filter
	+ External exceptions from _print method are caught correctly in CGIs
	+ EBox::CGI::run now supports correct handling of APR::Error
	+ Fixed dashboard check updates ajax requests in Chrome
	+ Fixed errors with zero digits components in time type
3.0.13
	+ Better warning if size file is missing in a backup when
	  restoring it
	+ Fixed table cache behaviour on cache miss in logs module
	+ Fix wrong button label when deleting rows in 'datainuse' template
	+ Removed unused method EBox::Model::DataTable::_tailoredOrder
	+ Added force default mode and permission to writeConfFileNoCheck(),
	  writeFile() and derivatives
	+ Fixed bug in EBox:::Logs::CGI::Index with internationalized
	  parameter names
	+ DataTables with sortedBy are now orderer alphabetically with
	  proper case treatment
	+ Display messages in model even when there are not elements and
	  table body is not shown
3.0.12
	+ Improve change-hostname script, delete all references to current name
	+ Faster dashboard loading with asynchronous check of software updates
	+ Workaround for when the progress id parameter has been lost
	+ Fixed problems calling upstart coomands from cron jobs with wrong PATH
	+ Decode CGI unsafeParams as utf8
	+ Avoid double encoding when printing JSON response in EBox::CGI::Base
	+ Remove warning in EBox::Menu::Folder when currentfolder is not defined
	+ Removed unnecesary and misleading method new from EBox::Auth package
3.0.11
	+ Avoid flickering loading pages when switching between menu entries
	+ Incorrect regular expression in logs search page are correctly handled
	+ Fix input badly hidden in the logs screen
	+ reloadTable from DataTable now remove cached fields as well
3.0.10
	+ Fixed unsafe characters error when getting title of progress
	  indicator in progress dialog
	+ Added use utf8 to dashboard template to fix look of closable messages
3.0.9
	+ Adapted file downloads to the new utf8 fixes
	+ Write backup files in raw mode to avoid utf8 problems
	+ Print always utf8 in STDOUT on all CGIs
	+ Decode CGI params of values entered at the interface as utf8
	+ Proper encode/decode of utf8 with also pretty JSON
	+ Fixed utf8 decoding in date shown at dashboard
	+ Removed old workarounds for utf8 problems
	+ Added new recoveryEnabled() helper method to Module::Base
	+ Added recoveryDomainName() method to SyncProvider interface
	+ Restore backup can now install missing modules in Disaster Recovery
	+ Show specific slides when installing a commercial edition
	+ Redirect to proper CGI after login in disaster recovery mode
	+ Removed old debconf workaround for first stage installation
	+ Log redis start message as debug instead of info to avoid flood
	+ Use unsafeParam in EBox::CGI::Base::paramsAsHash
	+ EBox::Module::Service does not raise exception and logs
	  nothing when using init.d status
	+ Fixed glitch in backup CGI which sometimes showed
	  the modal dialog with a incorrect template
3.0.8
	+ Use path for default name in SyncFolders::Folder
	+ Do not restrict characters in data table searchs
	+ Fixed automatic bug report regression
	+ Fixed refresh of the table and temporal control states
	  in customActionClicked callback
	+ Modified modalbox-zentyal.js to accept wideDialog parameter
	+ Fixed template method in MultiStateAction to return the default
	  template when it is not any supplied to the object
	+ Fixed sendInPlaceBooleanValue method from table-helper.js; it
	  aborted because bad parameters of Ajax.Updater
	+ Fixed bug that made that the lock was shared between owners
	+ Some fixes in the function to add the rule for desktops services
	  to the firewall
	+ Delete obsolete EBox::CGI::MenuCSS package
3.0.7
	+ Add new EBox::Module::Service::Observer to notify modules about
	  changes in the service status
	+ Administration accounts management reflects the changes in
	  system accounts in ids() or row() method call
	+ Some fixes in the RAID event watcher
	+ foreignModelInstance returns undef if foreignModel is
	  undef. This happens when a module has been uninstalled and it is
	  referenced in other installed module (events)
	+ loggerd shows loaded LogHelpers when in debug mode
	+ Added additional info to events from RAID watcher
	+ Use sudo to remove temporal files/diectories in backup, avoiding
	  permissions errors
	+ Added exception for cloud-prof module to events dependencies
3.0.6
	+ Skip keys deleted in cache in Redis::_keys()
	+ Fixed events modules dependencies to depend on any module which
	  provides watchers or dispatchers
	+ Always call enableActions before enableService when configuring modules
	+ Added needsSaveAfterConfig state to service modules
	+ Better exceptions logging in EBox::CGI::Run
	+ Fixed 'element not exists' error when enabling a log watcher
	+ Scroll up when showing modal dialog
	+ Added fqdnChanged methods to SysInfo::Observer
	+ Fixed SSL configuration conflicts betwen SOAPClient and RESTClient
3.0.5
	+ Template ajax/simpleModalDialog.mas can now accept text
	+ Used poweroff instead of halt to assure that system is powered
	  off after halt
	+ Fixed log audit database insert error when halting or rebooting
	+ Added time-based closable notification messages
	+ Adapted to new EBox::setLocaleEnvironment method
	+ EBox::Type::File now allows ebox user to own files in directories
	  which are not writable by him
	+ Removed cron daily invocation of deprecated report scripts
3.0.4
	+ Added EBox::SyncFolders interface
	+ Fixed invokation of tar for backup of model files
	+ New observer for sysinfo module to notify modules implementing the
	  SysInfo::Observer interface when the host name or host domain is
	  changed by the user, before and after the change takes effect
	+ Stop and start apache after language change to force environment reload
	+ Reload page after language change
	+ EBox::Module::Service::isRunning() skips daemons whose precondition fail
	+ Fixed undefined reference in DataTable controller for log audit
	+ Added and used serviceId field for service certificates
	+ Fixed SQL quoting of column names in unbuffered inserts and consolidation
3.0.3
	+ Fixed bug which prevented highlight of selected item in menu
	+ Fixed base class of event dispatcher to be compatible with the
	  changes dispatcher configuration table
	+ Fixed event daemon to use dumped variables
	+ Fixed need of double-click when closing menu items in some cases
	+ Fixed logs consolidation to avoid high CPU usage
	+ In view log table: correctly align previous and first page buttons
	+ Improve host name and domain validation.
	+ Forbidden the use of a qualified hostname in change hostname form
	+ Update samba hostname-dependent fields when hostname is changed
	+ Confirmation dialog when the local domain is changed and with a
	  warning if local domain which ends in .local
3.0.2
	+ The synchronization of redis cache refuses with log message to set
	  undefined values
	+ Fixed wrong sql statement which cause unwanted logs purge
	+ DataForm does not check for uniqueness of its fields, as it only
	  contains a single row
	+ In ConfigureLogs, restored printable names for log domains
	+ Fixed dashboard update error on modules widget, counter-graph
	  widget and widget without sections
	+ Better way to fix non-root warnings during boot without interfering
	  on manual restart commands in the shell
3.0.1
	+ Properly set default language as the first element of the Select to
	  avoid its loss on the first apache restart
	+ Set milestone to 3.0.X when creating tickets in trac.zentyal.org
	+ Removed forced setting of LANG variables in mod_perl which made progress
	  indicator fail when using any language different to English
	+ Removed some frequent undef warnings
	+ Added executeOnBrothers method to EBox::Model::Component
	+ Fixed repetition of 'add' and 'number change' events in RAID watcher
	+ Fixed incorrect display of edit button in tables without editField action
	+ Cache MySQL password to avoid reading it all the time
	+ Fixed request came from non-root user warnings during boot
	+ Send info event in Runit watcher only if the service was down
	  MAX_DOWN_PERIODS
3.0
	+ Removed beta logo
	+ Set 'firstInstall' flag on modules when installing during initial install
	+ Set 'restoringBackup' flag on modules when restoring backup
	+ Call enableService after initialSetup while restoring backup
	+ Registration link in widget now have appropiate content when either
	  remoteservices or software are not installed
	+ Fixed style for disabled buttons
	+ Composite and DataTable viewers recover from errors in pageTitle method
	+ Fixed intermitent failure in progress when there are no slides
	+ Rollback redis transaction on otherwise instead finally block
	+ Members of the 'admin' group can now login again on Zentyal
	+ Multi-admin management for commercial editions
	+ First and last move row buttons are now disabled instead of hidden
	+ In save changes dialog set focus always in the 'save' button
	+ Fixed i18n problem in some cases where environment variables
	  were different than the selected locale on Zentyal UI, now
	  LANG and LC_MESSAGES are explicitly passed to mod_perl
	+ Reviewed registration strings
	+ Added template attribute to MultiStateAction to provide any kind
	  of HTML to display an action
	+ Changed icon, name and link for Zentyal Remote
	+ Fixed some compatibility issues with Internet Explorer 9
	+ Show warning with Internet Explorer 8 or older
	+ Improved dashboard buttons colors
2.3.24
	+ Do not cache undef values in EBox::Config::Redis::get()
	+ Code fix on subscription retrieval for Updates event
	+ Update validate referer to new Remote Services module API
	+ In-place booleans now properly mark the module as changed
	+ Do not try to read slides if software module is not installed
	+ Fixed wrong call in Events::isEnabledDispatcher()
	+ Updated 'created by' footer
2.3.23
	+ Change the default domain name from 'zentyal.lan' to
	  'zentyal-domain.lan'
	+ Changes in first enable to avoid letting modules unsaved
	+ Type File now accepts spaces in the file name
	+ Added setTimezone method to MyDBEngine
	+ Enable consolidation after reviewing and pruning
	+ Code typo fix in Events::isEnabledWatcher
	+ Remove all report code from core
	+ Move SysInfo report related to remoteservices module
	+ Fixed regression which removed scroll bars from popups
	+ New carousel transition for the installation slides
	+ Added option to not show final notes in progress bar
	+ EBox::Model::Component::modelGetter does not die when trying to
	  get a model for an uninstalled module
	+ Added previous/next buttons to manually switch installation slides
	+ New installation slides format
	+ Added compatibility with MS Internet Explorer >= 8
2.3.22
	+ Changed first installation workflow and wizard infraestructure
	+ Improved firewall icons
	+ Set hover style for configure rules button in firewall
	+ Do not disable InnoDB in mysql if there are other databases
	+ Progress indicator no longer calls showAds if it is undefined
	+ Send cache headers on static files to improve browsing speed
	+ Added foreignNoSyncRows and foreignFilter options to EBox::Types::Select
	+ Improved settings icon
	+ Fixed modalboxes style
	+ Improve host domain validation. Single label domains are not allowed.
2.3.21
	+ Fixes on notifyActions
	+ Check for isDaemonRunning now compatible with asterisk status
	+ Fixed warning call in EBox::Types::HasMany
2.3.20
	+ New look & feel for the web interface
	+ Adjust slides transition timeout during installation
	+ Audit changes table in save changes popup has scroll and better style
	+ Model messages are printed below model title
	+ noDataMsg now allows to add elements if it makes sense
	+ Fixed ajax/form.mas to avoid phantom change button
	+ EBox::Model::Manager::_setupModelDepends uses full paths so the
	  dependecies can discriminate between models with the same name
	+ Default row addition in DataForm does not fires validateTypedRow
	+ Code typo fix in change administration port model
	+ Set only Remote as option to export/import configuration to a
	  remote site
	+ Return undef in HasMany type when a model is not longer
	  available due to being uninstalled
	+ Added onclick atribute to the link.mas template
	+ Fix exception raising when no event component is found
	+ table_ordered.js : more robust trClick event method
	+ Changed dashboard JS which sometimes halted widget updates
	+ Added popup dialogs for import/export configuration
	+ Changes in styles and sizes of the save/revoke dialog
	+ Removed redudant code in ConfigureWatchers::syncRows which made module
	  to have an incorrect modified state
	+ Dont show in bug report removed packages with configuration
	  held as broken packages
	+ DataTable::size() now calls to syncRows()
	+ EBox::Module::Config::set_list quivalent now has the same
	  behaviour than EBox::Module::Config::set
2.3.19
	+ Manually set up models for events to take into account the
	  dynamic models from the log watcher filtering models
	+ Fixed warnings when deleting a row which is referenced in other model
	+ Disable HTML form autocompletion in admin password change model
	+ Fixed incorrect non-editable warnings in change date and time model
	+ Fixed parsing value bug in EBox::Types::Date and EBox::Types::Time
	+ Reworked mdstat parsing, added failure_spare status
	+ Configuration backup implicitly preserves ownership of files
	+ Changes in styles and sizes of the save/revoke dialog
	+ New data form row is copied from default row, avoiding letting hidden
	  fields without its default value and causing missing fields errors
	+ Always fill abstract type with its default value, this avoids
	  errors with hidden fields with default value
	+ Different page to show errors when there are broken software packages
	+ InverseMatchSelect and InverseMatchUnion use 'not' instead of '!' to
	  denote inverse match. This string is configurable with a type argument
	+ Fixed types EBox::Type::InverseMatchSelect and InverseMatchUnion
	+ Fixed bug in DataTable::setTypedRow() which produced an incorrect 'id'
	  row element in DataTable::updateRowNotify()
	+ In tableBody.mas template: decomposed table topToolbar section in methods
	+ Fixed bug in discard changes dialog
	+ Confirmation dialogs now use styled modalboxes
	+ Do not reload page after save changes dialog if operation is successful
	+ Maintenance menu is now kept open when visiting the logs index page
2.3.18
	+ Manual clone of row in DataTable::setTypedRow to avoid segfault
	+ Avoid undef warnings in EBox::Model::DataTable::_find when the
	  element value is undef
	+ Fixed kill of ebox processes during postrm
	+ Set MySQL root password in create-db script and added mysql script
	  to /usr/share/zentyal for easy access to the zentyal database
	+ Increased timeout redirecting to wizards on installation to 5 seconds
	  to avoid problems on some slow or loaded machines
	+ Save changes dialog do not appear if there are no changes
	+ Delete no longer needed duplicated code
	+ Do not go to save changes after a regular package installation
	  they are saved only in the first install
	+ Progress bar in installation refactored
2.3.17
	+ Do not use modal box for save changes during installation
	+ Hidden fields in DataTables are no longer considered compulsory
	+ Select type has now its own viewer that allows use of filter function
	+ User is now enabled together with the rest of modules on first install
2.3.16
	+ Fix 'oldRow' parameter in UpdatedRowNotify
	+ Use Clone::Fast instead of Clone
	+ Modal dialog for the save and discard changes operations
	+ Use a different lock file for the usercorner redis
	+ Improved look of tables when checkAll controls are present
	+ Better icons for clone action
	+ Added confirmation dialog feature to models; added confirmation
	  dialog to change hostname model
	+ Dynamic default values are now properly updated when adding a row
	+ Kill processes owned by the ebox user before trying to delete it
	+ Do not use sudo to call status command at EBox::Service::running
	+ Fixed regression setting default CSS class in notes
2.3.15
	+ Added missing call to updateRowNotify in DataForms
	+ Fixed silent error in EBox::Types::File templates for non-readable
	  by ebox files
	+ Use pkill instead of killall in postinst
	+ Use unset instead of delete_dir when removing rows
	+ Do not set order list for DataForms
	+ Only try to clean tmp dir on global system start
2.3.14
	+ Error message for failure in package cache creation
	+ Fixed regression when showing a data table in a modal view
	+ Do not do a redis transaction for network module init actions
	+ Fixed EBox::Module::Config::st_unset()
	+ Allowed error class in msg template
2.3.13
	+ Fixed problems in EventDaemon with JSON and blessed references
	+ More crashes avoided when watchers or dispatchers doesn't exist
	+ Proper RAID watcher reimplementation using the new state API
	+ EBox::Config::Redis singleton has now a instance() method instead of new()
	+ Deleted wrong use in ForcePurge model
2.3.12
	+ Fixed problem with watchers and dispatchers after a module deletion
	+ Fixed EBox::Model::DataTable::_checkFieldIsUnique, it failed when the
	  printableValue of the element was different to its value
	+ Fixed separation between Add table link and table body
	+ Adaptation of EventDaemon to model and field changes
	+ Disabled logs consolidation on purge until it is reworked, fixed
	  missing use in purge logs model
	+ Fixed Componet::parentRow, it not longer tries to get a row with
	  undefined id
	+ Fix typo in ConfigureLogs model
	+ Mark files for removing before deleting the row from backend in
	  removeRow
	+ The Includes directives are set just for the main virtual host
	+ Fixed EventDaemon crash
2.3.11
	+ Mark files for removing before deleting the row from backend in removeRow
	+ Dashboard widgets now always read the information from RO
	+ Enable actions are now executed before enableService()
	+ Fixed regression which prevented update of the administration service
	  port when it was changed in the interface
	+ New EBox::Model::Composite::componentNames() for dynamic composites
	+ Remove _exposedMethods() feature to reduce use of AUTOLOAD
	+ Removed any message set in the model in syncRows method
	+ Added global() method to modules and components to get a coherent
	  read-write or read-only instance depending on the context
	+ Removed Model::Report and Composite::Report namespaces to simplify model
	  management and specification
	+ New redis key naming, with $mod/conf/*, $mod/state and $mod/ro/* replacing
	  /ebox/modules/$mod/*, /ebox/state/$mod/* and /ebox-ro/modules/$mod/*
	+ Removed unnecessary parentComposite methods in EBox::Model::Component
	+ Only mark modules as changed when data has really changed
	+ EBox::Global::modChange() throws exception if instance is readonly
	+ New get_state() and set_state() methods, st_* methods are kept for
	  backwards compatibility, but they are deprecated
	+ Simplified events module internals with Watcher and Dispatcher providers
	+ Model Manager is now able to properly manage read-only instances
	+ Composites can now use parentModule() like Models
	+ Renamed old EBox::GConfModule to EBox::Module::Config
	+ Unified model and composite management in the new EBox::Model::Manager
	+ Model and composites are loaded on demand to reduce memory consumption
	+ Model and composite information is now stored in .yaml schemas
	+ ModelProvider and CompositeProvider are no longer necessary
	+ Simplified DataForm using more code from DataTable
	+ Adapted RAID and restrictedResources() to the new JSON objects in redis
	+ Remove unused override modifications code
	+ Added /usr/share/zentyal/redis-cli wrapper for low-level debugging
	+ Use simpler "key: value" format for dumps instead of YAML
	+ Row id prefixes are now better chosen to avoid confusion
	+ Use JSON instead of list and hash redis types (some operations,
	  specially on lists, are up to 50% faster and caching is much simpler)
	+ Store rows as hashes instead of separated keys
	+ Remove deprecated all_dirs and all_entries methods
	+ Remove obsolete EBox::Order package
	+ Remove no longer needed redis directory tree sets
	+ Fixed isEqualTo() method on EBox::Types::Time
	+ EBox::Types::Abstract now provides default implementations of fields(),
	  _storeInGConf() and _restoreFromHash() using the new _attrs() method
	+ Remove indexes on DataTables to reduce complexity, no longer needed
	+ Simplified ProgressIndicator implementation using shared memory
	+ New EBox::Util::SHMLock package
	+ Implemented transactions for redis operations
	+ Replace old MVC cache system with a new low-level redis one
	+ Delete no longer necessary regen-redis-db tool
	+ Added new checkAll property to DataTable description to allow
	  multiple check/uncheck of boolean columns
2.3.10
	+ Added Desktop::ServiceProvider to allow modules to implement
	  requests from Zentyal desktop
	+ Added VirtualHost to manage desktop requests to Zentyal server
	+ Fix EventDaemon in the transition to MySQL
	+ Send EventDaemon errors to new rotated log file /var/log/zentyal/events.err
	+ Send an event to Zentyal Cloud when the updates are up-to-date
	+ Send an info event when modules come back to running
	+ Include additional info for current event watchers
	+ Fixed RAID report for some cases of spare devices and bitmaps
	+ Fixed log purge, SQL call must be a statement not a query
	+ Fixed regex syntax in user log queries
	+ Added missing "use Filesys::Df" to SysInfo
	+ Disabled consolidation by default until is fixed or reimplemented
	+ Fixed regresion in full log page for events
	+ Added clone action to data tables
	+ Fixed regression in modal popup when showing element table
	+ Added new type EBox::Types::KrbRealm
	+ Fix broken packages when dist-upgrading from old versions: stop ebox
	  owned processes before changing home directory
	+ Log the start and finish of start/stop modules actions
	+ Added usesPort() method to apache module
2.3.9
	+ Enable SSLInsecureRenegotiation to avoid master -> slave SOAP handsake
	  problems
	+ Added validateRowRemoval method to EBox::Model::DataTable
	+ Use rm -rf instead of remove_tree to avoid chdir permission problems
	+ Avoid problems restarting apache when .pid file does not exist
	+ Do not use graceful on apache to allow proper change of listen port
	+ Simplified apache restart mechanism and avoid some problems
2.3.8
	+ Create tables using MyISAM engine by default
	+ Delete obsolete 'admin' table
2.3.7
	+ Fixed printableName for apache module and remove entry in status widget
	+ Merged tableBodyWithoutActions.mas into tableBody.mas
	+ Removed tableBodyWithoutEdit.mas because it is no longer used
	+ Better form validation message when there are no ids for
	  foreign rows in select control with add new popup
	+ Fixed branding of RSS channel items
	+ Fixed destination path when copying zentyal.cnf to /etc/mysql/conf.d
	+ Packaging fixes for precise
2.3.6
	+ Switch from CGIs to models in System -> General
	+ New value() and setValue() methods in DataForm::setValue() for cleaner
	  code avoiding use of AUTOLOAD
	+ Added new EBox::Types::Time, EBox::Types::Date and EBox::Types::TimeZone
	+ Added new attribute 'enabled' to the Action and MultiStateAction types
	  to allow disabling an action. Accepts a scalar or a CODE ref
	+ The 'defaultValue' parameter of the types now accept a CODE ref that
	  returns the default value.
2.3.5
	+ Added force parameter in validateTypedRow
	+ Fixed 'hidden' on types when using method references
	+ Removed some console problematic characters from Util::Random::generate
	+ Added methods to manage apache CA certificates
	+ Use IO::Socket::SSL for SOAPClient connections
	+ Removed apache rewrite from old slaves implementation
	+ Do not show RSS image if custom_prefix defined
2.3.4
	+ Avoid 'negative radius' error in DiskUsage chart
	+ Fixed call to partitionFileSystems in EBox::SysInfo::logReportInfo
	+ Log audit does not ignore fields which their values could be interpreted
	  as boolean false
	+ Avoid ebox.cgi failure when showing certain strings in the error template
	+ Do not calculate md5 digests if override_user_modification is enabled
	+ Clean /var/lib/zentyal/tmp on boot
	+ Stop apache gracefully and delete unused code in Apache.pm
	+ Cache contents of module.yaml files in Global
2.3.3
	+ The editable attribute of the types now accept a reference to a function
	  to dinamically enable or disable the field.
	+ In progress bar CGIs AJAX call checks the availability of the
	  next page before loading it
	+ Replaced community logo
	+ Adapted messages in the UI for new editions
	+ Changed cookie name to remove forbidden characters to avoid
	  incompatibilities with some applications
	+ Added methods to enable/disable restart triggers
2.3.2
	+ Fixed redis unix socket permissions problem with usercorner
	+ Get row ids without safe characters checking
	+ Added EBox::Util::Random as random string generator
	+ Set log level to debug when cannot compute md5 for a nonexistent file
	+ Filtering in tables is now case insensitive
	+ ProgressIndicator no longer leaves zombie processes in the system
	+ Implemented mysqldump for logs database
	+ Remove zentyal-events cron script which should not be longer necessary
	+ Bugfix: set executable permissions to cron scripts and example hooks
	+ Added a global method to retrieve installed server edition
	+ Log also duration and compMessage to events.log
2.3.1
	+ Updated Standards-Version to 3.9.2
	+ Fixed JS client side table sorting issue due to Prototype
	  library upgrade
	+ Disable InnoDB by default to reduce memory consumption of MySQL
	+ Now events are logged in a new file (events.log) in a more
	  human-readable format
	+ Added legend to DataTables with custom actions
	+ Changed JS to allow the restore of the action cell when a delete
	  action fails
	+ Set milestone to 3.0 when creating bug reports in the trac
	+ Avoid temporal modelInstance errors when adding or removing
	  modules with LogWatchers or LogDispatcher
	+ Unallow administration port change when the port is in use
2.3
	+ Do not launch a passwordless redis instance during first install
	+ New 'types' field in LogObserver and storers/acquirers to store special
	  types like IPs or MACs in an space-efficient way
	+ Use MySQL for the logs database instead of PostgreSQL
	+ Bugfix: logs database is now properly recreated after purge & install
	+ Avoid use of AUTOLOAD to execute redis commands, improves performance
	+ Use UNIX socket to connect to redis for better performance and
	  update default redis 2.2 settings
	+ Use "sudo" group instead of "admin" one for the UI access control
	+ Added EBox::Module::Base::version() to get package version
	+ Fixed problem in consalidation report when accumulating results
	  from queries having a "group by table.field"
	+ Added missing US and Etc zones in timezone selector
	+ Replaced autotools with zbuildtools
	+ Refuse to restore configuration backup from version lesser than
	  2.1 unless forced
	+ Do not retrieve format.js in every graph to improve performance
	+ The purge-module scripts are always managed as root user
	+ New grep-redis tool to search for patterns in redis keys or
	  values
	+ Use partitionFileSystems method from EBox::FileSystem
2.2.4
	+ New internal 'call' command in Zentyal shell to 'auto-use' the module
	+ Zentyal shell now can execute commandline arguments
	+ Bugfix: EBox::Types::IPAddr::isEqualTo allows to change netmask now
	+ Removed some undefined concatenation and compare warnings in error.log
	+ Ignore check operation in RAID event watcher
	+ Skip IP addresses ending in .0 in EBox::Types::IPRange::addresses()
	+ Do not store in redis trailing dots in Host and DomainName types
	+ Added internal command to instance models and other improvements in shell
	+ Now the whole /etc/zentyal directory is backed up and a copy of the
	  previous contents is stored at /var/backups before restoring
	+ Removing a module with a LogWatcher no longer breaks the LogWatcher
	  Configuration page anymore
	+ Fixed error in change-hostname script it does not longer match substrings
	+ Bugfix: Show breadcrumbs even from models which live in a
	  composite
	+ HTTPLink now returns empty string if no HTTPUrlView is defined
	  in DataTable class
	+ Added mising use sentence in EBox::Event::Watcher::Base
2.2.3
	+ Bugfix: Avoid url rewrite to ebox.cgi when requesting to /slave
	+ Fixed logrotate configuration
	+ More resilient way to handle with missing indexes in _find
	+ Added more informative text when mispelling methods whose prefix
	  is an AUTOLOAD action
	+ A more resilient solution to load events components in EventDaemon
	+ Added one and two years to the purge logs periods
	+ Fixed downloads from EBox::Type::File
2.2.2
	+ Revert cookie name change to avoid session loss in upgrades
	+ Do not try to change owner before user ebox is created
2.2.1
	+ Removed obsolete references to /zentyal URL
	+ Create configuration backup directories on install to avoid warnings
	  accessing the samba share when there are no backups
	+ Log result of save changes, either successful or with warnings
	+ Changed cookie name to remove forbidden characters to avoid
	  incompatibilities with some applications
	+ Removed duplicated and incorrect auding logging for password change
	+ Fixed some non-translatable strings
	+ Create automatic bug reports under 2.2.X milestone instead of 2.2
	+ Fixed bug changing background color on selected software packages
2.1.34
	+ Volatile types called password are now also masked in audit log
	+ Adjust padding for module descriptions in basic software view
	+ Removed beta icon
2.1.33
	+ Fixed modal add problems when using unique option on the type
	+ Fixed error management in the first screen of modal add
	+ Unify software selection and progress colors in CSS
	+ Set proper message type in Configure Events model
	+ Fixed error checking permanentMessage types in templates/msg.mas
2.1.32
	+ Added progress bar colors to theme definition
	+ Remove no longer correct UTF8 decode in ProgressIndicator
	+ Fixed UTF8 double-encoding on unexpected error CGI
	+ Reviewed some subscription strings
	+ Always fork before apache restart to avoid port change problems
	+ Stop modules in the correct order (inverse dependencies order)
	+ Better logging of failed modules on restore
2.1.31
	+ Do not start managed daemons on boot if the module is disabled
	+ Better message on redis error
	+ Watch for dependencies before automatic enable of modules on first install
2.1.30
	+ Removed obsolete /ebox URL from RSS link
	+ Changed methods related with extra backup data in modules logs
	  to play along with changes in ebackup module
	+ Set a user for remote access for audit reasons
	+ Detect session loss on AJAX requests
2.1.29
	+ Startup does not fail if SIGPIPE received
2.1.28
	+ Added code to mitigate false positives on module existence
	+ Avoid error in logs full summary due to incorrect syntax in template
	+ Allow unsafe chars in EBox::Types::File to avoid problems in some browsers
	+ Reviewed some subscription strings
	+ Warning about language-packs installed works again after Global changes
	+ Show n components update when only zentyal packages are left to
	  upgrade in the system widget
	+ Do not show debconf warning when installing packages
	+ EBox::Types::IPAddr (and IPNetwork) now works with defaultValue
	+ Allow to hide menu items, separators and dashboard widgets via conf keys
2.1.27
	+ Do not create tables during Disaster Recovery installation
	+ Added new EBox::Util::Debconf::value to get debconf values
	+ DataTable controller does no longer try to get a deleted row
	  for gather elements values for audit log
	+ Check if Updates watcher can be enabled if the subscription
	  level is yet unknown
2.1.26
	+ Detection of broken packages works again after proper deletion
	  of dpkg_running file
	+ Keep first install redis server running until trigger
	+ Unified module restart for package trigger and init.d
	+ Use restart-trigger script in postinst for faster daemons restarting
	+ System -> Halt/Reboot works again after regression in 2.1.25
	+ Added framework to show warning messages after save changes
	+ Change caption of remote services link to Zentyal Cloud
	+ Do not show Cloud link if hide_cloud_link config key is defined
	+ Added widget_ignore_updates key to hide updates in the dashboard
	+ Differentiate ads from notes
	+ Allow custom message type on permanentMessage
	+ Only allow custom themes signed by Zentyal
	+ Removed /zentyal prefix from URLs
	+ Caps lock detection on login page now works again
	+ Added HiddenIfNotAble property to event watchers to be hidden if
	  it is unabled to monitor the event
	+ Dashboard values can be now error and good as well
	+ Include a new software updates widget
	+ Include a new alert for basic subscriptions informing about
	  software updates
	+ Add update-notifier-common to dependencies
	+ EBox::DataTable::enabledRows returns rows in proper order
	+ Use custom ads when available
	+ Disable bug report when hide_bug_report defined on theme
2.1.25
	+ Do not show disabled module warnings in usercorner
	+ Mask passwords and unify boolean values in audit log
	+ Do not override type attribute for EBox::Types::Text subtypes
	+ Corrected installation finished message after first install
	+ Added new disableAutocomplete attribute on DataTables
	+ Optional values can be unset
	+ Minor improvements on nmap scan
2.1.24
	+ Do not try to generate config for unconfigured services
	+ Remove unnecessary redis call getting _serviceConfigured value
	+ Safer sizes for audit log fields
	+ Fix non-translatable "show help" string
	+ Allow links to first install wizard showing a desired page
	+ Fixed bug in disk usage when we have both values greater and
	  lower than 1024 MB
	+ Always return a number in EBox::AuditLogging::isEnabled to avoid
	  issues when returning the module status
	+ Added noDataMsg attribute on DataTable to show a message when
	  there are no rows
2.1.23
	+ Removed some warnings during consolidation process
	+ Depend on libterm-readline-gnu-perl for history support in shells
	+ Fixed error trying to change the admin port with NTP enabled
	+ Fixed breadcrumb destination for full log query page
	+ Use printableActionName in DataTable setter
2.1.22
	+ Fixed parentRow method in EBox::Types::Row
	+ Added new optionalLabel flag to EBox::Types::Abstract to avoid
	  show the label on non-optional values that need to be set as
	  optional when using show/hide viewCustomizers
	+ Added initHTMLStateOrder to View::Customizer to avoid incorrect
	  initial states
	+ Improved exceptions info in CGIs to help bug reporting
	+ Do not show customActions when editing row on DataTables
2.1.21
	+ Fixed bug printing traces at Global.pm
	+ Check new dump_exceptions confkey instead of the debug one in CGIs
	+ Explicit conversion to int those values stored in our database
	  for correct dumping in reporting
	+ Quote values in update overwrite while consolidating for reporting
2.1.20
	+ Fixed regression in edition in place of booleans
	+ Better default balance of the dashboard based on the size of the widgets
	+ Added defaultSelectedType argument to PortRange
2.1.19
	+ Disable KeepAlive as it seems to give performance problems with Firefox
	  and set MaxClients value back to 1 in apache.conf
	+ Throw exceptions when calling methods not aplicable to RO instances
	+ Fixed problems when mixing read/write and read-only instances
	+ Date/Time and Timezone moved from NTP to core under System -> General
	+ Do not instance hidden widgets to improve dashboard performance
	+ New command shell with Zentyal environment at /usr/share/zentyal/shell
	+ Show warning when a language-pack is not installed
	+ Removed unnecessary dump/load operations to .bak yaml files
	+ AuditLogging and Logs constructor now receive the 'ro' parameter
	+ Do not show Audit Logging in Module Status widget
2.1.18
	+ New unificated zentyal-core.logrotate for all the internal logs
	+ Added forceEnabled option for logHelpers
	+ Moved carousel.js to wizard template
	+ Add ordering option to wizard pages
	+ Fixed cmp and isEqualTo methods for EBox::Types::IPAddr
	+ Fixed wrong Mb unit labels in Disk Usage and use GB when > 1024 MB
	+ Now global-action script can be called without progress indicator
	+ Fixed EBox::Types::File JavaScript setter code
	+ Added support for "Add new..." modal boxes in foreign selectors
	+ Each module can have now its customized purge-module script
	  that will be executed after the package is removed
	+ Added Administration Audit Logging to log sessions, configuration
	  changes, and show pending actions in save changes confirmation
	+ User name is stored in session
	+ Remove deprecated extendedRestore from the old Full Backup
2.1.17
	+ Fixed RAID event crash
	+ Added warning on models and composites when the module is disabled
	+ Fixed login page style with some languages
	+ Login page template can now be reused accepting title as parameter
	+ EBox::Types::File does not write on redis when it fails to
	  move the fail to its final destination
	+ Added quote column option for periodic log consolidation and
	  report consolidation
	+ Added exclude module option to backup restore
2.1.16
	+ Do not show incompatible navigator warning on Google Chrome
	+ Fixed syncRows override detection on DataTable find
	+ clean-conf script now deletes also state data
	+ Avoid 'undefined' message in selectors
2.1.15
	+ Move Disk Usage and RAID to the new Maintenance menu
	+ Always call syncRows on find (avoid data inconsistencies)
	+ Filename when downloading a conf backup now contains hostname
	+ Fixed bug in RAID template
	+ Set proper menu order in System menu (fixes NTP position)
	+ Fixed regresion in page size selector on DataTables
	+ Fixed legend style in Import/Export Configuration
2.1.14
	+ Fixed regresion with double quotes in HTML templates
	+ Fixed problems with libredis-perl version dependency
	+ Adding new apparmor profile management
2.1.13
	+ Better control of errors when saving changes
	+ Elements of Union type can be hidden
	+ Model elements can be hidden only in the viewer or the setter
	+ HTML attributtes are double-quoted
	+ Models can have sections of items
	+ Password view modified to show the confirmation field
	+ New multiselect type
	+ Redis backend now throws different kind of exceptions
2.1.12
	+ Revert no longer necessary parents workaround
	+ Hide action on viewCustomizer works now on DataTables
2.1.11
	+ Fixed bug which setted bad directory to models in tab view
	+ Union type: Use selected subtype on trailingText property if the
	  major type does not have the property
	+ Raise MaxClients to 2 to prevent apache slowness
2.1.10
	+ Security [ZSN-2-1]: Avoid XSS in process list widget
2.1.9
	+ Do not try to initialize redis client before EBox::init()
	+ Safer way to delete rows, deleting its id reference first
	+ Delete no longer needed workaround for gconf with "removed" attribute
	+ Fixed regression in port range setter
2.1.8
	+ Fixed regression in menu search
	+ Fixed missing messages of multi state actions
	+ Help toggler is shown if needed when dynamic content is received
	+ Fixed issue when disabling several actions at once in a data table view
	+ All the custom actions are disabled when one is clicked
	+ Submit wizard pages asynchronously and show loading indicator
	+ Added carousel.js for slide effects
2.1.7
	+ Fixed issues with wrong html attributes quotation
	+ Bugfix: volatile types can now calculate their value using other
	  the value from other elements in the row no matter their position
2.1.6
	+ Attach software.log to bug report if there are broken packages
	+ Added keyGenerator option to report queries
	+ Tuned apache conf to provide a better user experience
	+ Actions click handlers can contain custom javascript
	+ Restore configuration with force dependencies option continues
	  when modules referenced in the backup are not present
	+ Added new MultiStateAction type
2.1.5
	+ Avoid problems getting parent if the manager is uninitialized
	+ Rename some icon files with wrong extension
	+ Remove wrong optional attribute for read-only fields in Events
	+ Renamed all /EBox/ CGI URLs to /SysInfo/ for menu folder coherency
	+ Added support for custom actions in DataTables
	+ Replaced Halt/Reboot CGI with a model
	+ Message classes can be set from models
	+ Fixed error in Jabber dispatcher
	+ Show module name properly in log when restart from the dashboard fails
	+ Avoid warning when looking for inexistent PID in pidFileRunning
2.1.4
	+ Changed Component's parent/child relationships implementation
	+ Fixed WikiFormat on automatic bug report tickets
	+ Do not show available community version in Dashboard with QA
 	  updates
2.1.3
	+ Fall back to readonly data in config backup if there are unsaved changes
	+ Allow to automatically send a report in the unexpected error page
	+ Logs and Events are now submenus of the new Maintenance menu
	+ Configuration Report option is now present on the Import/Export section
	+ Require save changes operation after changing the language
	+ Added support for URL aliases via schemas/urls/*.urls files
	+ Allow to sort submenu items via 'order' attribute
	+ Automatically save changes after syncRows is called and mark the module
	  mark the module as unchanged unless it was previously changed
	+ Removed unnecessary ConfigureEvents composite
	+ Removed unnecessary code from syncRows in logs and events
	+ Restore configuration is safer when restoring /etc/zentyal files
	+ Fixed unescaped characters when showing an exception
	+ Fixed nested error page on AJAX requests
	+ Adapted dumpBackupExtraData to new expected return value
	+ Report remoteservices, when required, a change in administration
	  port
	+ Added continueOnModuleFail mode to configuration restore
	+ Fixed Firefox 4 issue when downloading backups
	+ Show scroll when needed in stacktraces (error page)
	+ More informative error messages when trying to restart locked modules
	  from the dashboard
	+ Creation of plpgsql language moved from EBox::Logs::initialSetup
	  to create-db script
	+ Redis backend now throws different kind of exceptions
	+ Avoid unnecesary warnings about PIDs
	+ Update Jabber dispatcher to use Net::XMPP with some refactoring
	+ Save changes messages are correctly shown with international charsets
	+ Support for bitmap option in RAID report
	+ Retry multiInsert line by line if there are encoding errors
	+ Adapted to new location of partitionsFileSystems in EBox::FileSystem
	+ Event messages are cleaned of null characters and truncated
	  before inserting in the database when is necessary
	+ Improve message for "Free storage space" event and send an info
	  message when a given partition is not full anymore
	+ Event messages now can contain newline characters
	+ Objects of select type are compared also by context
	+ Remove cache from optionsFromForeignModel since it produces
	  problems and it is useless
	+ Set title with server name if the server is subscribed
	+ Fix title HTML tag in views for Models and Composites
	+ Added lastEventsReport to be queried by remoteservices module
	+ Added EBox::Types::HTML type
	+ Added missing manage-logs script to the package
	+ Fixed problems with show/hide help switch and dynamic content
	+ Menus with subitems are now kept unfolded until a section on a
	  different menu is accessed
	+ Sliced restore mode fails correctly when schema file is missing,
	  added option to force restore without schema file
	+ Purge conf now purges the state keys as well
	+ Added EBox::Types::IPRange
2.1.2
	+ Now a menu folder can be closed clicking on it while is open
	+ Bugfix: cron scripts are renamed and no longer ignored by run-parts
	+ Added new EBox::Util::Nmap class implementing a nmap wrapper
2.1.1
	+ Fixed incoherency problems with 'on' and '1' in boolean indexes
	+ Move cron scripts from debian packaging to src/scripts/cron
	+ Trigger restart of logs and events when upgrading zentyal-core
	  without any other modules
	+ Don't restart apache twice when upgrading together with more modules
	+ Fixed params validation issues in addRow
2.1
	+ Replace YAML::Tiny with libyaml written in C through YAML::XS wrapper
	+ Minor bugfix: filter invalid '_' param added by Webkit-based browser
	  on EBox::CGI::Base::params() instead of _validateParams(), avoids
	  warning in zentyal.log when enabling modules
	+ All CGI urls renamed from /ebox to /zentyal
	+ New first() and deleteFirst() methods in EBox::Global to check
	  existence and delete the /var/lib/zentyal/.first file
	+ PO files are now included in the language-pack-zentyal-* packages
	+ Migrations are now always located under /usr/share/$package/migration
	  this change only affects to the events and logs migrations
	+ Delete no longer used domain and translationDomain methods/attributes
	+ Unified src/libexec and tools in the new src/scripts directory
	+ Remove the ebox- prefix on all the names of the /usr/share scripts
	+ New EBox::Util::SQL package with helpers to create and drop tables
	  from initial-setup and purge-module for each module
	+ Always drop tables when purging a package
	+ Delete 'ebox' user when purging zentyal-core
	+ Moved all SQL schemas from tools/sqllogs to schemas/sql
	+ SQL time-period tables are now located under schemas/sql/period
	+ Old ebox-clean-gconf renamed to /usr/share/zentyal/clean-conf and
	  ebox-unconfigure-module is now /usr/share/zentyal/unconfigure-module
	+ Added default implementation for enableActions, executing
	  /usr/share/zentyal-$modulename/enable-module if exists
	+ Optimization: Do not check if a row is unique if any field is unique
	+ Never call syncRows on read-only instances
	+ Big performance improvements using hashes and sets in redis
	  database to avoid calls to the keys command
	+ Delete useless calls to exists in EBox::Config::Redis
	+ New regen-redis-db tool to recreate the directory structure
	+ Renamed /etc/cron.hourly/90manageEBoxLogs to 90zentyal-manage-logs
	  and moved the actual code to /usr/share/zentyal/manage-logs
	+ Move /usr/share/ebox/zentyal-redisvi to /usr/share/zentyal/redisvi
	+ New /usr/share/zentyal/initial-setup script for modules postinst
	+ New /usr/share/zentyal/purge-module script for modules postrm
	+ Removed obsolete logs and events migrations
	+ Create plpgsql is now done on EBox::Logs::initialSetup
	+ Replace old ebox-migrate script with EBox::Module::Base::migrate
	+ Rotate duplicity-debug.log log if exists
	+ Bug fix: Port selected during installation is correctly saved
	+ Zentyal web UI is restarted if their dependencies are upgraded
	+ Bug fix: Logs don't include unrelated information now
	+ Add total in disk_usage report
	+ Bugfix: Events report by source now works again
	+ Do not include info messages in the events report
	+ Services event is triggered only after five failed checkings
	+ Do not add redundant includedir lines to /etc/sudoers
	+ Fixed encoding for strings read from redis server
	+ Support for redis-server 2.0 configuration
	+ Move core templates to /usr/share/zentyal/stubs/core
	+ Old /etc/ebox directory replaced with the new /etc/zentyal with
	  renamed core.conf, logs.conf and events.conf files
	+ Fixed broken link to alerts list
2.0.15
	+ Do not check the existence of cloud-prof package during the
	  restore since it is possible not to be installed while disaster
	  recovery process is done
	+ Renamed /etc/init.d/ebox to /etc/init.d/zentyal
	+ Use new zentyal-* package names
	+ Don't check .yaml existence for core modules
2.0.14
	+ Added compMessage in some events to distinguish among events if
	  required
	+ Make source in events non i18n
	+ After restore, set all the restored modules as changed
	+ Added module pre-checks for configuration backup
2.0.13
	+ Fixed dashboard graphs refresh
	+ Fixed module existence check when dpkg is running
	+ Fix typo in sudoers creation to make remote support work again
2.0.12
	+ Include status of packages in the downloadable bug report
	+ Bugfix: Avoid possible problems deleting redis.first file if not exist
2.0.11
	+ New methods entry_exists and st_entry_exists in config backend
2.0.10
	+ Now redis backend returns undef on get for undefined values
	+ Allow custom mason templates under /etc/ebox/stubs
	+ Better checks before restoring a configuration backup with
	  a set of modules different than the installed one
	+ Wait for 10 seconds to the child process when destroying the
	  progress indicator to avoid zombie processes
	+ Caught SIGPIPE when trying to contact Redis server and the
	  socket was already closed
	+ Do not stop redis server when restarting apache but only when
	  the service is asked to stop
	+ Improvements in import/export configuration (know before as
	  configuration backup)
	+ Improvements in ProgressIndicator
	+ Better behaviour of read-only rows with up/down arrows
	+ Added support for printableActionName in DataTable's
	+ Added information about automatic configuration backup
	+ Removed warning on non existent file digest
	+ Safer way to check if core modules exist during installation
2.0.9
	+ Treat wrong installed packages as not-existent modules
	+ Added a warning in dashboard informing about broken packages
	+ File sharing and mailfilter log event watchers works again since
	  it is managed several log tables per module
2.0.8
	+ Replaced zentyal-conf script with the more powerful zentyal-redisvi
	+ Set always the same default order for dashboard widgets
	+ Added help message to the configure widgets dialog
	+ Check for undefined values in logs consolidation
	+ Now dashboard notifies fails when restarting a service
	+ Fixed bug with some special characters in dashboard
	+ Fixed bug with some special characters in disk usage graph
2.0.7
	+ Pre-installation includes sudoers.d into sudoers file if it's not yet
	  installed
	+ Install apache-prefork instead of worker by default
	+ Rename service certificate to Zentyal Administration Web Server
2.0.6
	+ Use mod dependencies as default restore dependencies
	+ Fixed dependencies in events module
	+ Increased recursive dependency threshold to avoid
	  backup restoration problems
2.0.5
	+ Removed deprecated "Full backup" option from configuration backup
	+ Bugfix: SCP method works again after addition of SlicedBackup
	+ Added option in 90eboxpglogger.conf to disable logs consolidation
2.0.4
	+ Removed useless gconf backup during upgrade
	+ Fixed postinstall script problems during upgrade
2.0.3
	+ Added support for the sliced backup of the DB
	+ Hostname change is now visible in the form before saving changes
	+ Fixed config backend problems with _fileList call
	+ Added new bootDepends method to customize daemons boot order
	+ Added permanent message property to Composite
	+ Bugfix: Minor aesthetic fix in horizontal menu
	+ Bugfix: Disk usage is now reported in expected bytes
	+ Bugfix: Event dispatcher is not disabled when it is impossible
	  for it to dispatch the message
2.0.2
	+ Better message for the service status event
	+ Fixed modules configuration purge script
	+ Block enable module button after first click
	+ Avoid division by zero in progress indicator when total ticks is
	  zero
	+ Removed warning during postinst
	+ Added new subscription messages in logs, events and backup
2.0.1
	+ Bugfix: Login from Zentyal Cloud is passwordless again
	+ Some defensive code for the synchronization in Events models
	+ Bugfix: add EBox::Config::Redis::get to fetch scalar or list
	  values. Make GConfModule use it to avoid issues with directories
	  that have both sort of values.
1.5.14
	+ Fixed redis bug with dir keys prefix
	+ Improved login page style
	+ New login method using PAM instead of password file
	+ Allow to change admin passwords under System->General
	+ Avoid auto submit wizard forms
	+ Wizard skip buttons always available
	+ Rebranded post-installation questions
	+ Added zentyal-conf script to get/set redis config keys
1.5.13
	+ Added transition effect on first install slides
	+ Zentyal rebrand
	+ Added web page favicon
	+ Fixed already seen wizards apparition
	+ Fixed ro module creation with redis backend
	+ Use mason for links widgets
	+ Use new domain to official strings for subscriptions
1.5.12
	+ Added option to change hostname under System->General
	+ Show option "return to dashboard" when save changes fails.
1.5.11
	+ Added more tries on redis reconnection
	+ Fixed user corner access problems with redis server
	+ writeFile* methods reorganized
	+ Added cron as dependency as cron.hourly was never executed with anacron
	+ Improvements in consolidation of data for reports
1.5.10
	+ Fixed gconf to redis conversion for boolean values
1.5.9
	+ Improved migrations speed using the same perl interpreter
	+ Redis as configuration backend (instead of gconf)
	+ Improved error messages in ebox-software
	+ Set event source to 256 chars in database to adjust longer event
	  sources
	+ Progress bar AJAX updates are sent using JSON
	+ Fixed progress bar width problems
	+ Fixed top menu on wizards
	+ Improved error message when disconnecting a not connected database
	+ Abort installation if 'ebox' user already exists
	+ Bugfix: IP address is now properly registered if login fails
1.5.8
	+ Added template tableorderer.css.mas
	+ Added buttonless top menu option
	+ Bugfix: Save all modules on first installation
	+ Bugfix: General ebox database is now created if needed when
	  re/starting services
	+ Bugfix: Data to report are now uniform in number of elements per
	  value. This prevents errors when a value is present in a month and
	  not in another
	+ Bugfix: Don't show already visited wizard pages again
1.5.7
	+ Bugfix: Avoid error when RAID is not present
	+ Bugfix: Add ebox-consolidate-reportinfo call in daily cron script
	+ Bugfix: Called multiInsert and unbufferedInsert when necessary
	  after the loggerd reimplementation
	+ Bugfix: EBox::ThirdParty::Apache2::AuthCookie and
	  EBox::ThirdParty::Apache2::AuthCookie::Util package defined just
	  once
	+ Added util SystemKernel
	+ Improved progress indicator
	+ Changes in sudo generation to allow sudo for remote support user
	+ Initial setup wizards support
1.5.6
	+ Reimplementation of loggerd using inotify instead of File::Tail
1.5.5
	+ Asynchronous load of dashboard widgets for a smoother interface
1.5.4
	+ Changed dbus-check script to accept config file as a parameter
1.5.3
	+ Function _isDaemonRunning works now with snort in lucid
	+ Javascript refreshing instead of meta tag in log pages
	+ Updated links in dashboard widget
	+ Add package versions to downloadable ebox.log
	+ Fixed postgresql data dir path for disk usage with pg 8.4
	+ GUI improvements in search box
1.5.2
	+ Security [ESN-1-1]: Validate referer to avoid CSRF attacks
	+ Added reporting structure to events module
	+ Added new CGI to download the last lines of ebox.log
1.5.1
	+ Bugfix: Catch exception when upstart daemon does not exist and
	  return a stopped status
	+ Added method in logs module to dump database in behalf of
	ebackup module
	+ Bugfix: Do not check in row uniqueness for optional fields that
	are not passed as parameters
	+ Improve the output of ebox module status, to be consistent with the one
	  shown in the interface
	+ Add options to the report generation to allow queries to be more
	  flexible
	+ Events: Add possibility to enable watchers by default
	+ Bugfix: Adding a new field to a model now uses default
	  value instead of an empty value
	+ Added script and web interface for configuration report, added
	  more log files to the configuration report
1.5
	+ Use built-in authentication
	+ Use new upstart directory "init" instead of "event.d"
	+ Use new libjson-perl API
	+ Increase PerlInterpMaxRequests to 200
	+ Increase MaxRequestsPerChild (mpm-worker) to 200
	+ Fix issue with enconding in Ajax error responses
	+ Loggerd: if we don't have any file to watch we just sleep otherwise the process
	  will finish and upstart will try to start it over again and again.
	+ Make /etc/init.d/ebox depend on $network virtual facility
	+ Show uptime and users on General Information widget.
1.4.2
	+ Start services in the appropriate order (by dependencies) to fix a problem
	  when running /etc/init.d/ebox start in slaves (mail and other modules
	  were started before usersandgroups and thus failed)
1.4.1
	+ Remove network workarounds from /etc/init.d/ebox as we don't bring
	  interfaces down anymore
1.4
	+ Bug fix: i18n. setDomain in composites and models.
1.3.19
	+ Make the module dashboard widget update as the rest of the widgets
	+ Fix problem regarding translation of module names: fixes untranslated
	  module names in the dashboard, module status and everywhere else where
	  a module name is written
1.3.18
	+ Add version comparing function and use it instead of 'gt' in the
	  general widget
1.3.17
	+ Minor bug fix: check if value is defined in EBox::Type::Union
1.3.16
	+ Move enable field to first row in ConfigureDispatcherDataTable
	+ Add a warning to let users know that a module with unsaved changes
	  is disabled
	+ Remove events migration directory:
		- 0001_add_conf_configureeventtable.pl
		- 0002_add_conf_diskfree_watcher.pl
	+ Bug fix: We don't use names to stringify date to avoid issues
	  with DB insertions and localisation in event logging
	+ Bug fix: do not warn about disabled services which return false from
	  showModuleStatus()
	+ Add blank line under "Module Status"
	+ Installed and latest available versions of the core are now displayed
	  in the General Information widget
1.3.15
	+ Bug fix: Call EBox::Global::sortModulesByDependencies when
	  saving all modules and remove infinite loop in that method.
	  EBox::Global::modifiedModules now requires an argument to sort
	  its result dependending on enableDepends or depends attribute.
	+ Bug fix: keep menu folders open during page reloads
	+ Bug fix: enable the log events dispatcher by default now works
	+ Bug fix: fixed _lock function in EBox::Module::Base
	+ Bug fix: composites honor menuFolder()
	+ Add support for in-place edition for boolean types. (Closes
	  #1664)
	+ Add method to add new database table columnts to EBox::Migration::Helpers
	+ Bug fix: enable "Save Changes" button after an in-place edition
1.3.14
	+ Bug fix: fix critical bug in migration helper that caused some log
	  log tables to disappear
	+ Create events table
	+ Bug fix: log watcher works again
	+ Bug fix: delete cache if log index is not found as it could be
	  disabled
1.3.13
	+ Bug fix: critical error in EventDaemon that prevented properly start
	+ Cron script for manage logs does not run if another is already
	  running, hope that this will avoid problems with large logs
	+ Increased maximum size of message field in events
	+ Added script to purge logs
	+ Bug fix: multi-domain logs can be enabled again
1.3.12
	+ Added type for EBox::Dashboard::Value to stand out warning
	  messages in dashboard
	+ Added EBox::MigrationHelpers to include migration helpers, for now,
	  include a db table renaming one
	+ Bug fix: Fix mismatch in event table field names
	+ Bug fix: Add migration to create language plpgsql in database
	+ Bug fix: Add missing script for report log consolidation
	+ Bug fix: Don't show modules in logs if they are not configured. This
	  prevents some crashes when modules need information only available when
	  configured, such as mail which holds the vdomains in LDAP
	+ Added method EBox::Global::lastModificationTime to know when
	  eBox configuration was modified for last time
	+ Add support for breadcrumbs on the UI
	+ Bug fix: in Loggerd files are only parsed one time regardless of
	  how many LogHelper reference them
	+ Added precondition for Loggerd: it does not run if there isnt
	anything to watch
1.3.11
	+ Support customFilter in models for big tables
	+ Added EBox::Events::sendEvent method to send events using Perl
	  code (used by ebackup module)
	+ Bug fix: EBox::Type::Service::cmp now works when only the
	  protocols are different
	+ Check $self is defined in PgDBEngine::DESTROY
	+ Do not watch files in ebox-loggerd related to disabled modules and
	  other improvements in the daemon
	+ Silent some exceptions that are used for flow control
	+ Improve the message from Service Event Watcher
1.3.10
	+ Show warning when accesing the UI with unsupported browsers
	+ Add disableApparmorProfile to EBox::Module::Service
	+ Bug fix: add missing use
	+ Bug fix: Make EventDaemon more robust against malformed sent
	  events by only accepting EBox::Event objects
1.3.8
	+ Bug fix: fixed order in EBox::Global::modified modules. Now
	  Global and Backup use the same method to order the module list
	  by dependencies
1.3.7
	+ Bug fix: generate public.css and login.css in dynamic-www directory
	  which is /var/lib/zentyal/dynamicwww/css/ and not in /usr/share/ebox/www/css
	  as these files are generate every time eBox's apache is
	  restarted
	+ Bug fix: modules are restored now in the correct dependency
	  order
	+ ebox-make-backup accepts --destinaton flag to set backup's file name
	+ Add support for permanent messages to EBox::View::Customizer
1.3.6
	+ Bug fix: override _ids in EBox::Events::Watcher::Log to not return ids
	which do not exist
	+ Bug fix: fixed InverseMatchSelect type which is used by Firewall module
	+ New widget for the dashboard showing useful support information
	+ Bugfix: wrong permissions on CSS files caused problem with usercorner
	+ CSS are now templates for easier rebranding
	+ Added default.theme with eBox colors
1.3.5
	+ Bugfix: Allow unsafe characters in password type
	+ Add FollowSymLinks in eBox apache configuration. This is useful
	  if we use js libraries provided by packages
1.3.4
	+ Updated company name in the footer
	+ Bugfix: humanEventMessage works with multiple tableInfos now
	+ Add ebox-dbus-check to test if we can actually connect to dbus
1.3.4
	+ bugfix: empty cache before calling updatedRowNotify
	+ enable Log dispatcher by default and not allow users to disable
	it
	+ consolidation process continues in disabled but configured modules
	+ bugfix: Save Changes button doesn't turn red when accessing events for
	first time
1.3.2
	+ bugfix: workaround issue with dhcp configured interfaces at boot time
1.3.1
	+ bugfix: wrong regex in service status check
1.3.0
	+ bugfix: make full backup work again
1.1.30
	+ Change footer to new company holder
	+  RAID does not generate 'change in completion events, some text
	problems fixed with RAID events
	+ Report graphics had a datapoints limit dependent on the active
	time unit
	+ Apache certificate can be replaced by CA module
	+ Fixed regression in detailed report: total row now aggregates
	properly
	+ More characters allowed when changing password from web GUI
	+ Fixed regression with already used values in select types
	+ Do not a button to restart eBox's apache
	+ Fixed auth problem when dumping and restoring postgre database
1.1.20
	+ Added custom view support
	+ Bugfix: report models now can use the limit parameter in
	  reportRows() method
	+ use a regexp to fetch the PID in a pidfile, some files such as
	postfix's add tabs and spaces before the actual number
	+ Changed "pidfile" to "pidfiles" in _daemons() to allow checking more than
one (now it is a array ref instead of scalar)
	+ Modified Service.pm to support another output format for /etc/init.d daemon
status that returns [OK] instead of "running".
	+ unuformized case in menu entries and some more visual fixes
1.1.10
	+ Fix issue when there's a file managed by one module that has been modified
	  when saving changes
	+ Bugfix: events models are working again even if an event aware
	module is uninstalled and it is in a backup to restore
	+ Select.pm returns first value in options as default
       + Added 'parentModule' to model class to avoid recursive problems
	+ Added Float type
	+ Apache module allows to add configuration includes from other modules
	+ Display remote services button if subscribed
	+ Event daemon may received events through a named pipe
	+ Bugfix. SysInfo revokes its config correctly
	+ Added storer property to types in order to store the data in
	somewhere different from GConf
	+ Added protected property 'volatile' to the models to indicate
	that they store nothing in GConf but in somewhere different
	+ System Menu item element 'RAID' is always visible even when RAID
	is not installed
	+ Files in deleted rows are deleted when the changes are saved
	+ Fixed some bug whens backing and restore files
	+ Components can be subModels of the HasMany type
	+ Added EBox::Types::Text::WriteOnce type
	+ Do not use rows(), use row to force iteration over the rows and increase
	performance and reduce memory use.
	+ Do not suggest_sync after read operations in gconf
	+ Increase MaxRequestsPerChild to 200 in eBox's apache
	+ Make apache spawn only one child process
	+ Log module is backed up and restored normally because the old
	problem is not longer here
	+ Backup is more gentle with no backup files in backup directory,
	now it does not delete them
	+ HasMany  can retrieve again the model and row after the weak
	refence is garbage-collected. (Added to solve a bug in the doenload
	bundle dialog)
	+ EBox::Types::DomainName no longer accepts IP addresses as domain
	names
	+ Bugfix: modules that fail at configuration stage no longer appear as enabled
	+ Add parameter to EBox::Types::Select to disable options cache

0.12.103
	+ Bugfix: fix SQL statement to fetch last rows to consolidate
0.12.102
	+ Bugfix: consolidate logs using the last date and not starting from scratch
0.12.101
	+ Bugfix: DomainName type make comparisons case insensitive
	according to RFC 1035
0.12.100
	+ Bugfix: Never skip user's modifications if it set to true
	override user's changes
	+ EBox::Module::writeConfFile and EBox::Service scape file's path
	+ Bugfix. Configure logrotate to actually rotate ebox logs
	+ Fixed bug in ForcePurge logs model
	+ Fixed bug in DataTable: ModelManaged was called with tableName
	instead of context Name
	+ Fixing an `img` tag closed now properly and adding alternative
	text to match W3C validation in head title
	+ Backup pages now includes the size of the archive
	+ Fixed bug in ForcePurge logs model
	+ Now the modules can have more than one tableInfo for logging information
	+ Improve model debugging
	+ Improve restart debugging
	+ Backups and bug reports can be made from the command line
	+ Bugfix: `isEqualTo` is working now for `Boolean` types
	+ Bugfix: check if we must disable file modification checks in
	Manager::skipModification

0.12.99
	+ Add support for reporting
	+ Refresh logs automatically
	+ Reverse log order
	+ Remove temp file after it is downloaded with FromTempDir controller
0.12.3
	+ Bug fix: use the new API in purge method. Now purging logs is working
	again.
0.12.2
	+ Increase random string length used to generate the cookie to
	2048 bits
	+ Logs are show in inverse chronological order
0.12.1
	+ Bug fix: use unsafeParam for progress indicator or some i18 strings
	will fail when saving changes
0.12
	+ Bugfix: Don't assume timecol is 'timestamp' but defined by
	module developer. This allows to purge some logs tables again
	+ Add page titles to models
	+ Set default values when not given in `add` method in models
	+ Add method to manage page size in model
	+ Add hidden field to help with Ajax request and automated testing with
	  ANSTE
	+ Bugfix: cast sql types to filter fields in logs
	+ Bugfix: Restricted resources are back again to make RSS
	access policy work again
	+ Workaround bogus mason warnings
	+ Make postinst script less verbose
	+ Disable keepalive in eBox apache
	+ Do not run a startup script in eBox apache
	+ Set default purge time for logs stored in eBox db to 1 week
	+ Disable LogAdmin actions in `ebox-global-action` until LogAdmin
	feature is completely done
0.11.103
	+ Modify EBox::Types::HasMany to create directory based on its row
	+ Add _setRelationship method to set up relationships between models
	  and submodels
	+ Use the new EBox::Model::Row api
	+ Add help method to EBox::Types::Abstract
	+ Decrease size for percentage value in disk free watcher
	+ Increase channel link field size in RSS dispatcher
0.11.102
	+ Bugfix: cmp in EBox::Types::HostIP now sorts correctly
	+ updatedRowNotify in EBox::Model::DataTable receives old row as
	well as the recently updated row
	+ Added `override_user_modification` configuration parameter to
	avoid user modification checkings and override them without asking
	+ Added EBox::Model::Row to ease the management of data returned
	by models
	+ Added support to pre-save and post-save executable files. They
	must be placed at /etc/ebox/pre-save or /etc/ebox/post-save
	+ Added `findRow` method to ease find and set
0.11.101
	+ Bugfix: Fix memory leak in models while cloning types. Now
	cloning is controlled by clone method in types
	+ Bugfix: Union type now checks for its uniqueness
	+ DESTROY is not an autoloaded method anymore
	+ HasOne fields now may set printable value from the foreign field
	to set its value
	+ findId now searches as well using printableValue
	+ Bugfix. Minor bug found when key is an IP address in autoloaded
	methods
	+ Ordered tables may insert values at the beginning or the end of
	the table by "insertPosition" attribute
	+ Change notConfigured template to fix English and add link to the
	  module status section
	+ Add loading gif to module status actions
	+ Remove debug from ServiceInterface.pm
	+ Add support for custom separators to be used as index separators on
	  exposedMethods
	+ Bugfix. Stop eBox correctly when it's removed
	+ Improve apache-restart to make it more reliable.
0.11.100
	+ Bugfix. Fix issue with event filters and empty hashes
	+ Bugfix. Cache stuff in log and soap watcher to avoid memory leaks
	+ Bugfix. Fix bug that prevented the user from being warned when a row to
	  be deleted is being used by other model
	+ Bugfix. Add missing use of EBox::Global in State event watcher
	+ Added progress screen, now pogress screen keeps track of the changed
	  state of the modules and change the top page element properly
	+ Do not exec() to restart apache outside mod_perl
	+ Improve apache restart script
	+ Improve progress screen
0.11.99
	+ DataTable contains the property 'enableProperty' to set a column
	called 'enabled' to enable/disable rows from the user point of
	view. The 'enabled' column is put the first
	+ Added state to the RAID report instead of simpler active boolean
        + Fix bug when installing new event components and event GConf
	subtree has not changed
	+ Add RSS dispatcher to show eBox events under a RSS feed
	+ Rotate log files when they reach 10MB for 7 rotations
	+ Configurable minimum free space left for being notified by means
	of percentage
	+ Add File type including uploading and downloading
	+ Event daemon now checks if it is possible to send an event
	before actually sending it
	+ Added Action forms to perform an action without modifying
	persistent data
	+ Log queries are faster if there is no results
	+ Show no data stored when there are no logs for a domain
	+ Log watcher is added in order to notify when an event has
	happened. You can configure which log watcher you may enable and
	what you want to be notify by a determined filter and/or event.
	+ RAID watcher is added to check the RAID events that may happen
	when the RAID subsystem is configured in the eBox machine
	+ Change colour dataset in pie chart used for disk usage reporting
	+ Progress indicator now contains a returned value and error
	message as well
	+ Lock session file for HTTP session to avoid bugs
	related to multiple requests (AJAX) in a short time
	+ Upgrade runit dependency until 1.8.0 to avoid runit related
	issues
0.11
	+ Use apache2
	+ Add ebox-unblock-exec to unset signal mask before running  a executable
	+ Fix issue with multiple models and models with params.
	  This triggered a bug in DHCP when there was just one static
	  interface
	+ Fix _checkRowIsUnique and _checkFieldIsUnique
	+ Fix paging
	+ Trim long strings in log table, show tooltip with the whole string
	  and show links for URLs starting with "http://"
0.10.99
	+ Add disk usage information
	+ Show progress in backup process
	+ Add option to purge logs
	+ Create a link from /var/lib/zentyal/log to /var/log/ebox
	+ Fix bug with backup descriptions containing spaces
	+ Add removeAll method on data models
	+ Add HostIP, DomainName and Port types
	+ Add readonly forms to display static information
	+ Add Danish translation thanks to Allan Jacobsen
0.10
	+ New release
0.9.100
	+ Add checking for SOAP session opened
	+ Add EventDaemon
	+ Add Watcher and Dispatch framework to support an event
	  architecture on eBox
	+ Add volatile EBox::Types in order not to store their values
	  on GConf
	+ Add generic form
	+ Improvements on generic table
	+ Added Swedish translation

0.9.99
	+ Added Portuguese from Portugal translation
	+ Added Russian translation
	+ Bugfix: bad changed state in modules after restore

0.9.3
	+ New release

0.9.2
	+ Add browser warning when uploading files
	+ Enable/disable logging modules
0.9.1
	+ Fix backup issue with changed state
	+ Generic table supports custom ordering
0.9
	+ Added Polish translation
        + Bug in recognition of old CD-R writting devices fixed
	+ Added Aragonese translation
	+ Added Dutch translation
	+ Added German translation
	+ Added Portuguese translation

0.8.99
	+ Add data table model for generic Ajax tables
	+ Add types to be used by models
	+ Add MigrationBase and ebox-migrate to upgrade data models
	+ Some English fixes
0.8.1
	+ New release
0.8
	+ Fix backup issue related to bug reports
	+ Improved backup GUI
0.7.99
        + changed sudo stub to be more permissive
	+ added startup file to apache web server
	+ enhanced backup module
	+ added basic CD/DVD support to backup module
	+ added test stubs to simplify testing
	+ added test class in the spirit of Test::Class
	+ Html.pm now uses mason templates
0.7.1
	+ use Apache::Reload to reload modules when changed
	+ GUI consistency (#12)
	+ Fixed a bug for passwords longer than 16 chars
	+ ebox-sudoers-friendly added to not overwrite /etc/sudoers each time
0.7
	+ First public release
0.6
	+ Move to client
	+ Remove obsolete TODO list
	+ Remove firewall module from  base system
	+ Remove objects module from base system
	+ Remove network module from base system
	+ Add modInstances and modInstancesOfType
	+ Raname Base to ClientBase
	+ Remove calls to deprecated methods
	+ API documented using naturaldocs
	+ Update INSTALL
	+ Use a new method to get configkeys, now configkey reads every
	  [0.9
	+ Added Polish translation][0-9]+.conf file from the EBox::Config::etc() dir and
	  tries to get the value from the files in order.
	+ Display date in the correct languae in Summary
	+ Update debian scripts
	+ Several bugfixes
0.5.2
	+ Fix some packaging issues
0.5.1
	+ New menu system
	+ New firewall filtering rules
	+ 802.1q support

0.5
	+ New bug-free menus (actually Internet Explorer is the buggy piece
	  of... software that caused the reimplementation)
	+ Lots of small bugfixes
	+ Firewall: apply rules with no destination address to packets
	  routed through external interfaces only
	+ New debianize script
	+ Firewall: do not require port and protocol parameters as they
	  are now optional.
	+ Include SSL stuff in the dist tarball
	+ Let modules block changes in the network interfaces
	  configuration if they have references to the network config in
	  their config.
	+ Debian network configuration import script
	+ Fix the init.d script: it catches exceptions thrown by modules so that
	  it can try to start/stop all of them if an exception is thrown.
	+ Firewall: fix default policy bug in INPUT chains.
	+ Restore textdomain in exceptions
	+ New services section in the summary
	+ Added Error item to Summary. Catch exceptions from modules in
	  summary and generate error item
	+ Fix several errors with redirections and error handling in CGIs
	+ Several data validation functions were fixed, and a few others added
	+ Prevent the global module from keeping a reference to itself. And make
	  the read-only/read-write behavior of the factory consistent.
	+ Stop using ifconfig-wrapper and implement our own NetWrapper module
	  with wrappers for ifconfig and ip.
	+ Start/stop apache, network and firewall modules in first place.
	+ Ignore some network interface names such as irda, sit0, etc.
	+ The summary page uses read-only module instances.
	+ New DataInUse exception, old one renamed to DataExists.
	+ Network: do not overwrite resolv.conf if there are nameservers
	  given via dhcp.
	+ Do not set a default global policy for the ssh service.
	+ Check for forbiden characters when the parameter value is
	  requested by the CGI, this allows CGI's to handle the error,
	  and make some decissions before it happens.
	+ Create an "edit object" template and remove the object edition stuff
	  from the main objects page.
	+ Fix the apache restarting code.
	+ Network: Remove the route reordering feature, the kernel handles that
	  automatically.
	+ Fix tons of bugs in the network restarting code.
	+ Network: removed the 3rd nameserver configuration.
	+ Network: Get gateway info in the dhcp hook.
	+ Network: Removed default configuration from the gconf schema.
	+ New function for config-file generation
	+ New functions for pid file handling

0.4
	+ debian package
	+ added module to export/import configuration
	+ changes in firewall's API
	+ Added content filter based on dansguardian
	+ Added French translation
	+ Added Catalan translation
	+ Sudoers file is generated automatically based on module's needs
	+ Apache config file is generated by ebox  now
	+ Use SSL
	+ Added ebox.conf file
	+ Added module template generator

0.3
	+ Supports i18n
	+ API name consistency
	+ Use Mason for templates
	+ added tips to GUI
	+ added dhcp hooks
	+ administration port configuration
	+ Fixed bugs to IE compliant
	+ Revoke changes after logout
	+ Several bugfixes

0.2
	+ All modules are now based on gconf.
	+ Removed dependencies on xml-simple, xerces and xpath
	+ New MAC address field in Object members.
	+ Several bugfixes.

0.1
	+ Initial release<|MERGE_RESOLUTION|>--- conflicted
+++ resolved
@@ -1,11 +1,8 @@
-<<<<<<< HEAD
-3.1.1
-=======
 HEAD
 	+ Added findValueMultipleFields() to DataTable and refactor _find()
 	  to allow search by multiple fields
 	+ Fixed disk usage report for logs component
->>>>>>> 524a2cfe
+3.1.1
 	+ Do not dump unnecessary .bak files to /var/lib/zentyal/conf
 	+ Restart all the core daemons instead of only apache after logrotate
 	+ Fixed graph template so it could be feed with data using decimal
