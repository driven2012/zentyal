HEAD
<<<<<<< HEAD
	+ RedirectHelper interface to redirect requests from Zentyal
	  Remote to specific module HTTP applications
=======
	+ Set audit after logs when enabling in first install
	+ Avoid getting unsaved changes by using readonly instance in manage-logs
3.1.11
	+ Initial setup for webadmin is now executed in postinst
	+ Fixed webadmin port migration
3.1.10
	+ Use DATETIME type in date column for consolidation tables
	+ Summarised reports shows graphs again
	+ Events summarised report has breadcrumbs now
	+ Base EBox::Logs::Composite::SummarizedReport to let summarised
	  reports have common breadcrumbs
	+ Added migration from 3.0 (apache -> webadmin)
3.1.9
	+ Fixed in-place boolean edit with non-basic types different to Union
	+ Removed some warnings in error.log
	+ Fixed confirmation dialogs warning style
	+ Fixed configure widgets width and drop behavior
	+ Fixed regression in dashboard register link after jQuery migration
	+ Always set as changed without checking RO value, this fixes some
	  situations in which the save changes button was not enabled
	+ Fixed regression in audit log IP addresses after nginx integration
	+ Added datetime time formatter to JS graphs which show dates in X
	  axis and date and time in the tracker
	+ Fixed bug sending parameters in Zentyal.Tabs prototype
	+ Fixed side-effect in Model::Manager::_modelHasMultipleInstances() that
	  tried to load composite as model by mistake, the bug was at least
	  present sometimes when trying to generate the configuration report
	+ Throw internal exception in valueByName if elementByName is undef
	+ Added captiveportal icons to CSS
	+ Restore configuration backup from file now works again after JS
	  framework change
	+ Configuration backup download, restore and delete from the list
	  works again after the UI changes
	+ Fixed regression in tabbed composites with the jQuery changes
	+ Set proper title in dialogs when loading in an existent one
	+ Fixed regression on dashboard which allowed to move already
	  present dashboard widgets
3.1.8
	+ Always log Perl errors that are not Zentyal exceptions
	+ Move package icons from software to core as required for the menu
	+ Use dpkg --clear-avail to avoid incoherent updates information
	+ Show printableModelName in DataTables when precondition fails
	+ Fixed number of decimals in Disk Usage when unit is MB
	+ Fixed UTF-8 encoding problems in TreeView
	+ Copyright footer is now at the bottom of the menu
	+ Fixed regression on logs search caused by autoFilter changes
	+ Fix bytes formatter in graphs
>>>>>>> 80efed4f
	+ Simplified CSS and improved styles and icons
	+ Improved dashboard drag&drop behavior in Chrome
	+ Allow to define permanentMessage directly on models
	+ Show placeholder in dashboard widgets drag&drop
	+ Fixed crash reloading dashboard after configure widgets
	+ Only apply redirect port fix on administration port
	+ Fixed regression in user interface with DataInUse exceptions
	+ Fixed wrong behavior of software updates in dashboard widget
	+ Always show proper language name for english locales
	+ Fixed wrong redirects when using a non-default admin port
	+ Fixed regression in webadmin reload after changing the language
	+ Remove unnecessary and problematic desktop services code
	+ Added icons for disabled users.
3.1.7
	+ Avoid eval operation when using standard HtmlBlocks class
	+ Changed some code to not trigger some unnecesary warnings
	+ Fixed regression on active menu entry highlight
	+ No-committed changes does not appear in configuration changes
	  log table
	+ Added autoFilter property to method tableInfo
	+ Modules can now be marked for restart after save changes via
	  post_save_modules redis key of the global module
	+ Make all dashboards div of the same height to ease drag and drop
	+ Don't allow invalid email in create report CGI
	+ DBEngineFactory is now a singleton
	+ EBox::Util::Random mentions /dev/urandom in its error messages
	  to ease troubleshooting
	+ Assure that type's references to its row are not lost in the
	  edit form template methods
3.1.6
	+ Restyled UI
	+ Added form.js
	+ Added better 502 error page for nginx with redirect when apache is ready
	+ Always call udpateRowNotify in row update, even when the new
	  values are the same than old ones
	+ Fixed bad call to EBox::CGI::Run::urlToClass in EBox::CGi::Base
	+ Added icons for top-level menu entries and module status page
	+ Fixed bad arguments in CGI::Controller::Composite call to SUPER::new()
	+ More flexible EBox::CGI::run for inheritance
	+ Fixed encoding of parameters in confirmation dialogs
	+ Check backup integrity by listing the tar file, throw
	  InvalidData exception if the tar is corrupted
	+ Do not use hidden form fields for generating confirmation dialog JS
	+ Fixed log bugs: use correct RO mode in loggerd, fixed behaviour
	  when all log helpers are disabled, enable logs correctly when
	  added by first time to configure logs table
	+ Fixed bad interpolation in JS code in booleanInPlaceViewer.mas
	+ WizardPage CGIs can now return JSON replies as response
	+ unconfigure-module script disables also the module
	+ Restart firewall module when a firewall observer module is
	  stopped/started using zentyal init.d script
	+ Added temporary stopped state to a Service module to know if a
	  module is stopped but enabled
	+ Redirect to / from /ebox using remote access to avoid blank page
	+ Removed no longer necessary jQuery noConflict()
	+ Added combobox.js
	+ Added EBox::Model::Base as base for DataTable and the new TreeView
	+ Adapted EBox::CGI::Run for the new TreeView models
	+ Fixed DataTable row removal from the UI with 100% volatile models with
	  'ids' method overriden.
3.1.5
	+ Increased webadmin default timeout.
	+ Disable drag & drop on tables with only one row
3.1.4
	+ Don't allow to move read-only rows
	+ Better prefix for user configuration redis keys
	+ Hide disabled carousel buttons, fix modal template
	+ Fixed modal dialog template
	+ Mark save changes button as changed when moving rows
	+ Remove unused parameter in Zentyal.DataTable.changeRow
3.1.3
	+ Enhanced UI styles: dialogs, progress bars, carousel, colors and images
	+ Rows of tables can now be moved using drag & drop
	+ Added logout dialog with option of discarding changes
	+ Remember page size options per users, added 'View all' page size option
	+ Added storage of options per user
	+ Enable and/or conifgure module dependencies automatically in
	  Module Status page
	+ Adapted CGIs to new modal dialogs
	+ Ported graphs from flotr.js to flot.js
	+ Ported JS code to jQuery and jQuery-ui
	+ Removed Modalbox.js, table_orderer.js and carousel.js
	+ Left menu keyword search is now case insensitive
3.1.2
	+ Make manage administrators table resilent against invalid users
	+ Remove deprecated backup domains related from logs module
	+ Added EBox::Types::URI type
	+ Added saveReload method to use reload instead of restart to
	  reduce service downtime. Use with care and programatically
	+ Added findValueMultipleFields() to DataTable and refactor _find()
	  to allow search by multiple fields
	+ Fixed disk usage report for logs component
3.1.1
	+ Do not dump unnecessary .bak files to /var/lib/zentyal/conf
	+ Restart all the core daemons instead of only apache after logrotate
	+ Fixed graph template so it could be feed with data using decimal
	  comma, it will convert it to a JS array without problems
	+ Fixed regression parsing ModalController urls
	+ Fixed regression non-model CGIs with aliases
	+ Added a way to retrieve all Models inside a Composite and its children.
	+ Increased the size limit for file uploads.
	+ Implemented a way to include configuration files for Nginx so the SOAP
	  services are able to use Nginx for SSL.
3.1
	+ Improved the message shown when there are no changes pending to save on
	  logout.
	+ Use the X-Forwarded-Proto header for redirects construction.
	+ Added nginx as the public HTTP server of Zentyal.
	+ Renamed 'Apache' module to 'WebAdmin' module. If you need to restart the
	  web administration you must use 'service zentyal webadmin restart'.
	+ Set trac milestone for reported bugs to 3.1.X
	+ CGIs are now EBox::Module::CGI::* instead of EBox::CGI::Module::*
	+ Daemons are now disabled when configuring a module, so Zentyal can
	  manage them directly instead of being autostarted by the system
	+ EBox::Model::DataForm::formSubmitted called even where there is no
	  previous row
	+ Added Pre-Depends on mysql-server to avoid problems with upgrades
	+ Depend on mysql-server metapackage instead of mysql-server-5.5
	+ Depend on zentyal-common 3.1
3.0.20
	+ Check against inexistent path in EBox::Util::SHM::subkeys
	+ Silent diff in EBox::Types::File::isEqualTo
	+ Print correctly UTF8 characters from configuration backup description
	+ When host name is changed, update /etc/hostname
	+ Proper link to remote in configuration backup page
3.0.19
	+ Removed full restore option for restore-backup tool and
	  EBox:Backup relevant methods
	+ Optimise loading Test::Deep::NoTest to avoid test environment creation
	+ Use EBox::Module::Base::writeConfFileNoCheck to write apache
	  configuration file
	+ Log events after dispatching them in the EventDaemon and catch exception
	  to avoid crashes when mysql is already stopped
	+ Emit events on zentyal start and stop
	+ Refactor some events-related code
	+ Changed MB_widedialog CSS class to use all width available in
	  the screen
	+ Fixed a broken link to SysInfo/Composite/General when activating the
	  WebServer module.
3.0.18
	+ Pass model instance when invoking EBox::Types::Select populate function
	+ Improve dynamic editable property detection for framework types
	+ Override _validateReferer method in Desktop services CGI
	+ Don't abort configuration backup when we get a error retrieving the
	  partition table information
	+ In EBox:Model::Row, refactored elementExists and
	  elementByName to make them to have similiar code structure
	+ Improvement in test help classes and added test fakes for
	  EBox::Model::Manager and EBox::Util::SHMLock
	+ Prevented unuseful warning in
	  EBox::Model::DataTable::setDirectory when the old directory is undef
	+ Fixed unit tests under EBox/Model/t, backup configuration tests and
	  some others
	+ Remove unused method EBox::Auth::alreadyLogged()
	+ Apache::setRestrictedResource updates properly if already exists
	+ Global and Module::Config allow to set redis instance to ease testing
	+ Now EBox::GlobalImpl::lastModificationTime also checks
	  modification time of configuration files
	+ Rows in events models are now synced before running EventDaemon
	+ Better way of checking if event daemon is needed
3.0.17
	+ Allow numeric zero as search filter
	+ When filtering rows don't match agains link urls or hidden values
	+ Avoid CA file check when removing it from Apache module
	+ Silent removeCA and removeInclude exceptions when removing
	  non-existant element
	+ Fixed rollback operation in redis config backend
	+ Desktop services CGI now only returns JSON responses
	+ Log error when dynamic loading a class fails in
	  ConfigureDispatchers model
	+ Update total ticks dynamically in progress indicator if ticks overflow
3.0.16
	+ Fixed regression in boolean in-place edit with Union types
	+ Added some missing timezones to EBox::Types::TimeZone
	+ Add a new method to DBEngine 'checkForColumn' to retrieve columns
	  definition from a given table
	+ Reload models info in model manager if new modules are installed
3.0.15
	+ Make sure that halt/reboot button can be clicked only once
	+ Cleaner way of disabling dependant modules when the parent is disabled,
	  avoiding unnecessary calls to enableService each time the module status
	  page is loaded.
	+ Show confirmation dialog when trying to change host or domain
	  if zentyal-samba is installed and provisioned
	+ Modified data table controller so edit boolean in place reuses
	  the code of regular edits, avoiding getting incorrect read-only
	  values from cache
3.0.14
	+ Allow search filters with a leading '*'
	+ Better error reporting when choosing a bad search filter
	+ External exceptions from _print method are caught correctly in CGIs
	+ EBox::CGI::run now supports correct handling of APR::Error
	+ Fixed dashboard check updates ajax requests in Chrome
	+ Fixed errors with zero digits components in time type
3.0.13
	+ Better warning if size file is missing in a backup when
	  restoring it
	+ Fixed table cache behaviour on cache miss in logs module
	+ Fix wrong button label when deleting rows in 'datainuse' template
	+ Removed unused method EBox::Model::DataTable::_tailoredOrder
	+ Added force default mode and permission to writeConfFileNoCheck(),
	  writeFile() and derivatives
	+ Fixed bug in EBox:::Logs::CGI::Index with internationalized
	  parameter names
	+ DataTables with sortedBy are now orderer alphabetically with
	  proper case treatment
	+ Display messages in model even when there are not elements and
	  table body is not shown
3.0.12
	+ Improve change-hostname script, delete all references to current name
	+ Faster dashboard loading with asynchronous check of software updates
	+ Workaround for when the progress id parameter has been lost
	+ Fixed problems calling upstart coomands from cron jobs with wrong PATH
	+ Decode CGI unsafeParams as utf8
	+ Avoid double encoding when printing JSON response in EBox::CGI::Base
	+ Remove warning in EBox::Menu::Folder when currentfolder is not defined
	+ Removed unnecesary and misleading method new from EBox::Auth package
3.0.11
	+ Avoid flickering loading pages when switching between menu entries
	+ Incorrect regular expression in logs search page are correctly handled
	+ Fix input badly hidden in the logs screen
	+ reloadTable from DataTable now remove cached fields as well
3.0.10
	+ Fixed unsafe characters error when getting title of progress
	  indicator in progress dialog
	+ Added use utf8 to dashboard template to fix look of closable messages
3.0.9
	+ Adapted file downloads to the new utf8 fixes
	+ Write backup files in raw mode to avoid utf8 problems
	+ Print always utf8 in STDOUT on all CGIs
	+ Decode CGI params of values entered at the interface as utf8
	+ Proper encode/decode of utf8 with also pretty JSON
	+ Fixed utf8 decoding in date shown at dashboard
	+ Removed old workarounds for utf8 problems
	+ Added new recoveryEnabled() helper method to Module::Base
	+ Added recoveryDomainName() method to SyncProvider interface
	+ Restore backup can now install missing modules in Disaster Recovery
	+ Show specific slides when installing a commercial edition
	+ Redirect to proper CGI after login in disaster recovery mode
	+ Removed old debconf workaround for first stage installation
	+ Log redis start message as debug instead of info to avoid flood
	+ Use unsafeParam in EBox::CGI::Base::paramsAsHash
	+ EBox::Module::Service does not raise exception and logs
	  nothing when using init.d status
	+ Fixed glitch in backup CGI which sometimes showed
	  the modal dialog with a incorrect template
3.0.8
	+ Use path for default name in SyncFolders::Folder
	+ Do not restrict characters in data table searchs
	+ Fixed automatic bug report regression
	+ Fixed refresh of the table and temporal control states
	  in customActionClicked callback
	+ Modified modalbox-zentyal.js to accept wideDialog parameter
	+ Fixed template method in MultiStateAction to return the default
	  template when it is not any supplied to the object
	+ Fixed sendInPlaceBooleanValue method from table-helper.js; it
	  aborted because bad parameters of Ajax.Updater
	+ Fixed bug that made that the lock was shared between owners
	+ Some fixes in the function to add the rule for desktops services
	  to the firewall
	+ Delete obsolete EBox::CGI::MenuCSS package
3.0.7
	+ Add new EBox::Module::Service::Observer to notify modules about
	  changes in the service status
	+ Administration accounts management reflects the changes in
	  system accounts in ids() or row() method call
	+ Some fixes in the RAID event watcher
	+ foreignModelInstance returns undef if foreignModel is
	  undef. This happens when a module has been uninstalled and it is
	  referenced in other installed module (events)
	+ loggerd shows loaded LogHelpers when in debug mode
	+ Added additional info to events from RAID watcher
	+ Use sudo to remove temporal files/diectories in backup, avoiding
	  permissions errors
	+ Added exception for cloud-prof module to events dependencies
3.0.6
	+ Skip keys deleted in cache in Redis::_keys()
	+ Fixed events modules dependencies to depend on any module which
	  provides watchers or dispatchers
	+ Always call enableActions before enableService when configuring modules
	+ Added needsSaveAfterConfig state to service modules
	+ Better exceptions logging in EBox::CGI::Run
	+ Fixed 'element not exists' error when enabling a log watcher
	+ Scroll up when showing modal dialog
	+ Added fqdnChanged methods to SysInfo::Observer
	+ Fixed SSL configuration conflicts betwen SOAPClient and RESTClient
3.0.5
	+ Template ajax/simpleModalDialog.mas can now accept text
	+ Used poweroff instead of halt to assure that system is powered
	  off after halt
	+ Fixed log audit database insert error when halting or rebooting
	+ Added time-based closable notification messages
	+ Adapted to new EBox::setLocaleEnvironment method
	+ EBox::Type::File now allows ebox user to own files in directories
	  which are not writable by him
	+ Removed cron daily invocation of deprecated report scripts
3.0.4
	+ Added EBox::SyncFolders interface
	+ Fixed invokation of tar for backup of model files
	+ New observer for sysinfo module to notify modules implementing the
	  SysInfo::Observer interface when the host name or host domain is
	  changed by the user, before and after the change takes effect
	+ Stop and start apache after language change to force environment reload
	+ Reload page after language change
	+ EBox::Module::Service::isRunning() skips daemons whose precondition fail
	+ Fixed undefined reference in DataTable controller for log audit
	+ Added and used serviceId field for service certificates
	+ Fixed SQL quoting of column names in unbuffered inserts and consolidation
3.0.3
	+ Fixed bug which prevented highlight of selected item in menu
	+ Fixed base class of event dispatcher to be compatible with the
	  changes dispatcher configuration table
	+ Fixed event daemon to use dumped variables
	+ Fixed need of double-click when closing menu items in some cases
	+ Fixed logs consolidation to avoid high CPU usage
	+ In view log table: correctly align previous and first page buttons
	+ Improve host name and domain validation.
	+ Forbidden the use of a qualified hostname in change hostname form
	+ Update samba hostname-dependent fields when hostname is changed
	+ Confirmation dialog when the local domain is changed and with a
	  warning if local domain which ends in .local
3.0.2
	+ The synchronization of redis cache refuses with log message to set
	  undefined values
	+ Fixed wrong sql statement which cause unwanted logs purge
	+ DataForm does not check for uniqueness of its fields, as it only
	  contains a single row
	+ In ConfigureLogs, restored printable names for log domains
	+ Fixed dashboard update error on modules widget, counter-graph
	  widget and widget without sections
	+ Better way to fix non-root warnings during boot without interfering
	  on manual restart commands in the shell
3.0.1
	+ Properly set default language as the first element of the Select to
	  avoid its loss on the first apache restart
	+ Set milestone to 3.0.X when creating tickets in trac.zentyal.org
	+ Removed forced setting of LANG variables in mod_perl which made progress
	  indicator fail when using any language different to English
	+ Removed some frequent undef warnings
	+ Added executeOnBrothers method to EBox::Model::Component
	+ Fixed repetition of 'add' and 'number change' events in RAID watcher
	+ Fixed incorrect display of edit button in tables without editField action
	+ Cache MySQL password to avoid reading it all the time
	+ Fixed request came from non-root user warnings during boot
	+ Send info event in Runit watcher only if the service was down
	  MAX_DOWN_PERIODS
3.0
	+ Removed beta logo
	+ Set 'firstInstall' flag on modules when installing during initial install
	+ Set 'restoringBackup' flag on modules when restoring backup
	+ Call enableService after initialSetup while restoring backup
	+ Registration link in widget now have appropiate content when either
	  remoteservices or software are not installed
	+ Fixed style for disabled buttons
	+ Composite and DataTable viewers recover from errors in pageTitle method
	+ Fixed intermitent failure in progress when there are no slides
	+ Rollback redis transaction on otherwise instead finally block
	+ Members of the 'admin' group can now login again on Zentyal
	+ Multi-admin management for commercial editions
	+ First and last move row buttons are now disabled instead of hidden
	+ In save changes dialog set focus always in the 'save' button
	+ Fixed i18n problem in some cases where environment variables
	  were different than the selected locale on Zentyal UI, now
	  LANG and LC_MESSAGES are explicitly passed to mod_perl
	+ Reviewed registration strings
	+ Added template attribute to MultiStateAction to provide any kind
	  of HTML to display an action
	+ Changed icon, name and link for Zentyal Remote
	+ Fixed some compatibility issues with Internet Explorer 9
	+ Show warning with Internet Explorer 8 or older
	+ Improved dashboard buttons colors
2.3.24
	+ Do not cache undef values in EBox::Config::Redis::get()
	+ Code fix on subscription retrieval for Updates event
	+ Update validate referer to new Remote Services module API
	+ In-place booleans now properly mark the module as changed
	+ Do not try to read slides if software module is not installed
	+ Fixed wrong call in Events::isEnabledDispatcher()
	+ Updated 'created by' footer
2.3.23
	+ Change the default domain name from 'zentyal.lan' to
	  'zentyal-domain.lan'
	+ Changes in first enable to avoid letting modules unsaved
	+ Type File now accepts spaces in the file name
	+ Added setTimezone method to MyDBEngine
	+ Enable consolidation after reviewing and pruning
	+ Code typo fix in Events::isEnabledWatcher
	+ Remove all report code from core
	+ Move SysInfo report related to remoteservices module
	+ Fixed regression which removed scroll bars from popups
	+ New carousel transition for the installation slides
	+ Added option to not show final notes in progress bar
	+ EBox::Model::Component::modelGetter does not die when trying to
	  get a model for an uninstalled module
	+ Added previous/next buttons to manually switch installation slides
	+ New installation slides format
	+ Added compatibility with MS Internet Explorer >= 8
2.3.22
	+ Changed first installation workflow and wizard infraestructure
	+ Improved firewall icons
	+ Set hover style for configure rules button in firewall
	+ Do not disable InnoDB in mysql if there are other databases
	+ Progress indicator no longer calls showAds if it is undefined
	+ Send cache headers on static files to improve browsing speed
	+ Added foreignNoSyncRows and foreignFilter options to EBox::Types::Select
	+ Improved settings icon
	+ Fixed modalboxes style
	+ Improve host domain validation. Single label domains are not allowed.
2.3.21
	+ Fixes on notifyActions
	+ Check for isDaemonRunning now compatible with asterisk status
	+ Fixed warning call in EBox::Types::HasMany
2.3.20
	+ New look & feel for the web interface
	+ Adjust slides transition timeout during installation
	+ Audit changes table in save changes popup has scroll and better style
	+ Model messages are printed below model title
	+ noDataMsg now allows to add elements if it makes sense
	+ Fixed ajax/form.mas to avoid phantom change button
	+ EBox::Model::Manager::_setupModelDepends uses full paths so the
	  dependecies can discriminate between models with the same name
	+ Default row addition in DataForm does not fires validateTypedRow
	+ Code typo fix in change administration port model
	+ Set only Remote as option to export/import configuration to a
	  remote site
	+ Return undef in HasMany type when a model is not longer
	  available due to being uninstalled
	+ Added onclick atribute to the link.mas template
	+ Fix exception raising when no event component is found
	+ table_ordered.js : more robust trClick event method
	+ Changed dashboard JS which sometimes halted widget updates
	+ Added popup dialogs for import/export configuration
	+ Changes in styles and sizes of the save/revoke dialog
	+ Removed redudant code in ConfigureWatchers::syncRows which made module
	  to have an incorrect modified state
	+ Dont show in bug report removed packages with configuration
	  held as broken packages
	+ DataTable::size() now calls to syncRows()
	+ EBox::Module::Config::set_list quivalent now has the same
	  behaviour than EBox::Module::Config::set
2.3.19
	+ Manually set up models for events to take into account the
	  dynamic models from the log watcher filtering models
	+ Fixed warnings when deleting a row which is referenced in other model
	+ Disable HTML form autocompletion in admin password change model
	+ Fixed incorrect non-editable warnings in change date and time model
	+ Fixed parsing value bug in EBox::Types::Date and EBox::Types::Time
	+ Reworked mdstat parsing, added failure_spare status
	+ Configuration backup implicitly preserves ownership of files
	+ Changes in styles and sizes of the save/revoke dialog
	+ New data form row is copied from default row, avoiding letting hidden
	  fields without its default value and causing missing fields errors
	+ Always fill abstract type with its default value, this avoids
	  errors with hidden fields with default value
	+ Different page to show errors when there are broken software packages
	+ InverseMatchSelect and InverseMatchUnion use 'not' instead of '!' to
	  denote inverse match. This string is configurable with a type argument
	+ Fixed types EBox::Type::InverseMatchSelect and InverseMatchUnion
	+ Fixed bug in DataTable::setTypedRow() which produced an incorrect 'id'
	  row element in DataTable::updateRowNotify()
	+ In tableBody.mas template: decomposed table topToolbar section in methods
	+ Fixed bug in discard changes dialog
	+ Confirmation dialogs now use styled modalboxes
	+ Do not reload page after save changes dialog if operation is successful
	+ Maintenance menu is now kept open when visiting the logs index page
2.3.18
	+ Manual clone of row in DataTable::setTypedRow to avoid segfault
	+ Avoid undef warnings in EBox::Model::DataTable::_find when the
	  element value is undef
	+ Fixed kill of ebox processes during postrm
	+ Set MySQL root password in create-db script and added mysql script
	  to /usr/share/zentyal for easy access to the zentyal database
	+ Increased timeout redirecting to wizards on installation to 5 seconds
	  to avoid problems on some slow or loaded machines
	+ Save changes dialog do not appear if there are no changes
	+ Delete no longer needed duplicated code
	+ Do not go to save changes after a regular package installation
	  they are saved only in the first install
	+ Progress bar in installation refactored
2.3.17
	+ Do not use modal box for save changes during installation
	+ Hidden fields in DataTables are no longer considered compulsory
	+ Select type has now its own viewer that allows use of filter function
	+ User is now enabled together with the rest of modules on first install
2.3.16
	+ Fix 'oldRow' parameter in UpdatedRowNotify
	+ Use Clone::Fast instead of Clone
	+ Modal dialog for the save and discard changes operations
	+ Use a different lock file for the usercorner redis
	+ Improved look of tables when checkAll controls are present
	+ Better icons for clone action
	+ Added confirmation dialog feature to models; added confirmation
	  dialog to change hostname model
	+ Dynamic default values are now properly updated when adding a row
	+ Kill processes owned by the ebox user before trying to delete it
	+ Do not use sudo to call status command at EBox::Service::running
	+ Fixed regression setting default CSS class in notes
2.3.15
	+ Added missing call to updateRowNotify in DataForms
	+ Fixed silent error in EBox::Types::File templates for non-readable
	  by ebox files
	+ Use pkill instead of killall in postinst
	+ Use unset instead of delete_dir when removing rows
	+ Do not set order list for DataForms
	+ Only try to clean tmp dir on global system start
2.3.14
	+ Error message for failure in package cache creation
	+ Fixed regression when showing a data table in a modal view
	+ Do not do a redis transaction for network module init actions
	+ Fixed EBox::Module::Config::st_unset()
	+ Allowed error class in msg template
2.3.13
	+ Fixed problems in EventDaemon with JSON and blessed references
	+ More crashes avoided when watchers or dispatchers doesn't exist
	+ Proper RAID watcher reimplementation using the new state API
	+ EBox::Config::Redis singleton has now a instance() method instead of new()
	+ Deleted wrong use in ForcePurge model
2.3.12
	+ Fixed problem with watchers and dispatchers after a module deletion
	+ Fixed EBox::Model::DataTable::_checkFieldIsUnique, it failed when the
	  printableValue of the element was different to its value
	+ Fixed separation between Add table link and table body
	+ Adaptation of EventDaemon to model and field changes
	+ Disabled logs consolidation on purge until it is reworked, fixed
	  missing use in purge logs model
	+ Fixed Componet::parentRow, it not longer tries to get a row with
	  undefined id
	+ Fix typo in ConfigureLogs model
	+ Mark files for removing before deleting the row from backend in
	  removeRow
	+ The Includes directives are set just for the main virtual host
	+ Fixed EventDaemon crash
2.3.11
	+ Mark files for removing before deleting the row from backend in removeRow
	+ Dashboard widgets now always read the information from RO
	+ Enable actions are now executed before enableService()
	+ Fixed regression which prevented update of the administration service
	  port when it was changed in the interface
	+ New EBox::Model::Composite::componentNames() for dynamic composites
	+ Remove _exposedMethods() feature to reduce use of AUTOLOAD
	+ Removed any message set in the model in syncRows method
	+ Added global() method to modules and components to get a coherent
	  read-write or read-only instance depending on the context
	+ Removed Model::Report and Composite::Report namespaces to simplify model
	  management and specification
	+ New redis key naming, with $mod/conf/*, $mod/state and $mod/ro/* replacing
	  /ebox/modules/$mod/*, /ebox/state/$mod/* and /ebox-ro/modules/$mod/*
	+ Removed unnecessary parentComposite methods in EBox::Model::Component
	+ Only mark modules as changed when data has really changed
	+ EBox::Global::modChange() throws exception if instance is readonly
	+ New get_state() and set_state() methods, st_* methods are kept for
	  backwards compatibility, but they are deprecated
	+ Simplified events module internals with Watcher and Dispatcher providers
	+ Model Manager is now able to properly manage read-only instances
	+ Composites can now use parentModule() like Models
	+ Renamed old EBox::GConfModule to EBox::Module::Config
	+ Unified model and composite management in the new EBox::Model::Manager
	+ Model and composites are loaded on demand to reduce memory consumption
	+ Model and composite information is now stored in .yaml schemas
	+ ModelProvider and CompositeProvider are no longer necessary
	+ Simplified DataForm using more code from DataTable
	+ Adapted RAID and restrictedResources() to the new JSON objects in redis
	+ Remove unused override modifications code
	+ Added /usr/share/zentyal/redis-cli wrapper for low-level debugging
	+ Use simpler "key: value" format for dumps instead of YAML
	+ Row id prefixes are now better chosen to avoid confusion
	+ Use JSON instead of list and hash redis types (some operations,
	  specially on lists, are up to 50% faster and caching is much simpler)
	+ Store rows as hashes instead of separated keys
	+ Remove deprecated all_dirs and all_entries methods
	+ Remove obsolete EBox::Order package
	+ Remove no longer needed redis directory tree sets
	+ Fixed isEqualTo() method on EBox::Types::Time
	+ EBox::Types::Abstract now provides default implementations of fields(),
	  _storeInGConf() and _restoreFromHash() using the new _attrs() method
	+ Remove indexes on DataTables to reduce complexity, no longer needed
	+ Simplified ProgressIndicator implementation using shared memory
	+ New EBox::Util::SHMLock package
	+ Implemented transactions for redis operations
	+ Replace old MVC cache system with a new low-level redis one
	+ Delete no longer necessary regen-redis-db tool
	+ Added new checkAll property to DataTable description to allow
	  multiple check/uncheck of boolean columns
2.3.10
	+ Added Desktop::ServiceProvider to allow modules to implement
	  requests from Zentyal desktop
	+ Added VirtualHost to manage desktop requests to Zentyal server
	+ Fix EventDaemon in the transition to MySQL
	+ Send EventDaemon errors to new rotated log file /var/log/zentyal/events.err
	+ Send an event to Zentyal Cloud when the updates are up-to-date
	+ Send an info event when modules come back to running
	+ Include additional info for current event watchers
	+ Fixed RAID report for some cases of spare devices and bitmaps
	+ Fixed log purge, SQL call must be a statement not a query
	+ Fixed regex syntax in user log queries
	+ Added missing "use Filesys::Df" to SysInfo
	+ Disabled consolidation by default until is fixed or reimplemented
	+ Fixed regresion in full log page for events
	+ Added clone action to data tables
	+ Fixed regression in modal popup when showing element table
	+ Added new type EBox::Types::KrbRealm
	+ Fix broken packages when dist-upgrading from old versions: stop ebox
	  owned processes before changing home directory
	+ Log the start and finish of start/stop modules actions
	+ Added usesPort() method to apache module
2.3.9
	+ Enable SSLInsecureRenegotiation to avoid master -> slave SOAP handsake
	  problems
	+ Added validateRowRemoval method to EBox::Model::DataTable
	+ Use rm -rf instead of remove_tree to avoid chdir permission problems
	+ Avoid problems restarting apache when .pid file does not exist
	+ Do not use graceful on apache to allow proper change of listen port
	+ Simplified apache restart mechanism and avoid some problems
2.3.8
	+ Create tables using MyISAM engine by default
	+ Delete obsolete 'admin' table
2.3.7
	+ Fixed printableName for apache module and remove entry in status widget
	+ Merged tableBodyWithoutActions.mas into tableBody.mas
	+ Removed tableBodyWithoutEdit.mas because it is no longer used
	+ Better form validation message when there are no ids for
	  foreign rows in select control with add new popup
	+ Fixed branding of RSS channel items
	+ Fixed destination path when copying zentyal.cnf to /etc/mysql/conf.d
	+ Packaging fixes for precise
2.3.6
	+ Switch from CGIs to models in System -> General
	+ New value() and setValue() methods in DataForm::setValue() for cleaner
	  code avoiding use of AUTOLOAD
	+ Added new EBox::Types::Time, EBox::Types::Date and EBox::Types::TimeZone
	+ Added new attribute 'enabled' to the Action and MultiStateAction types
	  to allow disabling an action. Accepts a scalar or a CODE ref
	+ The 'defaultValue' parameter of the types now accept a CODE ref that
	  returns the default value.
2.3.5
	+ Added force parameter in validateTypedRow
	+ Fixed 'hidden' on types when using method references
	+ Removed some console problematic characters from Util::Random::generate
	+ Added methods to manage apache CA certificates
	+ Use IO::Socket::SSL for SOAPClient connections
	+ Removed apache rewrite from old slaves implementation
	+ Do not show RSS image if custom_prefix defined
2.3.4
	+ Avoid 'negative radius' error in DiskUsage chart
	+ Fixed call to partitionFileSystems in EBox::SysInfo::logReportInfo
	+ Log audit does not ignore fields which their values could be interpreted
	  as boolean false
	+ Avoid ebox.cgi failure when showing certain strings in the error template
	+ Do not calculate md5 digests if override_user_modification is enabled
	+ Clean /var/lib/zentyal/tmp on boot
	+ Stop apache gracefully and delete unused code in Apache.pm
	+ Cache contents of module.yaml files in Global
2.3.3
	+ The editable attribute of the types now accept a reference to a function
	  to dinamically enable or disable the field.
	+ In progress bar CGIs AJAX call checks the availability of the
	  next page before loading it
	+ Replaced community logo
	+ Adapted messages in the UI for new editions
	+ Changed cookie name to remove forbidden characters to avoid
	  incompatibilities with some applications
	+ Added methods to enable/disable restart triggers
2.3.2
	+ Fixed redis unix socket permissions problem with usercorner
	+ Get row ids without safe characters checking
	+ Added EBox::Util::Random as random string generator
	+ Set log level to debug when cannot compute md5 for a nonexistent file
	+ Filtering in tables is now case insensitive
	+ ProgressIndicator no longer leaves zombie processes in the system
	+ Implemented mysqldump for logs database
	+ Remove zentyal-events cron script which should not be longer necessary
	+ Bugfix: set executable permissions to cron scripts and example hooks
	+ Added a global method to retrieve installed server edition
	+ Log also duration and compMessage to events.log
2.3.1
	+ Updated Standards-Version to 3.9.2
	+ Fixed JS client side table sorting issue due to Prototype
	  library upgrade
	+ Disable InnoDB by default to reduce memory consumption of MySQL
	+ Now events are logged in a new file (events.log) in a more
	  human-readable format
	+ Added legend to DataTables with custom actions
	+ Changed JS to allow the restore of the action cell when a delete
	  action fails
	+ Set milestone to 3.0 when creating bug reports in the trac
	+ Avoid temporal modelInstance errors when adding or removing
	  modules with LogWatchers or LogDispatcher
	+ Unallow administration port change when the port is in use
2.3
	+ Do not launch a passwordless redis instance during first install
	+ New 'types' field in LogObserver and storers/acquirers to store special
	  types like IPs or MACs in an space-efficient way
	+ Use MySQL for the logs database instead of PostgreSQL
	+ Bugfix: logs database is now properly recreated after purge & install
	+ Avoid use of AUTOLOAD to execute redis commands, improves performance
	+ Use UNIX socket to connect to redis for better performance and
	  update default redis 2.2 settings
	+ Use "sudo" group instead of "admin" one for the UI access control
	+ Added EBox::Module::Base::version() to get package version
	+ Fixed problem in consalidation report when accumulating results
	  from queries having a "group by table.field"
	+ Added missing US and Etc zones in timezone selector
	+ Replaced autotools with zbuildtools
	+ Refuse to restore configuration backup from version lesser than
	  2.1 unless forced
	+ Do not retrieve format.js in every graph to improve performance
	+ The purge-module scripts are always managed as root user
	+ New grep-redis tool to search for patterns in redis keys or
	  values
	+ Use partitionFileSystems method from EBox::FileSystem
2.2.4
	+ New internal 'call' command in Zentyal shell to 'auto-use' the module
	+ Zentyal shell now can execute commandline arguments
	+ Bugfix: EBox::Types::IPAddr::isEqualTo allows to change netmask now
	+ Removed some undefined concatenation and compare warnings in error.log
	+ Ignore check operation in RAID event watcher
	+ Skip IP addresses ending in .0 in EBox::Types::IPRange::addresses()
	+ Do not store in redis trailing dots in Host and DomainName types
	+ Added internal command to instance models and other improvements in shell
	+ Now the whole /etc/zentyal directory is backed up and a copy of the
	  previous contents is stored at /var/backups before restoring
	+ Removing a module with a LogWatcher no longer breaks the LogWatcher
	  Configuration page anymore
	+ Fixed error in change-hostname script it does not longer match substrings
	+ Bugfix: Show breadcrumbs even from models which live in a
	  composite
	+ HTTPLink now returns empty string if no HTTPUrlView is defined
	  in DataTable class
	+ Added mising use sentence in EBox::Event::Watcher::Base
2.2.3
	+ Bugfix: Avoid url rewrite to ebox.cgi when requesting to /slave
	+ Fixed logrotate configuration
	+ More resilient way to handle with missing indexes in _find
	+ Added more informative text when mispelling methods whose prefix
	  is an AUTOLOAD action
	+ A more resilient solution to load events components in EventDaemon
	+ Added one and two years to the purge logs periods
	+ Fixed downloads from EBox::Type::File
2.2.2
	+ Revert cookie name change to avoid session loss in upgrades
	+ Do not try to change owner before user ebox is created
2.2.1
	+ Removed obsolete references to /zentyal URL
	+ Create configuration backup directories on install to avoid warnings
	  accessing the samba share when there are no backups
	+ Log result of save changes, either successful or with warnings
	+ Changed cookie name to remove forbidden characters to avoid
	  incompatibilities with some applications
	+ Removed duplicated and incorrect auding logging for password change
	+ Fixed some non-translatable strings
	+ Create automatic bug reports under 2.2.X milestone instead of 2.2
	+ Fixed bug changing background color on selected software packages
2.1.34
	+ Volatile types called password are now also masked in audit log
	+ Adjust padding for module descriptions in basic software view
	+ Removed beta icon
2.1.33
	+ Fixed modal add problems when using unique option on the type
	+ Fixed error management in the first screen of modal add
	+ Unify software selection and progress colors in CSS
	+ Set proper message type in Configure Events model
	+ Fixed error checking permanentMessage types in templates/msg.mas
2.1.32
	+ Added progress bar colors to theme definition
	+ Remove no longer correct UTF8 decode in ProgressIndicator
	+ Fixed UTF8 double-encoding on unexpected error CGI
	+ Reviewed some subscription strings
	+ Always fork before apache restart to avoid port change problems
	+ Stop modules in the correct order (inverse dependencies order)
	+ Better logging of failed modules on restore
2.1.31
	+ Do not start managed daemons on boot if the module is disabled
	+ Better message on redis error
	+ Watch for dependencies before automatic enable of modules on first install
2.1.30
	+ Removed obsolete /ebox URL from RSS link
	+ Changed methods related with extra backup data in modules logs
	  to play along with changes in ebackup module
	+ Set a user for remote access for audit reasons
	+ Detect session loss on AJAX requests
2.1.29
	+ Startup does not fail if SIGPIPE received
2.1.28
	+ Added code to mitigate false positives on module existence
	+ Avoid error in logs full summary due to incorrect syntax in template
	+ Allow unsafe chars in EBox::Types::File to avoid problems in some browsers
	+ Reviewed some subscription strings
	+ Warning about language-packs installed works again after Global changes
	+ Show n components update when only zentyal packages are left to
	  upgrade in the system widget
	+ Do not show debconf warning when installing packages
	+ EBox::Types::IPAddr (and IPNetwork) now works with defaultValue
	+ Allow to hide menu items, separators and dashboard widgets via conf keys
2.1.27
	+ Do not create tables during Disaster Recovery installation
	+ Added new EBox::Util::Debconf::value to get debconf values
	+ DataTable controller does no longer try to get a deleted row
	  for gather elements values for audit log
	+ Check if Updates watcher can be enabled if the subscription
	  level is yet unknown
2.1.26
	+ Detection of broken packages works again after proper deletion
	  of dpkg_running file
	+ Keep first install redis server running until trigger
	+ Unified module restart for package trigger and init.d
	+ Use restart-trigger script in postinst for faster daemons restarting
	+ System -> Halt/Reboot works again after regression in 2.1.25
	+ Added framework to show warning messages after save changes
	+ Change caption of remote services link to Zentyal Cloud
	+ Do not show Cloud link if hide_cloud_link config key is defined
	+ Added widget_ignore_updates key to hide updates in the dashboard
	+ Differentiate ads from notes
	+ Allow custom message type on permanentMessage
	+ Only allow custom themes signed by Zentyal
	+ Removed /zentyal prefix from URLs
	+ Caps lock detection on login page now works again
	+ Added HiddenIfNotAble property to event watchers to be hidden if
	  it is unabled to monitor the event
	+ Dashboard values can be now error and good as well
	+ Include a new software updates widget
	+ Include a new alert for basic subscriptions informing about
	  software updates
	+ Add update-notifier-common to dependencies
	+ EBox::DataTable::enabledRows returns rows in proper order
	+ Use custom ads when available
	+ Disable bug report when hide_bug_report defined on theme
2.1.25
	+ Do not show disabled module warnings in usercorner
	+ Mask passwords and unify boolean values in audit log
	+ Do not override type attribute for EBox::Types::Text subtypes
	+ Corrected installation finished message after first install
	+ Added new disableAutocomplete attribute on DataTables
	+ Optional values can be unset
	+ Minor improvements on nmap scan
2.1.24
	+ Do not try to generate config for unconfigured services
	+ Remove unnecessary redis call getting _serviceConfigured value
	+ Safer sizes for audit log fields
	+ Fix non-translatable "show help" string
	+ Allow links to first install wizard showing a desired page
	+ Fixed bug in disk usage when we have both values greater and
	  lower than 1024 MB
	+ Always return a number in EBox::AuditLogging::isEnabled to avoid
	  issues when returning the module status
	+ Added noDataMsg attribute on DataTable to show a message when
	  there are no rows
2.1.23
	+ Removed some warnings during consolidation process
	+ Depend on libterm-readline-gnu-perl for history support in shells
	+ Fixed error trying to change the admin port with NTP enabled
	+ Fixed breadcrumb destination for full log query page
	+ Use printableActionName in DataTable setter
2.1.22
	+ Fixed parentRow method in EBox::Types::Row
	+ Added new optionalLabel flag to EBox::Types::Abstract to avoid
	  show the label on non-optional values that need to be set as
	  optional when using show/hide viewCustomizers
	+ Added initHTMLStateOrder to View::Customizer to avoid incorrect
	  initial states
	+ Improved exceptions info in CGIs to help bug reporting
	+ Do not show customActions when editing row on DataTables
2.1.21
	+ Fixed bug printing traces at Global.pm
	+ Check new dump_exceptions confkey instead of the debug one in CGIs
	+ Explicit conversion to int those values stored in our database
	  for correct dumping in reporting
	+ Quote values in update overwrite while consolidating for reporting
2.1.20
	+ Fixed regression in edition in place of booleans
	+ Better default balance of the dashboard based on the size of the widgets
	+ Added defaultSelectedType argument to PortRange
2.1.19
	+ Disable KeepAlive as it seems to give performance problems with Firefox
	  and set MaxClients value back to 1 in apache.conf
	+ Throw exceptions when calling methods not aplicable to RO instances
	+ Fixed problems when mixing read/write and read-only instances
	+ Date/Time and Timezone moved from NTP to core under System -> General
	+ Do not instance hidden widgets to improve dashboard performance
	+ New command shell with Zentyal environment at /usr/share/zentyal/shell
	+ Show warning when a language-pack is not installed
	+ Removed unnecessary dump/load operations to .bak yaml files
	+ AuditLogging and Logs constructor now receive the 'ro' parameter
	+ Do not show Audit Logging in Module Status widget
2.1.18
	+ New unificated zentyal-core.logrotate for all the internal logs
	+ Added forceEnabled option for logHelpers
	+ Moved carousel.js to wizard template
	+ Add ordering option to wizard pages
	+ Fixed cmp and isEqualTo methods for EBox::Types::IPAddr
	+ Fixed wrong Mb unit labels in Disk Usage and use GB when > 1024 MB
	+ Now global-action script can be called without progress indicator
	+ Fixed EBox::Types::File JavaScript setter code
	+ Added support for "Add new..." modal boxes in foreign selectors
	+ Each module can have now its customized purge-module script
	  that will be executed after the package is removed
	+ Added Administration Audit Logging to log sessions, configuration
	  changes, and show pending actions in save changes confirmation
	+ User name is stored in session
	+ Remove deprecated extendedRestore from the old Full Backup
2.1.17
	+ Fixed RAID event crash
	+ Added warning on models and composites when the module is disabled
	+ Fixed login page style with some languages
	+ Login page template can now be reused accepting title as parameter
	+ EBox::Types::File does not write on redis when it fails to
	  move the fail to its final destination
	+ Added quote column option for periodic log consolidation and
	  report consolidation
	+ Added exclude module option to backup restore
2.1.16
	+ Do not show incompatible navigator warning on Google Chrome
	+ Fixed syncRows override detection on DataTable find
	+ clean-conf script now deletes also state data
	+ Avoid 'undefined' message in selectors
2.1.15
	+ Move Disk Usage and RAID to the new Maintenance menu
	+ Always call syncRows on find (avoid data inconsistencies)
	+ Filename when downloading a conf backup now contains hostname
	+ Fixed bug in RAID template
	+ Set proper menu order in System menu (fixes NTP position)
	+ Fixed regresion in page size selector on DataTables
	+ Fixed legend style in Import/Export Configuration
2.1.14
	+ Fixed regresion with double quotes in HTML templates
	+ Fixed problems with libredis-perl version dependency
	+ Adding new apparmor profile management
2.1.13
	+ Better control of errors when saving changes
	+ Elements of Union type can be hidden
	+ Model elements can be hidden only in the viewer or the setter
	+ HTML attributtes are double-quoted
	+ Models can have sections of items
	+ Password view modified to show the confirmation field
	+ New multiselect type
	+ Redis backend now throws different kind of exceptions
2.1.12
	+ Revert no longer necessary parents workaround
	+ Hide action on viewCustomizer works now on DataTables
2.1.11
	+ Fixed bug which setted bad directory to models in tab view
	+ Union type: Use selected subtype on trailingText property if the
	  major type does not have the property
	+ Raise MaxClients to 2 to prevent apache slowness
2.1.10
	+ Security [ZSN-2-1]: Avoid XSS in process list widget
2.1.9
	+ Do not try to initialize redis client before EBox::init()
	+ Safer way to delete rows, deleting its id reference first
	+ Delete no longer needed workaround for gconf with "removed" attribute
	+ Fixed regression in port range setter
2.1.8
	+ Fixed regression in menu search
	+ Fixed missing messages of multi state actions
	+ Help toggler is shown if needed when dynamic content is received
	+ Fixed issue when disabling several actions at once in a data table view
	+ All the custom actions are disabled when one is clicked
	+ Submit wizard pages asynchronously and show loading indicator
	+ Added carousel.js for slide effects
2.1.7
	+ Fixed issues with wrong html attributes quotation
	+ Bugfix: volatile types can now calculate their value using other
	  the value from other elements in the row no matter their position
2.1.6
	+ Attach software.log to bug report if there are broken packages
	+ Added keyGenerator option to report queries
	+ Tuned apache conf to provide a better user experience
	+ Actions click handlers can contain custom javascript
	+ Restore configuration with force dependencies option continues
	  when modules referenced in the backup are not present
	+ Added new MultiStateAction type
2.1.5
	+ Avoid problems getting parent if the manager is uninitialized
	+ Rename some icon files with wrong extension
	+ Remove wrong optional attribute for read-only fields in Events
	+ Renamed all /EBox/ CGI URLs to /SysInfo/ for menu folder coherency
	+ Added support for custom actions in DataTables
	+ Replaced Halt/Reboot CGI with a model
	+ Message classes can be set from models
	+ Fixed error in Jabber dispatcher
	+ Show module name properly in log when restart from the dashboard fails
	+ Avoid warning when looking for inexistent PID in pidFileRunning
2.1.4
	+ Changed Component's parent/child relationships implementation
	+ Fixed WikiFormat on automatic bug report tickets
	+ Do not show available community version in Dashboard with QA
 	  updates
2.1.3
	+ Fall back to readonly data in config backup if there are unsaved changes
	+ Allow to automatically send a report in the unexpected error page
	+ Logs and Events are now submenus of the new Maintenance menu
	+ Configuration Report option is now present on the Import/Export section
	+ Require save changes operation after changing the language
	+ Added support for URL aliases via schemas/urls/*.urls files
	+ Allow to sort submenu items via 'order' attribute
	+ Automatically save changes after syncRows is called and mark the module
	  mark the module as unchanged unless it was previously changed
	+ Removed unnecessary ConfigureEvents composite
	+ Removed unnecessary code from syncRows in logs and events
	+ Restore configuration is safer when restoring /etc/zentyal files
	+ Fixed unescaped characters when showing an exception
	+ Fixed nested error page on AJAX requests
	+ Adapted dumpBackupExtraData to new expected return value
	+ Report remoteservices, when required, a change in administration
	  port
	+ Added continueOnModuleFail mode to configuration restore
	+ Fixed Firefox 4 issue when downloading backups
	+ Show scroll when needed in stacktraces (error page)
	+ More informative error messages when trying to restart locked modules
	  from the dashboard
	+ Creation of plpgsql language moved from EBox::Logs::initialSetup
	  to create-db script
	+ Redis backend now throws different kind of exceptions
	+ Avoid unnecesary warnings about PIDs
	+ Update Jabber dispatcher to use Net::XMPP with some refactoring
	+ Save changes messages are correctly shown with international charsets
	+ Support for bitmap option in RAID report
	+ Retry multiInsert line by line if there are encoding errors
	+ Adapted to new location of partitionsFileSystems in EBox::FileSystem
	+ Event messages are cleaned of null characters and truncated
	  before inserting in the database when is necessary
	+ Improve message for "Free storage space" event and send an info
	  message when a given partition is not full anymore
	+ Event messages now can contain newline characters
	+ Objects of select type are compared also by context
	+ Remove cache from optionsFromForeignModel since it produces
	  problems and it is useless
	+ Set title with server name if the server is subscribed
	+ Fix title HTML tag in views for Models and Composites
	+ Added lastEventsReport to be queried by remoteservices module
	+ Added EBox::Types::HTML type
	+ Added missing manage-logs script to the package
	+ Fixed problems with show/hide help switch and dynamic content
	+ Menus with subitems are now kept unfolded until a section on a
	  different menu is accessed
	+ Sliced restore mode fails correctly when schema file is missing,
	  added option to force restore without schema file
	+ Purge conf now purges the state keys as well
	+ Added EBox::Types::IPRange
2.1.2
	+ Now a menu folder can be closed clicking on it while is open
	+ Bugfix: cron scripts are renamed and no longer ignored by run-parts
	+ Added new EBox::Util::Nmap class implementing a nmap wrapper
2.1.1
	+ Fixed incoherency problems with 'on' and '1' in boolean indexes
	+ Move cron scripts from debian packaging to src/scripts/cron
	+ Trigger restart of logs and events when upgrading zentyal-core
	  without any other modules
	+ Don't restart apache twice when upgrading together with more modules
	+ Fixed params validation issues in addRow
2.1
	+ Replace YAML::Tiny with libyaml written in C through YAML::XS wrapper
	+ Minor bugfix: filter invalid '_' param added by Webkit-based browser
	  on EBox::CGI::Base::params() instead of _validateParams(), avoids
	  warning in zentyal.log when enabling modules
	+ All CGI urls renamed from /ebox to /zentyal
	+ New first() and deleteFirst() methods in EBox::Global to check
	  existence and delete the /var/lib/zentyal/.first file
	+ PO files are now included in the language-pack-zentyal-* packages
	+ Migrations are now always located under /usr/share/$package/migration
	  this change only affects to the events and logs migrations
	+ Delete no longer used domain and translationDomain methods/attributes
	+ Unified src/libexec and tools in the new src/scripts directory
	+ Remove the ebox- prefix on all the names of the /usr/share scripts
	+ New EBox::Util::SQL package with helpers to create and drop tables
	  from initial-setup and purge-module for each module
	+ Always drop tables when purging a package
	+ Delete 'ebox' user when purging zentyal-core
	+ Moved all SQL schemas from tools/sqllogs to schemas/sql
	+ SQL time-period tables are now located under schemas/sql/period
	+ Old ebox-clean-gconf renamed to /usr/share/zentyal/clean-conf and
	  ebox-unconfigure-module is now /usr/share/zentyal/unconfigure-module
	+ Added default implementation for enableActions, executing
	  /usr/share/zentyal-$modulename/enable-module if exists
	+ Optimization: Do not check if a row is unique if any field is unique
	+ Never call syncRows on read-only instances
	+ Big performance improvements using hashes and sets in redis
	  database to avoid calls to the keys command
	+ Delete useless calls to exists in EBox::Config::Redis
	+ New regen-redis-db tool to recreate the directory structure
	+ Renamed /etc/cron.hourly/90manageEBoxLogs to 90zentyal-manage-logs
	  and moved the actual code to /usr/share/zentyal/manage-logs
	+ Move /usr/share/ebox/zentyal-redisvi to /usr/share/zentyal/redisvi
	+ New /usr/share/zentyal/initial-setup script for modules postinst
	+ New /usr/share/zentyal/purge-module script for modules postrm
	+ Removed obsolete logs and events migrations
	+ Create plpgsql is now done on EBox::Logs::initialSetup
	+ Replace old ebox-migrate script with EBox::Module::Base::migrate
	+ Rotate duplicity-debug.log log if exists
	+ Bug fix: Port selected during installation is correctly saved
	+ Zentyal web UI is restarted if their dependencies are upgraded
	+ Bug fix: Logs don't include unrelated information now
	+ Add total in disk_usage report
	+ Bugfix: Events report by source now works again
	+ Do not include info messages in the events report
	+ Services event is triggered only after five failed checkings
	+ Do not add redundant includedir lines to /etc/sudoers
	+ Fixed encoding for strings read from redis server
	+ Support for redis-server 2.0 configuration
	+ Move core templates to /usr/share/zentyal/stubs/core
	+ Old /etc/ebox directory replaced with the new /etc/zentyal with
	  renamed core.conf, logs.conf and events.conf files
	+ Fixed broken link to alerts list
2.0.15
	+ Do not check the existence of cloud-prof package during the
	  restore since it is possible not to be installed while disaster
	  recovery process is done
	+ Renamed /etc/init.d/ebox to /etc/init.d/zentyal
	+ Use new zentyal-* package names
	+ Don't check .yaml existence for core modules
2.0.14
	+ Added compMessage in some events to distinguish among events if
	  required
	+ Make source in events non i18n
	+ After restore, set all the restored modules as changed
	+ Added module pre-checks for configuration backup
2.0.13
	+ Fixed dashboard graphs refresh
	+ Fixed module existence check when dpkg is running
	+ Fix typo in sudoers creation to make remote support work again
2.0.12
	+ Include status of packages in the downloadable bug report
	+ Bugfix: Avoid possible problems deleting redis.first file if not exist
2.0.11
	+ New methods entry_exists and st_entry_exists in config backend
2.0.10
	+ Now redis backend returns undef on get for undefined values
	+ Allow custom mason templates under /etc/ebox/stubs
	+ Better checks before restoring a configuration backup with
	  a set of modules different than the installed one
	+ Wait for 10 seconds to the child process when destroying the
	  progress indicator to avoid zombie processes
	+ Caught SIGPIPE when trying to contact Redis server and the
	  socket was already closed
	+ Do not stop redis server when restarting apache but only when
	  the service is asked to stop
	+ Improvements in import/export configuration (know before as
	  configuration backup)
	+ Improvements in ProgressIndicator
	+ Better behaviour of read-only rows with up/down arrows
	+ Added support for printableActionName in DataTable's
	+ Added information about automatic configuration backup
	+ Removed warning on non existent file digest
	+ Safer way to check if core modules exist during installation
2.0.9
	+ Treat wrong installed packages as not-existent modules
	+ Added a warning in dashboard informing about broken packages
	+ File sharing and mailfilter log event watchers works again since
	  it is managed several log tables per module
2.0.8
	+ Replaced zentyal-conf script with the more powerful zentyal-redisvi
	+ Set always the same default order for dashboard widgets
	+ Added help message to the configure widgets dialog
	+ Check for undefined values in logs consolidation
	+ Now dashboard notifies fails when restarting a service
	+ Fixed bug with some special characters in dashboard
	+ Fixed bug with some special characters in disk usage graph
2.0.7
	+ Pre-installation includes sudoers.d into sudoers file if it's not yet
	  installed
	+ Install apache-prefork instead of worker by default
	+ Rename service certificate to Zentyal Administration Web Server
2.0.6
	+ Use mod dependencies as default restore dependencies
	+ Fixed dependencies in events module
	+ Increased recursive dependency threshold to avoid
	  backup restoration problems
2.0.5
	+ Removed deprecated "Full backup" option from configuration backup
	+ Bugfix: SCP method works again after addition of SlicedBackup
	+ Added option in 90eboxpglogger.conf to disable logs consolidation
2.0.4
	+ Removed useless gconf backup during upgrade
	+ Fixed postinstall script problems during upgrade
2.0.3
	+ Added support for the sliced backup of the DB
	+ Hostname change is now visible in the form before saving changes
	+ Fixed config backend problems with _fileList call
	+ Added new bootDepends method to customize daemons boot order
	+ Added permanent message property to Composite
	+ Bugfix: Minor aesthetic fix in horizontal menu
	+ Bugfix: Disk usage is now reported in expected bytes
	+ Bugfix: Event dispatcher is not disabled when it is impossible
	  for it to dispatch the message
2.0.2
	+ Better message for the service status event
	+ Fixed modules configuration purge script
	+ Block enable module button after first click
	+ Avoid division by zero in progress indicator when total ticks is
	  zero
	+ Removed warning during postinst
	+ Added new subscription messages in logs, events and backup
2.0.1
	+ Bugfix: Login from Zentyal Cloud is passwordless again
	+ Some defensive code for the synchronization in Events models
	+ Bugfix: add EBox::Config::Redis::get to fetch scalar or list
	  values. Make GConfModule use it to avoid issues with directories
	  that have both sort of values.
1.5.14
	+ Fixed redis bug with dir keys prefix
	+ Improved login page style
	+ New login method using PAM instead of password file
	+ Allow to change admin passwords under System->General
	+ Avoid auto submit wizard forms
	+ Wizard skip buttons always available
	+ Rebranded post-installation questions
	+ Added zentyal-conf script to get/set redis config keys
1.5.13
	+ Added transition effect on first install slides
	+ Zentyal rebrand
	+ Added web page favicon
	+ Fixed already seen wizards apparition
	+ Fixed ro module creation with redis backend
	+ Use mason for links widgets
	+ Use new domain to official strings for subscriptions
1.5.12
	+ Added option to change hostname under System->General
	+ Show option "return to dashboard" when save changes fails.
1.5.11
	+ Added more tries on redis reconnection
	+ Fixed user corner access problems with redis server
	+ writeFile* methods reorganized
	+ Added cron as dependency as cron.hourly was never executed with anacron
	+ Improvements in consolidation of data for reports
1.5.10
	+ Fixed gconf to redis conversion for boolean values
1.5.9
	+ Improved migrations speed using the same perl interpreter
	+ Redis as configuration backend (instead of gconf)
	+ Improved error messages in ebox-software
	+ Set event source to 256 chars in database to adjust longer event
	  sources
	+ Progress bar AJAX updates are sent using JSON
	+ Fixed progress bar width problems
	+ Fixed top menu on wizards
	+ Improved error message when disconnecting a not connected database
	+ Abort installation if 'ebox' user already exists
	+ Bugfix: IP address is now properly registered if login fails
1.5.8
	+ Added template tableorderer.css.mas
	+ Added buttonless top menu option
	+ Bugfix: Save all modules on first installation
	+ Bugfix: General ebox database is now created if needed when
	  re/starting services
	+ Bugfix: Data to report are now uniform in number of elements per
	  value. This prevents errors when a value is present in a month and
	  not in another
	+ Bugfix: Don't show already visited wizard pages again
1.5.7
	+ Bugfix: Avoid error when RAID is not present
	+ Bugfix: Add ebox-consolidate-reportinfo call in daily cron script
	+ Bugfix: Called multiInsert and unbufferedInsert when necessary
	  after the loggerd reimplementation
	+ Bugfix: EBox::ThirdParty::Apache2::AuthCookie and
	  EBox::ThirdParty::Apache2::AuthCookie::Util package defined just
	  once
	+ Added util SystemKernel
	+ Improved progress indicator
	+ Changes in sudo generation to allow sudo for remote support user
	+ Initial setup wizards support
1.5.6
	+ Reimplementation of loggerd using inotify instead of File::Tail
1.5.5
	+ Asynchronous load of dashboard widgets for a smoother interface
1.5.4
	+ Changed dbus-check script to accept config file as a parameter
1.5.3
	+ Function _isDaemonRunning works now with snort in lucid
	+ Javascript refreshing instead of meta tag in log pages
	+ Updated links in dashboard widget
	+ Add package versions to downloadable ebox.log
	+ Fixed postgresql data dir path for disk usage with pg 8.4
	+ GUI improvements in search box
1.5.2
	+ Security [ESN-1-1]: Validate referer to avoid CSRF attacks
	+ Added reporting structure to events module
	+ Added new CGI to download the last lines of ebox.log
1.5.1
	+ Bugfix: Catch exception when upstart daemon does not exist and
	  return a stopped status
	+ Added method in logs module to dump database in behalf of
	ebackup module
	+ Bugfix: Do not check in row uniqueness for optional fields that
	are not passed as parameters
	+ Improve the output of ebox module status, to be consistent with the one
	  shown in the interface
	+ Add options to the report generation to allow queries to be more
	  flexible
	+ Events: Add possibility to enable watchers by default
	+ Bugfix: Adding a new field to a model now uses default
	  value instead of an empty value
	+ Added script and web interface for configuration report, added
	  more log files to the configuration report
1.5
	+ Use built-in authentication
	+ Use new upstart directory "init" instead of "event.d"
	+ Use new libjson-perl API
	+ Increase PerlInterpMaxRequests to 200
	+ Increase MaxRequestsPerChild (mpm-worker) to 200
	+ Fix issue with enconding in Ajax error responses
	+ Loggerd: if we don't have any file to watch we just sleep otherwise the process
	  will finish and upstart will try to start it over again and again.
	+ Make /etc/init.d/ebox depend on $network virtual facility
	+ Show uptime and users on General Information widget.
1.4.2
	+ Start services in the appropriate order (by dependencies) to fix a problem
	  when running /etc/init.d/ebox start in slaves (mail and other modules
	  were started before usersandgroups and thus failed)
1.4.1
	+ Remove network workarounds from /etc/init.d/ebox as we don't bring
	  interfaces down anymore
1.4
	+ Bug fix: i18n. setDomain in composites and models.
1.3.19
	+ Make the module dashboard widget update as the rest of the widgets
	+ Fix problem regarding translation of module names: fixes untranslated
	  module names in the dashboard, module status and everywhere else where
	  a module name is written
1.3.18
	+ Add version comparing function and use it instead of 'gt' in the
	  general widget
1.3.17
	+ Minor bug fix: check if value is defined in EBox::Type::Union
1.3.16
	+ Move enable field to first row in ConfigureDispatcherDataTable
	+ Add a warning to let users know that a module with unsaved changes
	  is disabled
	+ Remove events migration directory:
		- 0001_add_conf_configureeventtable.pl
		- 0002_add_conf_diskfree_watcher.pl
	+ Bug fix: We don't use names to stringify date to avoid issues
	  with DB insertions and localisation in event logging
	+ Bug fix: do not warn about disabled services which return false from
	  showModuleStatus()
	+ Add blank line under "Module Status"
	+ Installed and latest available versions of the core are now displayed
	  in the General Information widget
1.3.15
	+ Bug fix: Call EBox::Global::sortModulesByDependencies when
	  saving all modules and remove infinite loop in that method.
	  EBox::Global::modifiedModules now requires an argument to sort
	  its result dependending on enableDepends or depends attribute.
	+ Bug fix: keep menu folders open during page reloads
	+ Bug fix: enable the log events dispatcher by default now works
	+ Bug fix: fixed _lock function in EBox::Module::Base
	+ Bug fix: composites honor menuFolder()
	+ Add support for in-place edition for boolean types. (Closes
	  #1664)
	+ Add method to add new database table columnts to EBox::Migration::Helpers
	+ Bug fix: enable "Save Changes" button after an in-place edition
1.3.14
	+ Bug fix: fix critical bug in migration helper that caused some log
	  log tables to disappear
	+ Create events table
	+ Bug fix: log watcher works again
	+ Bug fix: delete cache if log index is not found as it could be
	  disabled
1.3.13
	+ Bug fix: critical error in EventDaemon that prevented properly start
	+ Cron script for manage logs does not run if another is already
	  running, hope that this will avoid problems with large logs
	+ Increased maximum size of message field in events
	+ Added script to purge logs
	+ Bug fix: multi-domain logs can be enabled again
1.3.12
	+ Added type for EBox::Dashboard::Value to stand out warning
	  messages in dashboard
	+ Added EBox::MigrationHelpers to include migration helpers, for now,
	  include a db table renaming one
	+ Bug fix: Fix mismatch in event table field names
	+ Bug fix: Add migration to create language plpgsql in database
	+ Bug fix: Add missing script for report log consolidation
	+ Bug fix: Don't show modules in logs if they are not configured. This
	  prevents some crashes when modules need information only available when
	  configured, such as mail which holds the vdomains in LDAP
	+ Added method EBox::Global::lastModificationTime to know when
	  eBox configuration was modified for last time
	+ Add support for breadcrumbs on the UI
	+ Bug fix: in Loggerd files are only parsed one time regardless of
	  how many LogHelper reference them
	+ Added precondition for Loggerd: it does not run if there isnt
	anything to watch
1.3.11
	+ Support customFilter in models for big tables
	+ Added EBox::Events::sendEvent method to send events using Perl
	  code (used by ebackup module)
	+ Bug fix: EBox::Type::Service::cmp now works when only the
	  protocols are different
	+ Check $self is defined in PgDBEngine::DESTROY
	+ Do not watch files in ebox-loggerd related to disabled modules and
	  other improvements in the daemon
	+ Silent some exceptions that are used for flow control
	+ Improve the message from Service Event Watcher
1.3.10
	+ Show warning when accesing the UI with unsupported browsers
	+ Add disableApparmorProfile to EBox::Module::Service
	+ Bug fix: add missing use
	+ Bug fix: Make EventDaemon more robust against malformed sent
	  events by only accepting EBox::Event objects
1.3.8
	+ Bug fix: fixed order in EBox::Global::modified modules. Now
	  Global and Backup use the same method to order the module list
	  by dependencies
1.3.7
	+ Bug fix: generate public.css and login.css in dynamic-www directory
	  which is /var/lib/zentyal/dynamicwww/css/ and not in /usr/share/ebox/www/css
	  as these files are generate every time eBox's apache is
	  restarted
	+ Bug fix: modules are restored now in the correct dependency
	  order
	+ ebox-make-backup accepts --destinaton flag to set backup's file name
	+ Add support for permanent messages to EBox::View::Customizer
1.3.6
	+ Bug fix: override _ids in EBox::Events::Watcher::Log to not return ids
	which do not exist
	+ Bug fix: fixed InverseMatchSelect type which is used by Firewall module
	+ New widget for the dashboard showing useful support information
	+ Bugfix: wrong permissions on CSS files caused problem with usercorner
	+ CSS are now templates for easier rebranding
	+ Added default.theme with eBox colors
1.3.5
	+ Bugfix: Allow unsafe characters in password type
	+ Add FollowSymLinks in eBox apache configuration. This is useful
	  if we use js libraries provided by packages
1.3.4
	+ Updated company name in the footer
	+ Bugfix: humanEventMessage works with multiple tableInfos now
	+ Add ebox-dbus-check to test if we can actually connect to dbus
1.3.4
	+ bugfix: empty cache before calling updatedRowNotify
	+ enable Log dispatcher by default and not allow users to disable
	it
	+ consolidation process continues in disabled but configured modules
	+ bugfix: Save Changes button doesn't turn red when accessing events for
	first time
1.3.2
	+ bugfix: workaround issue with dhcp configured interfaces at boot time
1.3.1
	+ bugfix: wrong regex in service status check
1.3.0
	+ bugfix: make full backup work again
1.1.30
	+ Change footer to new company holder
	+  RAID does not generate 'change in completion events, some text
	problems fixed with RAID events
	+ Report graphics had a datapoints limit dependent on the active
	time unit
	+ Apache certificate can be replaced by CA module
	+ Fixed regression in detailed report: total row now aggregates
	properly
	+ More characters allowed when changing password from web GUI
	+ Fixed regression with already used values in select types
	+ Do not a button to restart eBox's apache
	+ Fixed auth problem when dumping and restoring postgre database
1.1.20
	+ Added custom view support
	+ Bugfix: report models now can use the limit parameter in
	  reportRows() method
	+ use a regexp to fetch the PID in a pidfile, some files such as
	postfix's add tabs and spaces before the actual number
	+ Changed "pidfile" to "pidfiles" in _daemons() to allow checking more than
one (now it is a array ref instead of scalar)
	+ Modified Service.pm to support another output format for /etc/init.d daemon
status that returns [OK] instead of "running".
	+ unuformized case in menu entries and some more visual fixes
1.1.10
	+ Fix issue when there's a file managed by one module that has been modified
	  when saving changes
	+ Bugfix: events models are working again even if an event aware
	module is uninstalled and it is in a backup to restore
	+ Select.pm returns first value in options as default
       + Added 'parentModule' to model class to avoid recursive problems
	+ Added Float type
	+ Apache module allows to add configuration includes from other modules
	+ Display remote services button if subscribed
	+ Event daemon may received events through a named pipe
	+ Bugfix. SysInfo revokes its config correctly
	+ Added storer property to types in order to store the data in
	somewhere different from GConf
	+ Added protected property 'volatile' to the models to indicate
	that they store nothing in GConf but in somewhere different
	+ System Menu item element 'RAID' is always visible even when RAID
	is not installed
	+ Files in deleted rows are deleted when the changes are saved
	+ Fixed some bug whens backing and restore files
	+ Components can be subModels of the HasMany type
	+ Added EBox::Types::Text::WriteOnce type
	+ Do not use rows(), use row to force iteration over the rows and increase
	performance and reduce memory use.
	+ Do not suggest_sync after read operations in gconf
	+ Increase MaxRequestsPerChild to 200 in eBox's apache
	+ Make apache spawn only one child process
	+ Log module is backed up and restored normally because the old
	problem is not longer here
	+ Backup is more gentle with no backup files in backup directory,
	now it does not delete them
	+ HasMany  can retrieve again the model and row after the weak
	refence is garbage-collected. (Added to solve a bug in the doenload
	bundle dialog)
	+ EBox::Types::DomainName no longer accepts IP addresses as domain
	names
	+ Bugfix: modules that fail at configuration stage no longer appear as enabled
	+ Add parameter to EBox::Types::Select to disable options cache

0.12.103
	+ Bugfix: fix SQL statement to fetch last rows to consolidate
0.12.102
	+ Bugfix: consolidate logs using the last date and not starting from scratch
0.12.101
	+ Bugfix: DomainName type make comparisons case insensitive
	according to RFC 1035
0.12.100
	+ Bugfix: Never skip user's modifications if it set to true
	override user's changes
	+ EBox::Module::writeConfFile and EBox::Service scape file's path
	+ Bugfix. Configure logrotate to actually rotate ebox logs
	+ Fixed bug in ForcePurge logs model
	+ Fixed bug in DataTable: ModelManaged was called with tableName
	instead of context Name
	+ Fixing an `img` tag closed now properly and adding alternative
	text to match W3C validation in head title
	+ Backup pages now includes the size of the archive
	+ Fixed bug in ForcePurge logs model
	+ Now the modules can have more than one tableInfo for logging information
	+ Improve model debugging
	+ Improve restart debugging
	+ Backups and bug reports can be made from the command line
	+ Bugfix: `isEqualTo` is working now for `Boolean` types
	+ Bugfix: check if we must disable file modification checks in
	Manager::skipModification

0.12.99
	+ Add support for reporting
	+ Refresh logs automatically
	+ Reverse log order
	+ Remove temp file after it is downloaded with FromTempDir controller
0.12.3
	+ Bug fix: use the new API in purge method. Now purging logs is working
	again.
0.12.2
	+ Increase random string length used to generate the cookie to
	2048 bits
	+ Logs are show in inverse chronological order
0.12.1
	+ Bug fix: use unsafeParam for progress indicator or some i18 strings
	will fail when saving changes
0.12
	+ Bugfix: Don't assume timecol is 'timestamp' but defined by
	module developer. This allows to purge some logs tables again
	+ Add page titles to models
	+ Set default values when not given in `add` method in models
	+ Add method to manage page size in model
	+ Add hidden field to help with Ajax request and automated testing with
	  ANSTE
	+ Bugfix: cast sql types to filter fields in logs
	+ Bugfix: Restricted resources are back again to make RSS
	access policy work again
	+ Workaround bogus mason warnings
	+ Make postinst script less verbose
	+ Disable keepalive in eBox apache
	+ Do not run a startup script in eBox apache
	+ Set default purge time for logs stored in eBox db to 1 week
	+ Disable LogAdmin actions in `ebox-global-action` until LogAdmin
	feature is completely done
0.11.103
	+ Modify EBox::Types::HasMany to create directory based on its row
	+ Add _setRelationship method to set up relationships between models
	  and submodels
	+ Use the new EBox::Model::Row api
	+ Add help method to EBox::Types::Abstract
	+ Decrease size for percentage value in disk free watcher
	+ Increase channel link field size in RSS dispatcher
0.11.102
	+ Bugfix: cmp in EBox::Types::HostIP now sorts correctly
	+ updatedRowNotify in EBox::Model::DataTable receives old row as
	well as the recently updated row
	+ Added `override_user_modification` configuration parameter to
	avoid user modification checkings and override them without asking
	+ Added EBox::Model::Row to ease the management of data returned
	by models
	+ Added support to pre-save and post-save executable files. They
	must be placed at /etc/ebox/pre-save or /etc/ebox/post-save
	+ Added `findRow` method to ease find and set
0.11.101
	+ Bugfix: Fix memory leak in models while cloning types. Now
	cloning is controlled by clone method in types
	+ Bugfix: Union type now checks for its uniqueness
	+ DESTROY is not an autoloaded method anymore
	+ HasOne fields now may set printable value from the foreign field
	to set its value
	+ findId now searches as well using printableValue
	+ Bugfix. Minor bug found when key is an IP address in autoloaded
	methods
	+ Ordered tables may insert values at the beginning or the end of
	the table by "insertPosition" attribute
	+ Change notConfigured template to fix English and add link to the
	  module status section
	+ Add loading gif to module status actions
	+ Remove debug from ServiceInterface.pm
	+ Add support for custom separators to be used as index separators on
	  exposedMethods
	+ Bugfix. Stop eBox correctly when it's removed
	+ Improve apache-restart to make it more reliable.
0.11.100
	+ Bugfix. Fix issue with event filters and empty hashes
	+ Bugfix. Cache stuff in log and soap watcher to avoid memory leaks
	+ Bugfix. Fix bug that prevented the user from being warned when a row to
	  be deleted is being used by other model
	+ Bugfix. Add missing use of EBox::Global in State event watcher
	+ Added progress screen, now pogress screen keeps track of the changed
	  state of the modules and change the top page element properly
	+ Do not exec() to restart apache outside mod_perl
	+ Improve apache restart script
	+ Improve progress screen
0.11.99
	+ DataTable contains the property 'enableProperty' to set a column
	called 'enabled' to enable/disable rows from the user point of
	view. The 'enabled' column is put the first
	+ Added state to the RAID report instead of simpler active boolean
        + Fix bug when installing new event components and event GConf
	subtree has not changed
	+ Add RSS dispatcher to show eBox events under a RSS feed
	+ Rotate log files when they reach 10MB for 7 rotations
	+ Configurable minimum free space left for being notified by means
	of percentage
	+ Add File type including uploading and downloading
	+ Event daemon now checks if it is possible to send an event
	before actually sending it
	+ Added Action forms to perform an action without modifying
	persistent data
	+ Log queries are faster if there is no results
	+ Show no data stored when there are no logs for a domain
	+ Log watcher is added in order to notify when an event has
	happened. You can configure which log watcher you may enable and
	what you want to be notify by a determined filter and/or event.
	+ RAID watcher is added to check the RAID events that may happen
	when the RAID subsystem is configured in the eBox machine
	+ Change colour dataset in pie chart used for disk usage reporting
	+ Progress indicator now contains a returned value and error
	message as well
	+ Lock session file for HTTP session to avoid bugs
	related to multiple requests (AJAX) in a short time
	+ Upgrade runit dependency until 1.8.0 to avoid runit related
	issues
0.11
	+ Use apache2
	+ Add ebox-unblock-exec to unset signal mask before running  a executable
	+ Fix issue with multiple models and models with params.
	  This triggered a bug in DHCP when there was just one static
	  interface
	+ Fix _checkRowIsUnique and _checkFieldIsUnique
	+ Fix paging
	+ Trim long strings in log table, show tooltip with the whole string
	  and show links for URLs starting with "http://"
0.10.99
	+ Add disk usage information
	+ Show progress in backup process
	+ Add option to purge logs
	+ Create a link from /var/lib/zentyal/log to /var/log/ebox
	+ Fix bug with backup descriptions containing spaces
	+ Add removeAll method on data models
	+ Add HostIP, DomainName and Port types
	+ Add readonly forms to display static information
	+ Add Danish translation thanks to Allan Jacobsen
0.10
	+ New release
0.9.100
	+ Add checking for SOAP session opened
	+ Add EventDaemon
	+ Add Watcher and Dispatch framework to support an event
	  architecture on eBox
	+ Add volatile EBox::Types in order not to store their values
	  on GConf
	+ Add generic form
	+ Improvements on generic table
	+ Added Swedish translation

0.9.99
	+ Added Portuguese from Portugal translation
	+ Added Russian translation
	+ Bugfix: bad changed state in modules after restore

0.9.3
	+ New release

0.9.2
	+ Add browser warning when uploading files
	+ Enable/disable logging modules
0.9.1
	+ Fix backup issue with changed state
	+ Generic table supports custom ordering
0.9
	+ Added Polish translation
        + Bug in recognition of old CD-R writting devices fixed
	+ Added Aragonese translation
	+ Added Dutch translation
	+ Added German translation
	+ Added Portuguese translation

0.8.99
	+ Add data table model for generic Ajax tables
	+ Add types to be used by models
	+ Add MigrationBase and ebox-migrate to upgrade data models
	+ Some English fixes
0.8.1
	+ New release
0.8
	+ Fix backup issue related to bug reports
	+ Improved backup GUI
0.7.99
        + changed sudo stub to be more permissive
	+ added startup file to apache web server
	+ enhanced backup module
	+ added basic CD/DVD support to backup module
	+ added test stubs to simplify testing
	+ added test class in the spirit of Test::Class
	+ Html.pm now uses mason templates
0.7.1
	+ use Apache::Reload to reload modules when changed
	+ GUI consistency (#12)
	+ Fixed a bug for passwords longer than 16 chars
	+ ebox-sudoers-friendly added to not overwrite /etc/sudoers each time
0.7
	+ First public release
0.6
	+ Move to client
	+ Remove obsolete TODO list
	+ Remove firewall module from  base system
	+ Remove objects module from base system
	+ Remove network module from base system
	+ Add modInstances and modInstancesOfType
	+ Raname Base to ClientBase
	+ Remove calls to deprecated methods
	+ API documented using naturaldocs
	+ Update INSTALL
	+ Use a new method to get configkeys, now configkey reads every
	  [0.9
	+ Added Polish translation][0-9]+.conf file from the EBox::Config::etc() dir and
	  tries to get the value from the files in order.
	+ Display date in the correct languae in Summary
	+ Update debian scripts
	+ Several bugfixes
0.5.2
	+ Fix some packaging issues
0.5.1
	+ New menu system
	+ New firewall filtering rules
	+ 802.1q support

0.5
	+ New bug-free menus (actually Internet Explorer is the buggy piece
	  of... software that caused the reimplementation)
	+ Lots of small bugfixes
	+ Firewall: apply rules with no destination address to packets
	  routed through external interfaces only
	+ New debianize script
	+ Firewall: do not require port and protocol parameters as they
	  are now optional.
	+ Include SSL stuff in the dist tarball
	+ Let modules block changes in the network interfaces
	  configuration if they have references to the network config in
	  their config.
	+ Debian network configuration import script
	+ Fix the init.d script: it catches exceptions thrown by modules so that
	  it can try to start/stop all of them if an exception is thrown.
	+ Firewall: fix default policy bug in INPUT chains.
	+ Restore textdomain in exceptions
	+ New services section in the summary
	+ Added Error item to Summary. Catch exceptions from modules in
	  summary and generate error item
	+ Fix several errors with redirections and error handling in CGIs
	+ Several data validation functions were fixed, and a few others added
	+ Prevent the global module from keeping a reference to itself. And make
	  the read-only/read-write behavior of the factory consistent.
	+ Stop using ifconfig-wrapper and implement our own NetWrapper module
	  with wrappers for ifconfig and ip.
	+ Start/stop apache, network and firewall modules in first place.
	+ Ignore some network interface names such as irda, sit0, etc.
	+ The summary page uses read-only module instances.
	+ New DataInUse exception, old one renamed to DataExists.
	+ Network: do not overwrite resolv.conf if there are nameservers
	  given via dhcp.
	+ Do not set a default global policy for the ssh service.
	+ Check for forbiden characters when the parameter value is
	  requested by the CGI, this allows CGI's to handle the error,
	  and make some decissions before it happens.
	+ Create an "edit object" template and remove the object edition stuff
	  from the main objects page.
	+ Fix the apache restarting code.
	+ Network: Remove the route reordering feature, the kernel handles that
	  automatically.
	+ Fix tons of bugs in the network restarting code.
	+ Network: removed the 3rd nameserver configuration.
	+ Network: Get gateway info in the dhcp hook.
	+ Network: Removed default configuration from the gconf schema.
	+ New function for config-file generation
	+ New functions for pid file handling

0.4
	+ debian package
	+ added module to export/import configuration
	+ changes in firewall's API
	+ Added content filter based on dansguardian
	+ Added French translation
	+ Added Catalan translation
	+ Sudoers file is generated automatically based on module's needs
	+ Apache config file is generated by ebox  now
	+ Use SSL
	+ Added ebox.conf file
	+ Added module template generator

0.3
	+ Supports i18n
	+ API name consistency
	+ Use Mason for templates
	+ added tips to GUI
	+ added dhcp hooks
	+ administration port configuration
	+ Fixed bugs to IE compliant
	+ Revoke changes after logout
	+ Several bugfixes

0.2
	+ All modules are now based on gconf.
	+ Removed dependencies on xml-simple, xerces and xpath
	+ New MAC address field in Object members.
	+ Several bugfixes.

0.1
	+ Initial release<|MERGE_RESOLUTION|>--- conflicted
+++ resolved
@@ -1,8 +1,6 @@
 HEAD
-<<<<<<< HEAD
 	+ RedirectHelper interface to redirect requests from Zentyal
 	  Remote to specific module HTTP applications
-=======
 	+ Set audit after logs when enabling in first install
 	+ Avoid getting unsaved changes by using readonly instance in manage-logs
 3.1.11
@@ -50,7 +48,6 @@
 	+ Copyright footer is now at the bottom of the menu
 	+ Fixed regression on logs search caused by autoFilter changes
 	+ Fix bytes formatter in graphs
->>>>>>> 80efed4f
 	+ Simplified CSS and improved styles and icons
 	+ Improved dashboard drag&drop behavior in Chrome
 	+ Allow to define permanentMessage directly on models
