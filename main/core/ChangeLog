--- conflicted
+++ resolved
@@ -1,10 +1,7 @@
 HEAD
-<<<<<<< HEAD
+	+ Fixed events modules dependencies to depend on any module which
+	  provides watchers or dispatchers
 	+ Always call enableActions before enableService when configuring modules
-=======
-	+ Fixed events modules dependencies to depend on any module which
-	provides watchers or dispatchers
->>>>>>> 1976e175
 	+ Added needsSaveAfterConfig state to service modules
 	+ Better logging of exceptions in EBox::CGI::Run
 	+ Fixed 'element not exists' error when enabling a log watcher
