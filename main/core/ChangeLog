--- conflicted
+++ resolved
@@ -1,4 +1,5 @@
-<<<<<<< HEAD
+HEAD
+	+ Fix exception raising when no event component is found
 2.3.17
 	+ Do not use modal box for save changes during installation
 	+ Hidden fields in DataTables are no longer considered compulsory
@@ -25,10 +26,6 @@
 	+ Use unset instead of delete_dir when removing rows
 	+ Do not set order list for DataForms
 	+ Only try to clean tmp dir on global system start
-=======
-HEAD
-	+ Fix exception raising when no event component is found
->>>>>>> f88d5a39
 2.3.14
 	+ Error message for failure in package cache creation
 	+ Fixed regression when showing a data table in a modal view
