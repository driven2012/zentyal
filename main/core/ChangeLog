HEAD
<<<<<<< HEAD
	+ Do not show RSS image if custom_prefix defined
2.3.4
	+ Avoid 'negative radius' error in DiskUsage chart
	+ Fixed call to partitionFileSystems in EBox::SysInfo::logReportInfo
	+ Log audit does not ignore fields which their values could be interpreted
	  as boolean false
	+ Avoid ebox.cgi failure when showing certain strings in the error template
	+ Do not calculate md5 digests if override_user_modification is enabled
	+ Clean /var/lib/zentyal/tmp on boot
	+ Stop apache gracefully and delete unused code in Apache.pm
	+ Cache contents of module.yaml files in Global
2.3.3
	+ The editable attribute of the types now accept a reference to a function
	  to dinamically enable or disable the field.
	+ In progress bar CGIs AJAX call checks the availability of the
	  next page before loading it
	+ Replaced community logo
	+ Adapted messages in the UI for new editions
	+ Changed cookie name to remove forbidden characters to avoid
	  incompatibilities with some applications
	+ Added methods to enable/disable restart triggers
2.3.2
	+ Fixed redis unix socket permissions problem with usercorner
	+ Get row ids without safe characters checking
	+ Added EBox::Util::Random as random string generator
	+ Set log level to debug when cannot compute md5 for a nonexistent file
	+ Filtering in tables is now case insensitive
	+ ProgressIndicator no longer leaves zombie processes in the system
=======
	+ Added force parameter in validateTypedRow
	+ Fixed 'hidden' on types when using method references
	+ Removed some console problematic characters from Util::Random::generate
	+ Added methods to manage apache CA certificates
	+ Use IO::Socket::SSL for SOAPClient connections
	+ Removed apache rewrite from old slaves implementation
	+ Removed some console problematic characters from Util::Random::generate
	+ Fixed redis unix socket permissions problem
	+ Get row ids without safe characters checking
	+ Added EBox::Util::Random as random string generator
	+ The editable attribute of the types now accept a reference to a function
	  to dinamically enable or disable the field.
>>>>>>> 28351a4f
	+ Implemented mysqldump for logs database
	+ Remove zentyal-events cron script which should not be longer necessary
	+ Bugfix: set executable permissions to cron scripts and example hooks
	+ Added a global method to retrieve installed server edition
	+ Log also duration and compMessage to events.log
2.3.1
	+ Updated Standards-Version to 3.9.2
	+ Fixed JS client side table sorting issue due to Prototype
	  library upgrade
	+ Disable InnoDB by default to reduce memory consumption of MySQL
	+ Now events are logged in a new file (events.log) in a more
	  human-readable format
	+ Added legend to DataTables with custom actions
	+ Changed JS to allow the restore of the action cell when a delete
	  action fails
	+ Set milestone to 3.0 when creating bug reports in the trac
	+ Avoid temporal modelInstance errors when adding or removing
	  modules with LogWatchers or LogDispatcher
	+ Unallow administration port change when the port is in use
2.3
	+ Do not launch a passwordless redis instance during first install
	+ New 'types' field in LogObserver and storers/acquirers to store special
	  types like IPs or MACs in an space-efficient way
	+ Use MySQL for the logs database instead of PostgreSQL
	+ Bugfix: logs database is now properly recreated after purge & install
	+ Avoid use of AUTOLOAD to execute redis commands, improves performance
	+ Use UNIX socket to connect to redis for better performance and
	  update default redis 2.2 settings
	+ Use "sudo" group instead of "admin" one for the UI access control
	+ Added EBox::Module::Base::version() to get package version
	+ Fixed problem in consalidation report when accumulating results
	  from queries having a "group by table.field"
	+ Added missing US and Etc zones in timezone selector
	+ Replaced autotools with zbuildtools
	+ Refuse to restore configuration backup from version lesser than
	  2.1 unless forced
	+ Do not retrieve format.js in every graph to improve performance
	+ The purge-module scripts are always managed as root user
	+ New grep-redis tool to search for patterns in redis keys or
	  values
	+ Use partitionFileSystems method from EBox::FileSystem
2.2.4
	+ New internal 'call' command in Zentyal shell to 'auto-use' the module
	+ Zentyal shell now can execute commandline arguments
	+ Bugfix: EBox::Types::IPAddr::isEqualTo allows to change netmask now
	+ Removed some undefined concatenation and compare warnings in error.log
	+ Ignore check operation in RAID event watcher
	+ Skip IP addresses ending in .0 in EBox::Types::IPRange::addresses()
	+ Do not store in redis trailing dots in Host and DomainName types
	+ Added internal command to instance models and other improvements in shell
	+ Now the whole /etc/zentyal directory is backed up and a copy of the
	  previous contents is stored at /var/backups before restoring
	+ Removing a module with a LogWatcher no longer breaks the LogWatcher
	  Configuration page anymore
	+ Fixed error in change-hostname script it does not longer match substrings
	+ Bugfix: Show breadcrumbs even from models which live in a
	  composite
	+ HTTPLink now returns empty string if no HTTPUrlView is defined
	  in DataTable class
	+ Added mising use sentence in EBox::Event::Watcher::Base
2.2.3
	+ Bugfix: Avoid url rewrite to ebox.cgi when requesting to /slave
	+ Fixed logrotate configuration
	+ More resilient way to handle with missing indexes in _find
	+ Added more informative text when mispelling methods whose prefix
	  is an AUTOLOAD action
	+ A more resilient solution to load events components in EventDaemon
	+ Added one and two years to the purge logs periods
	+ Fixed downloads from EBox::Type::File
2.2.2
	+ Revert cookie name change to avoid session loss in upgrades
	+ Do not try to change owner before user ebox is created
2.2.1
	+ Removed obsolete references to /zentyal URL
	+ Create configuration backup directories on install to avoid warnings
	  accessing the samba share when there are no backups
	+ Log result of save changes, either successful or with warnings
	+ Changed cookie name to remove forbidden characters to avoid
	  incompatibilities with some applications
	+ Removed duplicated and incorrect auding logging for password change
	+ Fixed some non-translatable strings
	+ Create automatic bug reports under 2.2.X milestone instead of 2.2
	+ Fixed bug changing background color on selected software packages
2.1.34
	+ Volatile types called password are now also masked in audit log
	+ Adjust padding for module descriptions in basic software view
	+ Removed beta icon
2.1.33
	+ Fixed modal add problems when using unique option on the type
	+ Fixed error management in the first screen of modal add
	+ Unify software selection and progress colors in CSS
	+ Set proper message type in Configure Events model
	+ Fixed error checking permanentMessage types in templates/msg.mas
2.1.32
	+ Added progress bar colors to theme definition
	+ Remove no longer correct UTF8 decode in ProgressIndicator
	+ Fixed UTF8 double-encoding on unexpected error CGI
	+ Reviewed some subscription strings
	+ Always fork before apache restart to avoid port change problems
	+ Stop modules in the correct order (inverse dependencies order)
	+ Better logging of failed modules on restore
2.1.31
	+ Do not start managed daemons on boot if the module is disabled
	+ Better message on redis error
	+ Watch for dependencies before automatic enable of modules on first install
2.1.30
	+ Removed obsolete /ebox URL from RSS link
	+ Changed methods related with extra backup data in modules logs
	  to play along with changes in ebackup module
	+ Set a user for remote access for audit reasons
	+ Detect session loss on AJAX requests
2.1.29
	+ Startup does not fail if SIGPIPE received
2.1.28
	+ Added code to mitigate false positives on module existence
	+ Avoid error in logs full summary due to incorrect syntax in template
	+ Allow unsafe chars in EBox::Types::File to avoid problems in some browsers
	+ Reviewed some subscription strings
	+ Warning about language-packs installed works again after Global changes
	+ Show n components update when only zentyal packages are left to
	  upgrade in the system widget
	+ Do not show debconf warning when installing packages
	+ EBox::Types::IPAddr (and IPNetwork) now works with defaultValue
	+ Allow to hide menu items, separators and dashboard widgets via conf keys
2.1.27
	+ Do not create tables during Disaster Recovery installation
	+ Added new EBox::Util::Debconf::value to get debconf values
	+ DataTable controller does no longer try to get a deleted row
	  for gather elements values for audit log
	+ Check if Updates watcher can be enabled if the subscription
	  level is yet unknown
2.1.26
	+ Detection of broken packages works again after proper deletion
	  of dpkg_running file
	+ Keep first install redis server running until trigger
	+ Unified module restart for package trigger and init.d
	+ Use restart-trigger script in postinst for faster daemons restarting
	+ System -> Halt/Reboot works again after regression in 2.1.25
	+ Added framework to show warning messages after save changes
	+ Change caption of remote services link to Zentyal Cloud
	+ Do not show Cloud link if hide_cloud_link config key is defined
	+ Added widget_ignore_updates key to hide updates in the dashboard
	+ Differentiate ads from notes
	+ Allow custom message type on permanentMessage
	+ Only allow custom themes signed by Zentyal
	+ Removed /zentyal prefix from URLs
	+ Caps lock detection on login page now works again
	+ Added HiddenIfNotAble property to event watchers to be hidden if
	  it is unabled to monitor the event
	+ Dashboard values can be now error and good as well
	+ Include a new software updates widget
	+ Include a new alert for basic subscriptions informing about
	  software updates
	+ Add update-notifier-common to dependencies
	+ EBox::DataTable::enabledRows returns rows in proper order
	+ Use custom ads when available
	+ Disable bug report when hide_bug_report defined on theme
2.1.25
	+ Do not show disabled module warnings in usercorner
	+ Mask passwords and unify boolean values in audit log
	+ Do not override type attribute for EBox::Types::Text subtypes
	+ Corrected installation finished message after first install
	+ Added new disableAutocomplete attribute on DataTables
	+ Optional values can be unset
	+ Minor improvements on nmap scan
2.1.24
	+ Do not try to generate config for unconfigured services
	+ Remove unnecessary redis call getting _serviceConfigured value
	+ Safer sizes for audit log fields
	+ Fix non-translatable "show help" string
	+ Allow links to first install wizard showing a desired page
	+ Fixed bug in disk usage when we have both values greater and
	  lower than 1024 MB
	+ Always return a number in EBox::AuditLogging::isEnabled to avoid
	  issues when returning the module status
	+ Added noDataMsg attribute on DataTable to show a message when
	  there are no rows
2.1.23
	+ Removed some warnings during consolidation process
	+ Depend on libterm-readline-gnu-perl for history support in shells
	+ Fixed error trying to change the admin port with NTP enabled
	+ Fixed breadcrumb destination for full log query page
	+ Use printableActionName in DataTable setter
2.1.22
	+ Fixed parentRow method in EBox::Types::Row
	+ Added new optionalLabel flag to EBox::Types::Abstract to avoid
	  show the label on non-optional values that need to be set as
	  optional when using show/hide viewCustomizers
	+ Added initHTMLStateOrder to View::Customizer to avoid incorrect
	  initial states
	+ Improved exceptions info in CGIs to help bug reporting
	+ Do not show customActions when editing row on DataTables
2.1.21
	+ Fixed bug printing traces at Global.pm
	+ Check new dump_exceptions confkey instead of the debug one in CGIs
	+ Explicit conversion to int those values stored in our database
	  for correct dumping in reporting
	+ Quote values in update overwrite while consolidating for reporting
2.1.20
	+ Fixed regression in edition in place of booleans
	+ Better default balance of the dashboard based on the size of the widgets
	+ Added defaultSelectedType argument to PortRange
2.1.19
	+ Disable KeepAlive as it seems to give performance problems with Firefox
	  and set MaxClients value back to 1 in apache.conf
	+ Throw exceptions when calling methods not aplicable to RO instances
	+ Fixed problems when mixing read/write and read-only instances
	+ Date/Time and Timezone moved from NTP to core under System -> General
	+ Do not instance hidden widgets to improve dashboard performance
	+ New command shell with Zentyal environment at /usr/share/zentyal/shell
	+ Show warning when a language-pack is not installed
	+ Removed unnecessary dump/load operations to .bak yaml files
	+ AuditLogging and Logs constructor now receive the 'ro' parameter
	+ Do not show Audit Logging in Module Status widget
2.1.18
	+ New unificated zentyal-core.logrotate for all the internal logs
	+ Added forceEnabled option for logHelpers
	+ Moved carousel.js to wizard template
	+ Add ordering option to wizard pages
	+ Fixed cmp and isEqualTo methods for EBox::Types::IPAddr
	+ Fixed wrong Mb unit labels in Disk Usage and use GB when > 1024 MB
	+ Now global-action script can be called without progress indicator
	+ Fixed EBox::Types::File JavaScript setter code
	+ Added support for "Add new..." modal boxes in foreign selectors
	+ Each module can have now its customized purge-module script
	  that will be executed after the package is removed
	+ Added Administration Audit Logging to log sessions, configuration
	  changes, and show pending actions in save changes confirmation
	+ User name is stored in session
	+ Remove deprecated extendedRestore from the old Full Backup
2.1.17
	+ Fixed RAID event crash
	+ Added warning on models and composites when the module is disabled
	+ Fixed login page style with some languages
	+ Login page template can now be reused accepting title as parameter
	+ EBox::Types::File does not write on redis when it fails to
	  move the fail to its final destination
	+ Added quote column option for periodic log consolidation and
	  report consolidation
	+ Added exclude module option to backup restore
2.1.16
	+ Do not show incompatible navigator warning on Google Chrome
	+ Fixed syncRows override detection on DataTable find
	+ clean-conf script now deletes also state data
	+ Avoid 'undefined' message in selectors
2.1.15
	+ Move Disk Usage and RAID to the new Maintenance menu
	+ Always call syncRows on find (avoid data inconsistencies)
	+ Filename when downloading a conf backup now contains hostname
	+ Fixed bug in RAID template
	+ Set proper menu order in System menu (fixes NTP position)
	+ Fixed regresion in page size selector on DataTables
	+ Fixed legend style in Import/Export Configuration
2.1.14
	+ Fixed regresion with double quotes in HTML templates
	+ Fixed problems with libredis-perl version dependency
	+ Adding new apparmor profile management
2.1.13
	+ Better control of errors when saving changes
	+ Elements of Union type can be hidden
	+ Model elements can be hidden only in the viewer or the setter
	+ HTML attributtes are double-quoted
	+ Models can have sections of items
	+ Password view modified to show the confirmation field
	+ New multiselect type
	+ Redis backend now throws different kind of exceptions
2.1.12
	+ Revert no longer necessary parents workaround
	+ Hide action on viewCustomizer works now on DataTables
2.1.11
	+ Fixed bug which setted bad directory to models in tab view
	+ Union type: Use selected subtype on trailingText property if the
	  major type does not have the property
	+ Raise MaxClients to 2 to prevent apache slowness
2.1.10
	+ Security [ZSN-2-1]: Avoid XSS in process list widget
2.1.9
	+ Do not try to initialize redis client before EBox::init()
	+ Safer way to delete rows, deleting its id reference first
	+ Delete no longer needed workaround for gconf with "removed" attribute
	+ Fixed regression in port range setter
2.1.8
	+ Fixed regression in menu search
	+ Fixed missing messages of multi state actions
	+ Help toggler is shown if needed when dynamic content is received
	+ Fixed issue when disabling several actions at once in a data table view
	+ All the custom actions are disabled when one is clicked
	+ Submit wizard pages asynchronously and show loading indicator
	+ Added carousel.js for slide effects
2.1.7
	+ Fixed issues with wrong html attributes quotation
	+ Bugfix: volatile types can now calculate their value using other
	  the value from other elements in the row no matter their position
2.1.6
	+ Attach software.log to bug report if there are broken packages
	+ Added keyGenerator option to report queries
	+ Tuned apache conf to provide a better user experience
	+ Actions click handlers can contain custom javascript
	+ Restore configuration with force dependencies option continues
	  when modules referenced in the backup are not present
	+ Added new MultiStateAction type
2.1.5
	+ Avoid problems getting parent if the manager is uninitialized
	+ Rename some icon files with wrong extension
	+ Remove wrong optional attribute for read-only fields in Events
	+ Renamed all /EBox/ CGI URLs to /SysInfo/ for menu folder coherency
	+ Added support for custom actions in DataTables
	+ Replaced Halt/Reboot CGI with a model
	+ Message classes can be set from models
	+ Fixed error in Jabber dispatcher
	+ Show module name properly in log when restart from the dashboard fails
	+ Avoid warning when looking for inexistent PID in pidFileRunning
2.1.4
	+ Changed Component's parent/child relationships implementation
	+ Fixed WikiFormat on automatic bug report tickets
	+ Do not show available community version in Dashboard with QA
 	  updates
2.1.3
	+ Fall back to readonly data in config backup if there are unsaved changes
	+ Allow to automatically send a report in the unexpected error page
	+ Logs and Events are now submenus of the new Maintenance menu
	+ Configuration Report option is now present on the Import/Export section
	+ Require save changes operation after changing the language
	+ Added support for URL aliases via schemas/urls/*.urls files
	+ Allow to sort submenu items via 'order' attribute
	+ Automatically save changes after syncRows is called and mark the module
	  mark the module as unchanged unless it was previously changed
	+ Removed unnecessary ConfigureEvents composite
	+ Removed unnecessary code from syncRows in logs and events
	+ Restore configuration is safer when restoring /etc/zentyal files
	+ Fixed unescaped characters when showing an exception
	+ Fixed nested error page on AJAX requests
	+ Adapted dumpBackupExtraData to new expected return value
	+ Report remoteservices, when required, a change in administration
	  port
	+ Added continueOnModuleFail mode to configuration restore
	+ Fixed Firefox 4 issue when downloading backups
	+ Show scroll when needed in stacktraces (error page)
	+ More informative error messages when trying to restart locked modules
	  from the dashboard
	+ Creation of plpgsql language moved from EBox::Logs::initialSetup
	  to create-db script
	+ Redis backend now throws different kind of exceptions
	+ Avoid unnecesary warnings about PIDs
	+ Update Jabber dispatcher to use Net::XMPP with some refactoring
	+ Save changes messages are correctly shown with international charsets
	+ Support for bitmap option in RAID report
	+ Retry multiInsert line by line if there are encoding errors
	+ Adapted to new location of partitionsFileSystems in EBox::FileSystem
	+ Event messages are cleaned of null characters and truncated
	  before inserting in the database when is necessary
	+ Improve message for "Free storage space" event and send an info
	  message when a given partition is not full anymore
	+ Event messages now can contain newline characters
	+ Objects of select type are compared also by context
	+ Remove cache from optionsFromForeignModel since it produces
	  problems and it is useless
	+ Set title with server name if the server is subscribed
	+ Fix title HTML tag in views for Models and Composites
	+ Added lastEventsReport to be queried by remoteservices module
	+ Added EBox::Types::HTML type
	+ Added missing manage-logs script to the package
	+ Fixed problems with show/hide help switch and dynamic content
	+ Menus with subitems are now kept unfolded until a section on a
	  different menu is accessed
	+ Sliced restore mode fails correctly when schema file is missing,
	  added option to force restore without schema file
	+ Purge conf now purges the state keys as well
	+ Added EBox::Types::IPRange
2.1.2
	+ Now a menu folder can be closed clicking on it while is open
	+ Bugfix: cron scripts are renamed and no longer ignored by run-parts
	+ Added new EBox::Util::Nmap class implementing a nmap wrapper
2.1.1
	+ Fixed incoherency problems with 'on' and '1' in boolean indexes
	+ Move cron scripts from debian packaging to src/scripts/cron
	+ Trigger restart of logs and events when upgrading zentyal-core
	  without any other modules
	+ Don't restart apache twice when upgrading together with more modules
	+ Fixed params validation issues in addRow
2.1
	+ Replace YAML::Tiny with libyaml written in C through YAML::XS wrapper
	+ Minor bugfix: filter invalid '_' param added by Webkit-based browser
	  on EBox::CGI::Base::params() instead of _validateParams(), avoids
	  warning in zentyal.log when enabling modules
	+ All CGI urls renamed from /ebox to /zentyal
	+ New first() and deleteFirst() methods in EBox::Global to check
	  existence and delete the /var/lib/zentyal/.first file
	+ PO files are now included in the language-pack-zentyal-* packages
	+ Migrations are now always located under /usr/share/$package/migration
	  this change only affects to the events and logs migrations
	+ Delete no longer used domain and translationDomain methods/attributes
	+ Unified src/libexec and tools in the new src/scripts directory
	+ Remove the ebox- prefix on all the names of the /usr/share scripts
	+ New EBox::Util::SQL package with helpers to create and drop tables
	  from initial-setup and purge-module for each module
	+ Always drop tables when purging a package
	+ Delete 'ebox' user when purging zentyal-core
	+ Moved all SQL schemas from tools/sqllogs to schemas/sql
	+ SQL time-period tables are now located under schemas/sql/period
	+ Old ebox-clean-gconf renamed to /usr/share/zentyal/clean-conf and
	  ebox-unconfigure-module is now /usr/share/zentyal/unconfigure-module
	+ Added default implementation for enableActions, executing
	  /usr/share/zentyal-$modulename/enable-module if exists
	+ Optimization: Do not check if a row is unique if any field is unique
	+ Never call syncRows on read-only instances
	+ Big performance improvements using hashes and sets in redis
	  database to avoid calls to the keys command
	+ Delete useless calls to exists in EBox::Config::Redis
	+ New regen-redis-db tool to recreate the directory structure
	+ Renamed /etc/cron.hourly/90manageEBoxLogs to 90zentyal-manage-logs
	  and moved the actual code to /usr/share/zentyal/manage-logs
	+ Move /usr/share/ebox/zentyal-redisvi to /usr/share/zentyal/redisvi
	+ New /usr/share/zentyal/initial-setup script for modules postinst
	+ New /usr/share/zentyal/purge-module script for modules postrm
	+ Removed obsolete logs and events migrations
	+ Create plpgsql is now done on EBox::Logs::initialSetup
	+ Replace old ebox-migrate script with EBox::Module::Base::migrate
	+ Rotate duplicity-debug.log log if exists
	+ Bug fix: Port selected during installation is correctly saved
	+ Zentyal web UI is restarted if their dependencies are upgraded
	+ Bug fix: Logs don't include unrelated information now
	+ Add total in disk_usage report
	+ Bugfix: Events report by source now works again
	+ Do not include info messages in the events report
	+ Services event is triggered only after five failed checkings
	+ Do not add redundant includedir lines to /etc/sudoers
	+ Fixed encoding for strings read from redis server
	+ Support for redis-server 2.0 configuration
	+ Move core templates to /usr/share/zentyal/stubs/core
	+ Old /etc/ebox directory replaced with the new /etc/zentyal with
	  renamed core.conf, logs.conf and events.conf files
	+ Fixed broken link to alerts list
2.0.15
	+ Do not check the existence of cloud-prof package during the
	  restore since it is possible not to be installed while disaster
	  recovery process is done
	+ Renamed /etc/init.d/ebox to /etc/init.d/zentyal
	+ Use new zentyal-* package names
	+ Don't check .yaml existence for core modules
2.0.14
	+ Added compMessage in some events to distinguish among events if
	  required
	+ Make source in events non i18n
	+ After restore, set all the restored modules as changed
	+ Added module pre-checks for configuration backup
2.0.13
	+ Fixed dashboard graphs refresh
	+ Fixed module existence check when dpkg is running
	+ Fix typo in sudoers creation to make remote support work again
2.0.12
	+ Include status of packages in the downloadable bug report
	+ Bugfix: Avoid possible problems deleting redis.first file if not exist
2.0.11
	+ New methods entry_exists and st_entry_exists in config backend
2.0.10
	+ Now redis backend returns undef on get for undefined values
	+ Allow custom mason templates under /etc/ebox/stubs
	+ Better checks before restoring a configuration backup with
	  a set of modules different than the installed one
	+ Wait for 10 seconds to the child process when destroying the
	  progress indicator to avoid zombie processes
	+ Caught SIGPIPE when trying to contact Redis server and the
	  socket was already closed
	+ Do not stop redis server when restarting apache but only when
	  the service is asked to stop
	+ Improvements in import/export configuration (know before as
	  configuration backup)
	+ Improvements in ProgressIndicator
	+ Better behaviour of read-only rows with up/down arrows
	+ Added support for printableActionName in DataTable's
	+ Added information about automatic configuration backup
	+ Removed warning on non existent file digest
	+ Safer way to check if core modules exist during installation
2.0.9
	+ Treat wrong installed packages as not-existent modules
	+ Added a warning in dashboard informing about broken packages
	+ File sharing and mailfilter log event watchers works again since
	  it is managed several log tables per module
2.0.8
	+ Replaced zentyal-conf script with the more powerful zentyal-redisvi
	+ Set always the same default order for dashboard widgets
	+ Added help message to the configure widgets dialog
	+ Check for undefined values in logs consolidation
	+ Now dashboard notifies fails when restarting a service
	+ Fixed bug with some special characters in dashboard
	+ Fixed bug with some special characters in disk usage graph
2.0.7
	+ Pre-installation includes sudoers.d into sudoers file if it's not yet
	  installed
	+ Install apache-prefork instead of worker by default
	+ Rename service certificate to Zentyal Administration Web Server
2.0.6
	+ Use mod dependencies as default restore dependencies
	+ Fixed dependencies in events module
	+ Increased recursive dependency threshold to avoid
	  backup restoration problems
2.0.5
	+ Removed deprecated "Full backup" option from configuration backup
	+ Bugfix: SCP method works again after addition of SlicedBackup
	+ Added option in 90eboxpglogger.conf to disable logs consolidation
2.0.4
	+ Removed useless gconf backup during upgrade
	+ Fixed postinstall script problems during upgrade
2.0.3
	+ Added support for the sliced backup of the DB
	+ Hostname change is now visible in the form before saving changes
	+ Fixed config backend problems with _fileList call
	+ Added new bootDepends method to customize daemons boot order
	+ Added permanent message property to Composite
	+ Bugfix: Minor aesthetic fix in horizontal menu
	+ Bugfix: Disk usage is now reported in expected bytes
	+ Bugfix: Event dispatcher is not disabled when it is impossible
	  for it to dispatch the message
2.0.2
	+ Better message for the service status event
	+ Fixed modules configuration purge script
	+ Block enable module button after first click
	+ Avoid division by zero in progress indicator when total ticks is
	  zero
	+ Removed warning during postinst
	+ Added new subscription messages in logs, events and backup
2.0.1
	+ Bugfix: Login from Zentyal Cloud is passwordless again
	+ Some defensive code for the synchronization in Events models
	+ Bugfix: add EBox::Config::Redis::get to fetch scalar or list
	  values. Make GConfModule use it to avoid issues with directories
	  that have both sort of values.
1.5.14
	+ Fixed redis bug with dir keys prefix
	+ Improved login page style
	+ New login method using PAM instead of password file
	+ Allow to change admin passwords under System->General
	+ Avoid auto submit wizard forms
	+ Wizard skip buttons always available
	+ Rebranded post-installation questions
	+ Added zentyal-conf script to get/set redis config keys
1.5.13
	+ Added transition effect on first install slides
	+ Zentyal rebrand
	+ Added web page favicon
	+ Fixed already seen wizards apparition
	+ Fixed ro module creation with redis backend
	+ Use mason for links widgets
	+ Use new domain to official strings for subscriptions
1.5.12
	+ Added option to change hostname under System->General
	+ Show option "return to dashboard" when save changes fails.
1.5.11
	+ Added more tries on redis reconnection
	+ Fixed user corner access problems with redis server
	+ writeFile* methods reorganized
	+ Added cron as dependency as cron.hourly was never executed with anacron
	+ Improvements in consolidation of data for reports
1.5.10
	+ Fixed gconf to redis conversion for boolean values
1.5.9
	+ Improved migrations speed using the same perl interpreter
	+ Redis as configuration backend (instead of gconf)
	+ Improved error messages in ebox-software
	+ Set event source to 256 chars in database to adjust longer event
	  sources
	+ Progress bar AJAX updates are sent using JSON
	+ Fixed progress bar width problems
	+ Fixed top menu on wizards
	+ Improved error message when disconnecting a not connected database
	+ Abort installation if 'ebox' user already exists
	+ Bugfix: IP address is now properly registered if login fails
1.5.8
	+ Added template tableorderer.css.mas
	+ Added buttonless top menu option
	+ Bugfix: Save all modules on first installation
	+ Bugfix: General ebox database is now created if needed when
	  re/starting services
	+ Bugfix: Data to report are now uniform in number of elements per
	  value. This prevents errors when a value is present in a month and
	  not in another
	+ Bugfix: Don't show already visited wizard pages again
1.5.7
	+ Bugfix: Avoid error when RAID is not present
	+ Bugfix: Add ebox-consolidate-reportinfo call in daily cron script
	+ Bugfix: Called multiInsert and unbufferedInsert when necessary
	  after the loggerd reimplementation
	+ Bugfix: EBox::ThirdParty::Apache2::AuthCookie and
	  EBox::ThirdParty::Apache2::AuthCookie::Util package defined just
	  once
	+ Added util SystemKernel
	+ Improved progress indicator
	+ Changes in sudo generation to allow sudo for remote support user
	+ Initial setup wizards support
1.5.6
	+ Reimplementation of loggerd using inotify instead of File::Tail
1.5.5
	+ Asynchronous load of dashboard widgets for a smoother interface
1.5.4
	+ Changed dbus-check script to accept config file as a parameter
1.5.3
	+ Function _isDaemonRunning works now with snort in lucid
	+ Javascript refreshing instead of meta tag in log pages
	+ Updated links in dashboard widget
	+ Add package versions to downloadable ebox.log
	+ Fixed postgresql data dir path for disk usage with pg 8.4
	+ GUI improvements in search box
1.5.2
	+ Security [ESN-1-1]: Validate referer to avoid CSRF attacks
	+ Added reporting structure to events module
	+ Added new CGI to download the last lines of ebox.log
1.5.1
	+ Bugfix: Catch exception when upstart daemon does not exist and
	  return a stopped status
	+ Added method in logs module to dump database in behalf of
	ebackup module
	+ Bugfix: Do not check in row uniqueness for optional fields that
	are not passed as parameters
	+ Improve the output of ebox module status, to be consistent with the one
	  shown in the interface
	+ Add options to the report generation to allow queries to be more
	  flexible
	+ Events: Add possibility to enable watchers by default
	+ Bugfix: Adding a new field to a model now uses default
	  value instead of an empty value
	+ Added script and web interface for configuration report, added
	  more log files to the configuration report
1.5
	+ Use built-in authentication
	+ Use new upstart directory "init" instead of "event.d"
	+ Use new libjson-perl API
	+ Increase PerlInterpMaxRequests to 200
	+ Increase MaxRequestsPerChild (mpm-worker) to 200
	+ Fix issue with enconding in Ajax error responses
	+ Loggerd: if we don't have any file to watch we just sleep otherwise the process
	  will finish and upstart will try to start it over again and again.
	+ Make /etc/init.d/ebox depend on $network virtual facility
	+ Show uptime and users on General Information widget.
1.4.2
	+ Start services in the appropriate order (by dependencies) to fix a problem
	  when running /etc/init.d/ebox start in slaves (mail and other modules
	  were started before usersandgroups and thus failed)
1.4.1
	+ Remove network workarounds from /etc/init.d/ebox as we don't bring
	  interfaces down anymore
1.4
	+ Bug fix: i18n. setDomain in composites and models.
1.3.19
	+ Make the module dashboard widget update as the rest of the widgets
	+ Fix problem regarding translation of module names: fixes untranslated
	  module names in the dashboard, module status and everywhere else where
	  a module name is written
1.3.18
	+ Add version comparing function and use it instead of 'gt' in the
	  general widget
1.3.17
	+ Minor bug fix: check if value is defined in EBox::Type::Union
1.3.16
	+ Move enable field to first row in ConfigureDispatcherDataTable
	+ Add a warning to let users know that a module with unsaved changes
	  is disabled
	+ Remove events migration directory:
		- 0001_add_conf_configureeventtable.pl
		- 0002_add_conf_diskfree_watcher.pl
	+ Bug fix: We don't use names to stringify date to avoid issues
	  with DB insertions and localisation in event logging
	+ Bug fix: do not warn about disabled services which return false from
	  showModuleStatus()
	+ Add blank line under "Module Status"
	+ Installed and latest available versions of the core are now displayed
	  in the General Information widget
1.3.15
	+ Bug fix: Call EBox::Global::sortModulesByDependencies when
	  saving all modules and remove infinite loop in that method.
	  EBox::Global::modifiedModules now requires an argument to sort
	  its result dependending on enableDepends or depends attribute.
	+ Bug fix: keep menu folders open during page reloads
	+ Bug fix: enable the log events dispatcher by default now works
	+ Bug fix: fixed _lock function in EBox::Module::Base
	+ Bug fix: composites honor menuFolder()
	+ Add support for in-place edition for boolean types. (Closes
	  #1664)
	+ Add method to add new database table columnts to EBox::Migration::Helpers
	+ Bug fix: enable "Save Changes" button after an in-place edition
1.3.14
	+ Bug fix: fix critical bug in migration helper that caused some log
	  log tables to disappear
	+ Create events table
	+ Bug fix: log watcher works again
	+ Bug fix: delete cache if log index is not found as it could be
	  disabled
1.3.13
	+ Bug fix: critical error in EventDaemon that prevented properly start
	+ Cron script for manage logs does not run if another is already
	  running, hope that this will avoid problems with large logs
	+ Increased maximum size of message field in events
	+ Added script to purge logs
	+ Bug fix: multi-domain logs can be enabled again
1.3.12
	+ Added type for EBox::Dashboard::Value to stand out warning
	  messages in dashboard
	+ Added EBox::MigrationHelpers to include migration helpers, for now,
	  include a db table renaming one
	+ Bug fix: Fix mismatch in event table field names
	+ Bug fix: Add migration to create language plpgsql in database
	+ Bug fix: Add missing script for report log consolidation
	+ Bug fix: Don't show modules in logs if they are not configured. This
	  prevents some crashes when modules need information only available when
	  configured, such as mail which holds the vdomains in LDAP
	+ Added method EBox::Global::lastModificationTime to know when
	  eBox configuration was modified for last time
	+ Add support for breadcrumbs on the UI
	+ Bug fix: in Loggerd files are only parsed one time regardless of
	  how many LogHelper reference them
	+ Added precondition for Loggerd: it does not run if there isnt
	anything to watch
1.3.11
	+ Support customFilter in models for big tables
	+ Added EBox::Events::sendEvent method to send events using Perl
	  code (used by ebackup module)
	+ Bug fix: EBox::Type::Service::cmp now works when only the
	  protocols are different
	+ Check $self is defined in PgDBEngine::DESTROY
	+ Do not watch files in ebox-loggerd related to disabled modules and
	  other improvements in the daemon
	+ Silent some exceptions that are used for flow control
	+ Improve the message from Service Event Watcher
1.3.10
	+ Show warning when accesing the UI with unsupported browsers
	+ Add disableApparmorProfile to EBox::Module::Service
	+ Bug fix: add missing use
	+ Bug fix: Make EventDaemon more robust against malformed sent
	  events by only accepting EBox::Event objects
1.3.8
	+ Bug fix: fixed order in EBox::Global::modified modules. Now
	  Global and Backup use the same method to order the module list
	  by dependencies
1.3.7
	+ Bug fix: generate public.css and login.css in dynamic-www directory
	  which is /var/lib/zentyal/dynamicwww/css/ and not in /usr/share/ebox/www/css
	  as these files are generate every time eBox's apache is
	  restarted
	+ Bug fix: modules are restored now in the correct dependency
	  order
	+ ebox-make-backup accepts --destinaton flag to set backup's file name
	+ Add support for permanent messages to EBox::View::Customizer
1.3.6
	+ Bug fix: override _ids in EBox::Events::Watcher::Log to not return ids
	which do not exist
	+ Bug fix: fixed InverseMatchSelect type which is used by Firewall module
	+ New widget for the dashboard showing useful support information
	+ Bugfix: wrong permissions on CSS files caused problem with usercorner
	+ CSS are now templates for easier rebranding
	+ Added default.theme with eBox colors
1.3.5
	+ Bugfix: Allow unsafe characters in password type
	+ Add FollowSymLinks in eBox apache configuration. This is useful
	  if we use js libraries provided by packages
1.3.4
	+ Updated company name in the footer
	+ Bugfix: humanEventMessage works with multiple tableInfos now
	+ Add ebox-dbus-check to test if we can actually connect to dbus
1.3.4
	+ bugfix: empty cache before calling updatedRowNotify
	+ enable Log dispatcher by default and not allow users to disable
	it
	+ consolidation process continues in disabled but configured modules
	+ bugfix: Save Changes button doesn't turn red when accessing events for
	first time
1.3.2
	+ bugfix: workaround issue with dhcp configured interfaces at boot time
1.3.1
	+ bugfix: wrong regex in service status check
1.3.0
	+ bugfix: make full backup work again
1.1.30
	+ Change footer to new company holder
	+  RAID does not generate 'change in completion events, some text
	problems fixed with RAID events
	+ Report graphics had a datapoints limit dependent on the active
	time unit
	+ Apache certificate can be replaced by CA module
	+ Fixed regression in detailed report: total row now aggregates
	properly
	+ More characters allowed when changing password from web GUI
	+ Fixed regression with already used values in select types
	+ Do not a button to restart eBox's apache
	+ Fixed auth problem when dumping and restoring postgre database
1.1.20
	+ Added custom view support
	+ Bugfix: report models now can use the limit parameter in
	  reportRows() method
	+ use a regexp to fetch the PID in a pidfile, some files such as
	postfix's add tabs and spaces before the actual number
	+ Changed "pidfile" to "pidfiles" in _daemons() to allow checking more than
one (now it is a array ref instead of scalar)
	+ Modified Service.pm to support another output format for /etc/init.d daemon
status that returns [OK] instead of "running".
	+ unuformized case in menu entries and some more visual fixes
1.1.10
	+ Fix issue when there's a file managed by one module that has been modified
	  when saving changes
	+ Bugfix: events models are working again even if an event aware
	module is uninstalled and it is in a backup to restore
	+ Select.pm returns first value in options as default
       + Added 'parentModule' to model class to avoid recursive problems
	+ Added Float type
	+ Apache module allows to add configuration includes from other modules
	+ Display remote services button if subscribed
	+ Event daemon may received events through a named pipe
	+ Bugfix. SysInfo revokes its config correctly
	+ Added storer property to types in order to store the data in
	somewhere different from GConf
	+ Added protected property 'volatile' to the models to indicate
	that they store nothing in GConf but in somewhere different
	+ System Menu item element 'RAID' is always visible even when RAID
	is not installed
	+ Files in deleted rows are deleted when the changes are saved
	+ Fixed some bug whens backing and restore files
	+ Components can be subModels of the HasMany type
	+ Added EBox::Types::Text::WriteOnce type
	+ Do not use rows(), use row to force iteration over the rows and increase
	performance and reduce memory use.
	+ Do not suggest_sync after read operations in gconf
	+ Increase MaxRequestsPerChild to 200 in eBox's apache
	+ Make apache spawn only one child process
	+ Log module is backed up and restored normally because the old
	problem is not longer here
	+ Backup is more gentle with no backup files in backup directory,
	now it does not delete them
	+ HasMany  can retrieve again the model and row after the weak
	refence is garbage-collected. (Added to solve a bug in the doenload
	bundle dialog)
	+ EBox::Types::DomainName no longer accepts IP addresses as domain
	names
	+ Bugfix: modules that fail at configuration stage no longer appear as enabled
	+ Add parameter to EBox::Types::Select to disable options cache

0.12.103
	+ Bugfix: fix SQL statement to fetch last rows to consolidate
0.12.102
	+ Bugfix: consolidate logs using the last date and not starting from scratch
0.12.101
	+ Bugfix: DomainName type make comparisons case insensitive
	according to RFC 1035
0.12.100
	+ Bugfix: Never skip user's modifications if it set to true
	override user's changes
	+ EBox::Module::writeConfFile and EBox::Service scape file's path
	+ Bugfix. Configure logrotate to actually rotate ebox logs
	+ Fixed bug in ForcePurge logs model
	+ Fixed bug in DataTable: ModelManaged was called with tableName
	instead of context Name
	+ Fixing an `img` tag closed now properly and adding alternative
	text to match W3C validation in head title
	+ Backup pages now includes the size of the archive
	+ Fixed bug in ForcePurge logs model
	+ Now the modules can have more than one tableInfo for logging information
	+ Improve model debugging
	+ Improve restart debugging
	+ Backups and bug reports can be made from the command line
	+ Bugfix: `isEqualTo` is working now for `Boolean` types
	+ Bugfix: check if we must disable file modification checks in
	Manager::skipModification

0.12.99
	+ Add support for reporting
	+ Refresh logs automatically
	+ Reverse log order
	+ Remove temp file after it is downloaded with FromTempDir controller
0.12.3
	+ Bug fix: use the new API in purge method. Now purging logs is working
	again.
0.12.2
	+ Increase random string length used to generate the cookie to
	2048 bits
	+ Logs are show in inverse chronological order
0.12.1
	+ Bug fix: use unsafeParam for progress indicator or some i18 strings
	will fail when saving changes
0.12
	+ Bugfix: Don't assume timecol is 'timestamp' but defined by
	module developer. This allows to purge some logs tables again
	+ Add page titles to models
	+ Set default values when not given in `add` method in models
	+ Add method to manage page size in model
	+ Add hidden field to help with Ajax request and automated testing with
	  ANSTE
	+ Bugfix: cast sql types to filter fields in logs
	+ Bugfix: Restricted resources are back again to make RSS
	access policy work again
	+ Workaround bogus mason warnings
	+ Make postinst script less verbose
	+ Disable keepalive in eBox apache
	+ Do not run a startup script in eBox apache
	+ Set default purge time for logs stored in eBox db to 1 week
	+ Disable LogAdmin actions in `ebox-global-action` until LogAdmin
	feature is completely done
0.11.103
	+ Modify EBox::Types::HasMany to create directory based on its row
	+ Add _setRelationship method to set up relationships between models
	  and submodels
	+ Use the new EBox::Model::Row api
	+ Add help method to EBox::Types::Abstract
	+ Decrease size for percentage value in disk free watcher
	+ Increase channel link field size in RSS dispatcher
0.11.102
	+ Bugfix: cmp in EBox::Types::HostIP now sorts correctly
	+ updatedRowNotify in EBox::Model::DataTable receives old row as
	well as the recently updated row
	+ Added `override_user_modification` configuration parameter to
	avoid user modification checkings and override them without asking
	+ Added EBox::Model::Row to ease the management of data returned
	by models
	+ Added support to pre-save and post-save executable files. They
	must be placed at /etc/ebox/pre-save or /etc/ebox/post-save
	+ Added `findRow` method to ease find and set
0.11.101
	+ Bugfix: Fix memory leak in models while cloning types. Now
	cloning is controlled by clone method in types
	+ Bugfix: Union type now checks for its uniqueness
	+ DESTROY is not an autoloaded method anymore
	+ HasOne fields now may set printable value from the foreign field
	to set its value
	+ findId now searches as well using printableValue
	+ Bugfix. Minor bug found when key is an IP address in autoloaded
	methods
	+ Ordered tables may insert values at the beginning or the end of
	the table by "insertPosition" attribute
	+ Change notConfigured template to fix English and add link to the
	  module status section
	+ Add loading gif to module status actions
	+ Remove debug from ServiceInterface.pm
	+ Add support for custom separators to be used as index separators on
	  exposedMethods
	+ Bugfix. Stop eBox correctly when it's removed
	+ Improve apache-restart to make it more reliable.
0.11.100
	+ Bugfix. Fix issue with event filters and empty hashes
	+ Bugfix. Cache stuff in log and soap watcher to avoid memory leaks
	+ Bugfix. Fix bug that prevented the user from being warned when a row to
	  be deleted is being used by other model
	+ Bugfix. Add missing use of EBox::Global in State event watcher
	+ Added progress screen, now pogress screen keeps track of the changed
	  state of the modules and change the top page element properly
	+ Do not exec() to restart apache outside mod_perl
	+ Improve apache restart script
	+ Improve progress screen
0.11.99
	+ DataTable contains the property 'enableProperty' to set a column
	called 'enabled' to enable/disable rows from the user point of
	view. The 'enabled' column is put the first
	+ Added state to the RAID report instead of simpler active boolean
        + Fix bug when installing new event components and event GConf
	subtree has not changed
	+ Add RSS dispatcher to show eBox events under a RSS feed
	+ Rotate log files when they reach 10MB for 7 rotations
	+ Configurable minimum free space left for being notified by means
	of percentage
	+ Add File type including uploading and downloading
	+ Event daemon now checks if it is possible to send an event
	before actually sending it
	+ Added Action forms to perform an action without modifying
	persistent data
	+ Log queries are faster if there is no results
	+ Show no data stored when there are no logs for a domain
	+ Log watcher is added in order to notify when an event has
	happened. You can configure which log watcher you may enable and
	what you want to be notify by a determined filter and/or event.
	+ RAID watcher is added to check the RAID events that may happen
	when the RAID subsystem is configured in the eBox machine
	+ Change colour dataset in pie chart used for disk usage reporting
	+ Progress indicator now contains a returned value and error
	message as well
	+ Lock session file for HTTP session to avoid bugs
	related to multiple requests (AJAX) in a short time
	+ Upgrade runit dependency until 1.8.0 to avoid runit related
	issues
0.11
	+ Use apache2
	+ Add ebox-unblock-exec to unset signal mask before running  a executable
	+ Fix issue with multiple models and models with params.
	  This triggered a bug in DHCP when there was just one static
	  interface
	+ Fix _checkRowIsUnique and _checkFieldIsUnique
	+ Fix paging
	+ Trim long strings in log table, show tooltip with the whole string
	  and show links for URLs starting with "http://"
0.10.99
	+ Add disk usage information
	+ Show progress in backup process
	+ Add option to purge logs
	+ Create a link from /var/lib/zentyal/log to /var/log/ebox
	+ Fix bug with backup descriptions containing spaces
	+ Add removeAll method on data models
	+ Add HostIP, DomainName and Port types
	+ Add readonly forms to display static information
	+ Add Danish translation thanks to Allan Jacobsen
0.10
	+ New release
0.9.100
	+ Add checking for SOAP session opened
	+ Add EventDaemon
	+ Add Watcher and Dispatch framework to support an event
	  architecture on eBox
	+ Add volatile EBox::Types in order not to store their values
	  on GConf
	+ Add generic form
	+ Improvements on generic table
	+ Added Swedish translation

0.9.99
	+ Added Portuguese from Portugal translation
	+ Added Russian translation
	+ Bugfix: bad changed state in modules after restore

0.9.3
	+ New release

0.9.2
	+ Add browser warning when uploading files
	+ Enable/disable logging modules
0.9.1
	+ Fix backup issue with changed state
	+ Generic table supports custom ordering
0.9
	+ Added Polish translation
        + Bug in recognition of old CD-R writting devices fixed
	+ Added Aragonese translation
	+ Added Dutch translation
	+ Added German translation
	+ Added Portuguese translation

0.8.99
	+ Add data table model for generic Ajax tables
	+ Add types to be used by models
	+ Add MigrationBase and ebox-migrate to upgrade data models
	+ Some English fixes
0.8.1
	+ New release
0.8
	+ Fix backup issue related to bug reports
	+ Improved backup GUI
0.7.99
        + changed sudo stub to be more permissive
	+ added startup file to apache web server
	+ enhanced backup module
	+ added basic CD/DVD support to backup module
	+ added test stubs to simplify testing
	+ added test class in the spirit of Test::Class
	+ Html.pm now uses mason templates
0.7.1
	+ use Apache::Reload to reload modules when changed
	+ GUI consistency (#12)
	+ Fixed a bug for passwords longer than 16 chars
	+ ebox-sudoers-friendly added to not overwrite /etc/sudoers each time
0.7
	+ First public release
0.6
	+ Move to client
	+ Remove obsolete TODO list
	+ Remove firewall module from  base system
	+ Remove objects module from base system
	+ Remove network module from base system
	+ Add modInstances and modInstancesOfType
	+ Raname Base to ClientBase
	+ Remove calls to deprecated methods
	+ API documented using naturaldocs
	+ Update INSTALL
	+ Use a new method to get configkeys, now configkey reads every
	  [0.9
	+ Added Polish translation][0-9]+.conf file from the EBox::Config::etc() dir and
	  tries to get the value from the files in order.
	+ Display date in the correct languae in Summary
	+ Update debian scripts
	+ Several bugfixes
0.5.2
	+ Fix some packaging issues
0.5.1
	+ New menu system
	+ New firewall filtering rules
	+ 802.1q support

0.5
	+ New bug-free menus (actually Internet Explorer is the buggy piece
	  of... software that caused the reimplementation)
	+ Lots of small bugfixes
	+ Firewall: apply rules with no destination address to packets
	  routed through external interfaces only
	+ New debianize script
	+ Firewall: do not require port and protocol parameters as they
	  are now optional.
	+ Include SSL stuff in the dist tarball
	+ Let modules block changes in the network interfaces
	  configuration if they have references to the network config in
	  their config.
	+ Debian network configuration import script
	+ Fix the init.d script: it catches exceptions thrown by modules so that
	  it can try to start/stop all of them if an exception is thrown.
	+ Firewall: fix default policy bug in INPUT chains.
	+ Restore textdomain in exceptions
	+ New services section in the summary
	+ Added Error item to Summary. Catch exceptions from modules in
	  summary and generate error item
	+ Fix several errors with redirections and error handling in CGIs
	+ Several data validation functions were fixed, and a few others added
	+ Prevent the global module from keeping a reference to itself. And make
	  the read-only/read-write behavior of the factory consistent.
	+ Stop using ifconfig-wrapper and implement our own NetWrapper module
	  with wrappers for ifconfig and ip.
	+ Start/stop apache, network and firewall modules in first place.
	+ Ignore some network interface names such as irda, sit0, etc.
	+ The summary page uses read-only module instances.
	+ New DataInUse exception, old one renamed to DataExists.
	+ Network: do not overwrite resolv.conf if there are nameservers
	  given via dhcp.
	+ Do not set a default global policy for the ssh service.
	+ Check for forbiden characters when the parameter value is
	  requested by the CGI, this allows CGI's to handle the error,
	  and make some decissions before it happens.
	+ Create an "edit object" template and remove the object edition stuff
	  from the main objects page.
	+ Fix the apache restarting code.
	+ Network: Remove the route reordering feature, the kernel handles that
	  automatically.
	+ Fix tons of bugs in the network restarting code.
	+ Network: removed the 3rd nameserver configuration.
	+ Network: Get gateway info in the dhcp hook.
	+ Network: Removed default configuration from the gconf schema.
	+ New function for config-file generation
	+ New functions for pid file handling

0.4
	+ debian package
	+ added module to export/import configuration
	+ changes in firewall's API
	+ Added content filter based on dansguardian
	+ Added French translation
	+ Added Catalan translation
	+ Sudoers file is generated automatically based on module's needs
	+ Apache config file is generated by ebox  now
	+ Use SSL
	+ Added ebox.conf file
	+ Added module template generator

0.3
	+ Supports i18n
	+ API name consistency
	+ Use Mason for templates
	+ added tips to GUI
	+ added dhcp hooks
	+ administration port configuration
	+ Fixed bugs to IE compliant
	+ Revoke changes after logout
	+ Several bugfixes

0.2
	+ All modules are now based on gconf.
	+ Removed dependencies on xml-simple, xerces and xpath
	+ New MAC address field in Object members.
	+ Several bugfixes.

0.1
	+ Initial release<|MERGE_RESOLUTION|>--- conflicted
+++ resolved
@@ -1,5 +1,10 @@
 HEAD
-<<<<<<< HEAD
+	+ Added force parameter in validateTypedRow
+	+ Fixed 'hidden' on types when using method references
+	+ Removed some console problematic characters from Util::Random::generate
+	+ Added methods to manage apache CA certificates
+	+ Use IO::Socket::SSL for SOAPClient connections
+	+ Removed apache rewrite from old slaves implementation
 	+ Do not show RSS image if custom_prefix defined
 2.3.4
 	+ Avoid 'negative radius' error in DiskUsage chart
@@ -28,20 +33,6 @@
 	+ Set log level to debug when cannot compute md5 for a nonexistent file
 	+ Filtering in tables is now case insensitive
 	+ ProgressIndicator no longer leaves zombie processes in the system
-=======
-	+ Added force parameter in validateTypedRow
-	+ Fixed 'hidden' on types when using method references
-	+ Removed some console problematic characters from Util::Random::generate
-	+ Added methods to manage apache CA certificates
-	+ Use IO::Socket::SSL for SOAPClient connections
-	+ Removed apache rewrite from old slaves implementation
-	+ Removed some console problematic characters from Util::Random::generate
-	+ Fixed redis unix socket permissions problem
-	+ Get row ids without safe characters checking
-	+ Added EBox::Util::Random as random string generator
-	+ The editable attribute of the types now accept a reference to a function
-	  to dinamically enable or disable the field.
->>>>>>> 28351a4f
 	+ Implemented mysqldump for logs database
 	+ Remove zentyal-events cron script which should not be longer necessary
 	+ Bugfix: set executable permissions to cron scripts and example hooks
