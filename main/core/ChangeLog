3.3
<<<<<<< HEAD
	+ Copy all the redis keys from 'conf' to 'ro' when saving changes of
	  any module to prevent incoherences
	+ Delete unused stopAllModules() and restartAllModules() in EBox::Global
=======
	+ Use printableName in Configure Module popup
>>>>>>> 7540bcc0
	+ Replace fork of Apache2::AuthCookie with libapache2-authcookie-perl
	+ Added EBox::Types::IPRange::addressesFromBeginToEnd class method
	+ Set proper trial link in advertisements
	+ Show register link in local backup when not registered
	+ Strip the 'C:\fakepath\' that chrome adds to the file input
	+ Make dump_exceptions key work also for mason exceptions
	+ Pass HTTP_PROXY system environment variable to CGIs as they are
	  used in Zentyal modules
	+ Waiting for Zentyal ready page check is more robust now
	+ Fixed error in the recursive method for getting module dependencies
	+ Fixed JS typo which disabled export backup dialog
	+ Added dbus dependency to avoid problems on some minimal installations
	+ When restoring pre-3.2 backups take in account that apache
	  module was renamed to webadmin
	+ Make sure that we always commit/discard audit of changes when we
	  save/revoke all modules
	+ Add new row attribute "disabled"
	+ Fixed JS glitch which broke the dashboard periodical updates
	+ Better check of referer which skips cloud domain if it does not exists
	+ Avoid warning when stopping a module without FirewallHelper
	+ Include contents of /etc/resolv.conf in bug report
	+ Avoid Apache error screen in login when entering through Zentyal
	  Remote using password
	+ Fix warning comparing undefined string in DomainName type
	+ Rewrite row isEqualTo method using hashElements instead of elements
	+ Only allow to move dashboard widget by its handle
	+ Do not fail if zentyal-mysql.passwd ends with a newline character
	+ Removed old migration code from 3.0 to 3.2
	+ Added Number.prototype.toTimeDiffString in format.js
	+ Added .btn-black CSS class
	+ Set version to 3.3
	+ Added enableInnoDbIfNeeded() to MyDBEngine
	+ Fix loading on custom action buttons
	+ Add icon for openchange module
	+ Add missing use statement in EBox::Types::MultiStateAction
	+ Add icon for openchange module
	+ Service type setter works again
3.2
	+ Set 3.2 versions and non-beta logo
3.1.13
	+ Added missing EBox::Gettext uses, fixes crash in view logs refresh
	+ Minor CSS style fixes
	+ Added missing use statement in EBox::Types::MultiStateAction
3.1.12
	+ Do not crash if /etc/timezone does not exist
	+ Clean /var/lib/zentyal/tmp at the first moments of boot instead of
	  when running zentyal start, this fixes problems with leftover locks
	  that affect dhclient hooks
	+ Fixed wrong case in some class names for the save changes button
	+ Fixed autoscroll in dashboard widgets
	+ Added placeholder for drag & drop of table rows
	+ No autoscroll is done when overflow happens. This makes sortable
	  work in chromium
	+ Set audit after logs when enabling in first install
	+ Avoid getting unsaved changes by using readonly instance in manage-logs
3.1.11
	+ Initial setup for webadmin is now executed in postinst
	+ Fixed webadmin port migration
3.1.10
	+ Use DATETIME type in date column for consolidation tables
	+ Summarised reports shows graphs again
	+ Events summarised report has breadcrumbs now
	+ Base EBox::Logs::Composite::SummarizedReport to let summarised
	  reports have common breadcrumbs
	+ Added migration from 3.0 (apache -> webadmin)
3.1.9
	+ Fixed in-place boolean edit with non-basic types different to Union
	+ Removed some warnings in error.log
	+ Fixed confirmation dialogs warning style
	+ Fixed configure widgets width and drop behavior
	+ Fixed regression in dashboard register link after jQuery migration
	+ Always set as changed without checking RO value, this fixes some
	  situations in which the save changes button was not enabled
	+ Fixed regression in audit log IP addresses after nginx integration
	+ Added datetime time formatter to JS graphs which show dates in X
	  axis and date and time in the tracker
	+ Fixed bug sending parameters in Zentyal.Tabs prototype
	+ Fixed side-effect in Model::Manager::_modelHasMultipleInstances() that
	  tried to load composite as model by mistake, the bug was at least
	  present sometimes when trying to generate the configuration report
	+ Throw internal exception in valueByName if elementByName is undef
	+ Added captiveportal icons to CSS
	+ Restore configuration backup from file now works again after JS
	  framework change
	+ Configuration backup download, restore and delete from the list
	  works again after the UI changes
	+ Fixed regression in tabbed composites with the jQuery changes
	+ Set proper title in dialogs when loading in an existent one
	+ Fixed regression on dashboard which allowed to move already
	  present dashboard widgets
3.1.8
	+ Always log Perl errors that are not Zentyal exceptions
	+ Move package icons from software to core as required for the menu
	+ Use dpkg --clear-avail to avoid incoherent updates information
	+ Show printableModelName in DataTables when precondition fails
	+ Fixed number of decimals in Disk Usage when unit is MB
	+ Fixed UTF-8 encoding problems in TreeView
	+ Copyright footer is now at the bottom of the menu
	+ Fixed regression on logs search caused by autoFilter changes
	+ Fix bytes formatter in graphs
	+ Simplified CSS and improved styles and icons
	+ Improved dashboard drag&drop behavior in Chrome
	+ Allow to define permanentMessage directly on models
	+ Show placeholder in dashboard widgets drag&drop
	+ Fixed crash reloading dashboard after configure widgets
	+ Only apply redirect port fix on administration port
	+ Fixed regression in user interface with DataInUse exceptions
	+ Fixed wrong behavior of software updates in dashboard widget
	+ Always show proper language name for english locales
	+ Fixed wrong redirects when using a non-default admin port
	+ Fixed regression in webadmin reload after changing the language
	+ Remove unnecessary and problematic desktop services code
	+ Added icons for disabled users.
3.1.7
	+ Avoid eval operation when using standard HtmlBlocks class
	+ Changed some code to not trigger some unnecesary warnings
	+ Fixed regression on active menu entry highlight
	+ No-committed changes does not appear in configuration changes
	  log table
	+ Added autoFilter property to method tableInfo
	+ Modules can now be marked for restart after save changes via
	  post_save_modules redis key of the global module
	+ Make all dashboards div of the same height to ease drag and drop
	+ Don't allow invalid email in create report CGI
	+ DBEngineFactory is now a singleton
	+ EBox::Util::Random mentions /dev/urandom in its error messages
	  to ease troubleshooting
	+ Assure that type's references to its row are not lost in the
	  edit form template methods
3.1.6
	+ Restyled UI
	+ Added form.js
	+ Added better 502 error page for nginx with redirect when apache is ready
	+ Always call udpateRowNotify in row update, even when the new
	  values are the same than old ones
	+ Fixed bad call to EBox::CGI::Run::urlToClass in EBox::CGi::Base
	+ Added icons for top-level menu entries and module status page
	+ Fixed bad arguments in CGI::Controller::Composite call to SUPER::new()
	+ More flexible EBox::CGI::run for inheritance
	+ Fixed encoding of parameters in confirmation dialogs
	+ Check backup integrity by listing the tar file, throw
	  InvalidData exception if the tar is corrupted
	+ Do not use hidden form fields for generating confirmation dialog JS
	+ Fixed log bugs: use correct RO mode in loggerd, fixed behaviour
	  when all log helpers are disabled, enable logs correctly when
	  added by first time to configure logs table
	+ Fixed bad interpolation in JS code in booleanInPlaceViewer.mas
	+ WizardPage CGIs can now return JSON replies as response
	+ unconfigure-module script disables also the module
	+ Restart firewall module when a firewall observer module is
	  stopped/started using zentyal init.d script
	+ Added temporary stopped state to a Service module to know if a
	  module is stopped but enabled
	+ Redirect to / from /ebox using remote access to avoid blank page
	+ Removed no longer necessary jQuery noConflict()
	+ Added combobox.js
	+ Added EBox::Model::Base as base for DataTable and the new TreeView
	+ Adapted EBox::CGI::Run for the new TreeView models
	+ Fixed DataTable row removal from the UI with 100% volatile models with
	  'ids' method overriden.
3.1.5
	+ Increased webadmin default timeout.
	+ Disable drag & drop on tables with only one row
3.1.4
	+ Don't allow to move read-only rows
	+ Better prefix for user configuration redis keys
	+ Hide disabled carousel buttons, fix modal template
	+ Fixed modal dialog template
	+ Mark save changes button as changed when moving rows
	+ Remove unused parameter in Zentyal.DataTable.changeRow
3.1.3
	+ Enhanced UI styles: dialogs, progress bars, carousel, colors and images
	+ Rows of tables can now be moved using drag & drop
	+ Added logout dialog with option of discarding changes
	+ Remember page size options per users, added 'View all' page size option
	+ Added storage of options per user
	+ Enable and/or conifgure module dependencies automatically in
	  Module Status page
	+ Adapted CGIs to new modal dialogs
	+ Ported graphs from flotr.js to flot.js
	+ Ported JS code to jQuery and jQuery-ui
	+ Removed Modalbox.js, table_orderer.js and carousel.js
	+ Left menu keyword search is now case insensitive
3.1.2
	+ Make manage administrators table resilent against invalid users
	+ Remove deprecated backup domains related from logs module
	+ Added EBox::Types::URI type
	+ Added saveReload method to use reload instead of restart to
	  reduce service downtime. Use with care and programatically
	+ Added findValueMultipleFields() to DataTable and refactor _find()
	  to allow search by multiple fields
	+ Fixed disk usage report for logs component
3.1.1
	+ Do not dump unnecessary .bak files to /var/lib/zentyal/conf
	+ Restart all the core daemons instead of only apache after logrotate
	+ Fixed graph template so it could be feed with data using decimal
	  comma, it will convert it to a JS array without problems
	+ Fixed regression parsing ModalController urls
	+ Fixed regression non-model CGIs with aliases
	+ Added a way to retrieve all Models inside a Composite and its children.
	+ Increased the size limit for file uploads.
	+ Implemented a way to include configuration files for Nginx so the SOAP
	  services are able to use Nginx for SSL.
3.1
	+ Improved the message shown when there are no changes pending to save on
	  logout.
	+ Use the X-Forwarded-Proto header for redirects construction.
	+ Added nginx as the public HTTP server of Zentyal.
	+ Renamed 'Apache' module to 'WebAdmin' module. If you need to restart the
	  web administration you must use 'service zentyal webadmin restart'.
	+ Set trac milestone for reported bugs to 3.1.X
	+ CGIs are now EBox::Module::CGI::* instead of EBox::CGI::Module::*
	+ Daemons are now disabled when configuring a module, so Zentyal can
	  manage them directly instead of being autostarted by the system
	+ EBox::Model::DataForm::formSubmitted called even where there is no
	  previous row
	+ Added Pre-Depends on mysql-server to avoid problems with upgrades
	+ Depend on mysql-server metapackage instead of mysql-server-5.5
	+ Depend on zentyal-common 3.1
3.0.20
	+ Check against inexistent path in EBox::Util::SHM::subkeys
	+ Silent diff in EBox::Types::File::isEqualTo
	+ Print correctly UTF8 characters from configuration backup description
	+ When host name is changed, update /etc/hostname
	+ Proper link to remote in configuration backup page
3.0.19
	+ Removed full restore option for restore-backup tool and
	  EBox:Backup relevant methods
	+ Optimise loading Test::Deep::NoTest to avoid test environment creation
	+ Use EBox::Module::Base::writeConfFileNoCheck to write apache
	  configuration file
	+ Log events after dispatching them in the EventDaemon and catch exception
	  to avoid crashes when mysql is already stopped
	+ Emit events on zentyal start and stop
	+ Refactor some events-related code
	+ Changed MB_widedialog CSS class to use all width available in
	  the screen
	+ Fixed a broken link to SysInfo/Composite/General when activating the
	  WebServer module.
3.0.18
	+ Pass model instance when invoking EBox::Types::Select populate function
	+ Improve dynamic editable property detection for framework types
	+ Override _validateReferer method in Desktop services CGI
	+ Don't abort configuration backup when we get a error retrieving the
	  partition table information
	+ In EBox:Model::Row, refactored elementExists and
	  elementByName to make them to have similiar code structure
	+ Improvement in test help classes and added test fakes for
	  EBox::Model::Manager and EBox::Util::SHMLock
	+ Prevented unuseful warning in
	  EBox::Model::DataTable::setDirectory when the old directory is undef
	+ Fixed unit tests under EBox/Model/t, backup configuration tests and
	  some others
	+ Remove unused method EBox::Auth::alreadyLogged()
	+ Apache::setRestrictedResource updates properly if already exists
	+ Global and Module::Config allow to set redis instance to ease testing
	+ Now EBox::GlobalImpl::lastModificationTime also checks
	  modification time of configuration files
	+ Rows in events models are now synced before running EventDaemon
	+ Better way of checking if event daemon is needed
3.0.17
	+ Allow numeric zero as search filter
	+ When filtering rows don't match agains link urls or hidden values
	+ Avoid CA file check when removing it from Apache module
	+ Silent removeCA and removeInclude exceptions when removing
	  non-existant element
	+ Fixed rollback operation in redis config backend
	+ Desktop services CGI now only returns JSON responses
	+ Log error when dynamic loading a class fails in
	  ConfigureDispatchers model
	+ Update total ticks dynamically in progress indicator if ticks overflow
3.0.16
	+ Fixed regression in boolean in-place edit with Union types
	+ Added some missing timezones to EBox::Types::TimeZone
	+ Add a new method to DBEngine 'checkForColumn' to retrieve columns
	  definition from a given table
	+ Reload models info in model manager if new modules are installed
3.0.15
	+ Make sure that halt/reboot button can be clicked only once
	+ Cleaner way of disabling dependant modules when the parent is disabled,
	  avoiding unnecessary calls to enableService each time the module status
	  page is loaded.
	+ Show confirmation dialog when trying to change host or domain
	  if zentyal-samba is installed and provisioned
	+ Modified data table controller so edit boolean in place reuses
	  the code of regular edits, avoiding getting incorrect read-only
	  values from cache
3.0.14
	+ Allow search filters with a leading '*'
	+ Better error reporting when choosing a bad search filter
	+ External exceptions from _print method are caught correctly in CGIs
	+ EBox::CGI::run now supports correct handling of APR::Error
	+ Fixed dashboard check updates ajax requests in Chrome
	+ Fixed errors with zero digits components in time type
3.0.13
	+ Better warning if size file is missing in a backup when
	  restoring it
	+ Fixed table cache behaviour on cache miss in logs module
	+ Fix wrong button label when deleting rows in 'datainuse' template
	+ Removed unused method EBox::Model::DataTable::_tailoredOrder
	+ Added force default mode and permission to writeConfFileNoCheck(),
	  writeFile() and derivatives
	+ Fixed bug in EBox:::Logs::CGI::Index with internationalized
	  parameter names
	+ DataTables with sortedBy are now orderer alphabetically with
	  proper case treatment
	+ Display messages in model even when there are not elements and
	  table body is not shown
3.0.12
	+ Improve change-hostname script, delete all references to current name
	+ Faster dashboard loading with asynchronous check of software updates
	+ Workaround for when the progress id parameter has been lost
	+ Fixed problems calling upstart coomands from cron jobs with wrong PATH
	+ Decode CGI unsafeParams as utf8
	+ Avoid double encoding when printing JSON response in EBox::CGI::Base
	+ Remove warning in EBox::Menu::Folder when currentfolder is not defined
	+ Removed unnecesary and misleading method new from EBox::Auth package
3.0.11
	+ Avoid flickering loading pages when switching between menu entries
	+ Incorrect regular expression in logs search page are correctly handled
	+ Fix input badly hidden in the logs screen
	+ reloadTable from DataTable now remove cached fields as well
3.0.10
	+ Fixed unsafe characters error when getting title of progress
	  indicator in progress dialog
	+ Added use utf8 to dashboard template to fix look of closable messages
3.0.9
	+ Adapted file downloads to the new utf8 fixes
	+ Write backup files in raw mode to avoid utf8 problems
	+ Print always utf8 in STDOUT on all CGIs
	+ Decode CGI params of values entered at the interface as utf8
	+ Proper encode/decode of utf8 with also pretty JSON
	+ Fixed utf8 decoding in date shown at dashboard
	+ Removed old workarounds for utf8 problems
	+ Added new recoveryEnabled() helper method to Module::Base
	+ Added recoveryDomainName() method to SyncProvider interface
	+ Restore backup can now install missing modules in Disaster Recovery
	+ Show specific slides when installing a commercial edition
	+ Redirect to proper CGI after login in disaster recovery mode
	+ Removed old debconf workaround for first stage installation
	+ Log redis start message as debug instead of info to avoid flood
	+ Use unsafeParam in EBox::CGI::Base::paramsAsHash
	+ EBox::Module::Service does not raise exception and logs
	  nothing when using init.d status
	+ Fixed glitch in backup CGI which sometimes showed
	  the modal dialog with a incorrect template
3.0.8
	+ Use path for default name in SyncFolders::Folder
	+ Do not restrict characters in data table searchs
	+ Fixed automatic bug report regression
	+ Fixed refresh of the table and temporal control states
	  in customActionClicked callback
	+ Modified modalbox-zentyal.js to accept wideDialog parameter
	+ Fixed template method in MultiStateAction to return the default
	  template when it is not any supplied to the object
	+ Fixed sendInPlaceBooleanValue method from table-helper.js; it
	  aborted because bad parameters of Ajax.Updater
	+ Fixed bug that made that the lock was shared between owners
	+ Some fixes in the function to add the rule for desktops services
	  to the firewall
	+ Delete obsolete EBox::CGI::MenuCSS package
3.0.7
	+ Add new EBox::Module::Service::Observer to notify modules about
	  changes in the service status
	+ Administration accounts management reflects the changes in
	  system accounts in ids() or row() method call
	+ Some fixes in the RAID event watcher
	+ foreignModelInstance returns undef if foreignModel is
	  undef. This happens when a module has been uninstalled and it is
	  referenced in other installed module (events)
	+ loggerd shows loaded LogHelpers when in debug mode
	+ Added additional info to events from RAID watcher
	+ Use sudo to remove temporal files/diectories in backup, avoiding
	  permissions errors
	+ Added exception for cloud-prof module to events dependencies
3.0.6
	+ Skip keys deleted in cache in Redis::_keys()
	+ Fixed events modules dependencies to depend on any module which
	  provides watchers or dispatchers
	+ Always call enableActions before enableService when configuring modules
	+ Added needsSaveAfterConfig state to service modules
	+ Better exceptions logging in EBox::CGI::Run
	+ Fixed 'element not exists' error when enabling a log watcher
	+ Scroll up when showing modal dialog
	+ Added fqdnChanged methods to SysInfo::Observer
	+ Fixed SSL configuration conflicts betwen SOAPClient and RESTClient
3.0.5
	+ Template ajax/simpleModalDialog.mas can now accept text
	+ Used poweroff instead of halt to assure that system is powered
	  off after halt
	+ Fixed log audit database insert error when halting or rebooting
	+ Added time-based closable notification messages
	+ Adapted to new EBox::setLocaleEnvironment method
	+ EBox::Type::File now allows ebox user to own files in directories
	  which are not writable by him
	+ Removed cron daily invocation of deprecated report scripts
3.0.4
	+ Added EBox::SyncFolders interface
	+ Fixed invokation of tar for backup of model files
	+ New observer for sysinfo module to notify modules implementing the
	  SysInfo::Observer interface when the host name or host domain is
	  changed by the user, before and after the change takes effect
	+ Stop and start apache after language change to force environment reload
	+ Reload page after language change
	+ EBox::Module::Service::isRunning() skips daemons whose precondition fail
	+ Fixed undefined reference in DataTable controller for log audit
	+ Added and used serviceId field for service certificates
	+ Fixed SQL quoting of column names in unbuffered inserts and consolidation
3.0.3
	+ Fixed bug which prevented highlight of selected item in menu
	+ Fixed base class of event dispatcher to be compatible with the
	  changes dispatcher configuration table
	+ Fixed event daemon to use dumped variables
	+ Fixed need of double-click when closing menu items in some cases
	+ Fixed logs consolidation to avoid high CPU usage
	+ In view log table: correctly align previous and first page buttons
	+ Improve host name and domain validation.
	+ Forbidden the use of a qualified hostname in change hostname form
	+ Update samba hostname-dependent fields when hostname is changed
	+ Confirmation dialog when the local domain is changed and with a
	  warning if local domain which ends in .local
3.0.2
	+ The synchronization of redis cache refuses with log message to set
	  undefined values
	+ Fixed wrong sql statement which cause unwanted logs purge
	+ DataForm does not check for uniqueness of its fields, as it only
	  contains a single row
	+ In ConfigureLogs, restored printable names for log domains
	+ Fixed dashboard update error on modules widget, counter-graph
	  widget and widget without sections
	+ Better way to fix non-root warnings during boot without interfering
	  on manual restart commands in the shell
3.0.1
	+ Properly set default language as the first element of the Select to
	  avoid its loss on the first apache restart
	+ Set milestone to 3.0.X when creating tickets in trac.zentyal.org
	+ Removed forced setting of LANG variables in mod_perl which made progress
	  indicator fail when using any language different to English
	+ Removed some frequent undef warnings
	+ Added executeOnBrothers method to EBox::Model::Component
	+ Fixed repetition of 'add' and 'number change' events in RAID watcher
	+ Fixed incorrect display of edit button in tables without editField action
	+ Cache MySQL password to avoid reading it all the time
	+ Fixed request came from non-root user warnings during boot
	+ Send info event in Runit watcher only if the service was down
	  MAX_DOWN_PERIODS
3.0
	+ Removed beta logo
	+ Set 'firstInstall' flag on modules when installing during initial install
	+ Set 'restoringBackup' flag on modules when restoring backup
	+ Call enableService after initialSetup while restoring backup
	+ Registration link in widget now have appropiate content when either
	  remoteservices or software are not installed
	+ Fixed style for disabled buttons
	+ Composite and DataTable viewers recover from errors in pageTitle method
	+ Fixed intermitent failure in progress when there are no slides
	+ Rollback redis transaction on otherwise instead finally block
	+ Members of the 'admin' group can now login again on Zentyal
	+ Multi-admin management for commercial editions
	+ First and last move row buttons are now disabled instead of hidden
	+ In save changes dialog set focus always in the 'save' button
	+ Fixed i18n problem in some cases where environment variables
	  were different than the selected locale on Zentyal UI, now
	  LANG and LC_MESSAGES are explicitly passed to mod_perl
	+ Reviewed registration strings
	+ Added template attribute to MultiStateAction to provide any kind
	  of HTML to display an action
	+ Changed icon, name and link for Zentyal Remote
	+ Fixed some compatibility issues with Internet Explorer 9
	+ Show warning with Internet Explorer 8 or older
	+ Improved dashboard buttons colors
2.3.24
	+ Do not cache undef values in EBox::Config::Redis::get()
	+ Code fix on subscription retrieval for Updates event
	+ Update validate referer to new Remote Services module API
	+ In-place booleans now properly mark the module as changed
	+ Do not try to read slides if software module is not installed
	+ Fixed wrong call in Events::isEnabledDispatcher()
	+ Updated 'created by' footer
2.3.23
	+ Change the default domain name from 'zentyal.lan' to
	  'zentyal-domain.lan'
	+ Changes in first enable to avoid letting modules unsaved
	+ Type File now accepts spaces in the file name
	+ Added setTimezone method to MyDBEngine
	+ Enable consolidation after reviewing and pruning
	+ Code typo fix in Events::isEnabledWatcher
	+ Remove all report code from core
	+ Move SysInfo report related to remoteservices module
	+ Fixed regression which removed scroll bars from popups
	+ New carousel transition for the installation slides
	+ Added option to not show final notes in progress bar
	+ EBox::Model::Component::modelGetter does not die when trying to
	  get a model for an uninstalled module
	+ Added previous/next buttons to manually switch installation slides
	+ New installation slides format
	+ Added compatibility with MS Internet Explorer >= 8
2.3.22
	+ Changed first installation workflow and wizard infraestructure
	+ Improved firewall icons
	+ Set hover style for configure rules button in firewall
	+ Do not disable InnoDB in mysql if there are other databases
	+ Progress indicator no longer calls showAds if it is undefined
	+ Send cache headers on static files to improve browsing speed
	+ Added foreignNoSyncRows and foreignFilter options to EBox::Types::Select
	+ Improved settings icon
	+ Fixed modalboxes style
	+ Improve host domain validation. Single label domains are not allowed.
2.3.21
	+ Fixes on notifyActions
	+ Check for isDaemonRunning now compatible with asterisk status
	+ Fixed warning call in EBox::Types::HasMany
2.3.20
	+ New look & feel for the web interface
	+ Adjust slides transition timeout during installation
	+ Audit changes table in save changes popup has scroll and better style
	+ Model messages are printed below model title
	+ noDataMsg now allows to add elements if it makes sense
	+ Fixed ajax/form.mas to avoid phantom change button
	+ EBox::Model::Manager::_setupModelDepends uses full paths so the
	  dependecies can discriminate between models with the same name
	+ Default row addition in DataForm does not fires validateTypedRow
	+ Code typo fix in change administration port model
	+ Set only Remote as option to export/import configuration to a
	  remote site
	+ Return undef in HasMany type when a model is not longer
	  available due to being uninstalled
	+ Added onclick atribute to the link.mas template
	+ Fix exception raising when no event component is found
	+ table_ordered.js : more robust trClick event method
	+ Changed dashboard JS which sometimes halted widget updates
	+ Added popup dialogs for import/export configuration
	+ Changes in styles and sizes of the save/revoke dialog
	+ Removed redudant code in ConfigureWatchers::syncRows which made module
	  to have an incorrect modified state
	+ Dont show in bug report removed packages with configuration
	  held as broken packages
	+ DataTable::size() now calls to syncRows()
	+ EBox::Module::Config::set_list quivalent now has the same
	  behaviour than EBox::Module::Config::set
2.3.19
	+ Manually set up models for events to take into account the
	  dynamic models from the log watcher filtering models
	+ Fixed warnings when deleting a row which is referenced in other model
	+ Disable HTML form autocompletion in admin password change model
	+ Fixed incorrect non-editable warnings in change date and time model
	+ Fixed parsing value bug in EBox::Types::Date and EBox::Types::Time
	+ Reworked mdstat parsing, added failure_spare status
	+ Configuration backup implicitly preserves ownership of files
	+ Changes in styles and sizes of the save/revoke dialog
	+ New data form row is copied from default row, avoiding letting hidden
	  fields without its default value and causing missing fields errors
	+ Always fill abstract type with its default value, this avoids
	  errors with hidden fields with default value
	+ Different page to show errors when there are broken software packages
	+ InverseMatchSelect and InverseMatchUnion use 'not' instead of '!' to
	  denote inverse match. This string is configurable with a type argument
	+ Fixed types EBox::Type::InverseMatchSelect and InverseMatchUnion
	+ Fixed bug in DataTable::setTypedRow() which produced an incorrect 'id'
	  row element in DataTable::updateRowNotify()
	+ In tableBody.mas template: decomposed table topToolbar section in methods
	+ Fixed bug in discard changes dialog
	+ Confirmation dialogs now use styled modalboxes
	+ Do not reload page after save changes dialog if operation is successful
	+ Maintenance menu is now kept open when visiting the logs index page
2.3.18
	+ Manual clone of row in DataTable::setTypedRow to avoid segfault
	+ Avoid undef warnings in EBox::Model::DataTable::_find when the
	  element value is undef
	+ Fixed kill of ebox processes during postrm
	+ Set MySQL root password in create-db script and added mysql script
	  to /usr/share/zentyal for easy access to the zentyal database
	+ Increased timeout redirecting to wizards on installation to 5 seconds
	  to avoid problems on some slow or loaded machines
	+ Save changes dialog do not appear if there are no changes
	+ Delete no longer needed duplicated code
	+ Do not go to save changes after a regular package installation
	  they are saved only in the first install
	+ Progress bar in installation refactored
2.3.17
	+ Do not use modal box for save changes during installation
	+ Hidden fields in DataTables are no longer considered compulsory
	+ Select type has now its own viewer that allows use of filter function
	+ User is now enabled together with the rest of modules on first install
2.3.16
	+ Fix 'oldRow' parameter in UpdatedRowNotify
	+ Use Clone::Fast instead of Clone
	+ Modal dialog for the save and discard changes operations
	+ Use a different lock file for the usercorner redis
	+ Improved look of tables when checkAll controls are present
	+ Better icons for clone action
	+ Added confirmation dialog feature to models; added confirmation
	  dialog to change hostname model
	+ Dynamic default values are now properly updated when adding a row
	+ Kill processes owned by the ebox user before trying to delete it
	+ Do not use sudo to call status command at EBox::Service::running
	+ Fixed regression setting default CSS class in notes
2.3.15
	+ Added missing call to updateRowNotify in DataForms
	+ Fixed silent error in EBox::Types::File templates for non-readable
	  by ebox files
	+ Use pkill instead of killall in postinst
	+ Use unset instead of delete_dir when removing rows
	+ Do not set order list for DataForms
	+ Only try to clean tmp dir on global system start
2.3.14
	+ Error message for failure in package cache creation
	+ Fixed regression when showing a data table in a modal view
	+ Do not do a redis transaction for network module init actions
	+ Fixed EBox::Module::Config::st_unset()
	+ Allowed error class in msg template
2.3.13
	+ Fixed problems in EventDaemon with JSON and blessed references
	+ More crashes avoided when watchers or dispatchers doesn't exist
	+ Proper RAID watcher reimplementation using the new state API
	+ EBox::Config::Redis singleton has now a instance() method instead of new()
	+ Deleted wrong use in ForcePurge model
2.3.12
	+ Fixed problem with watchers and dispatchers after a module deletion
	+ Fixed EBox::Model::DataTable::_checkFieldIsUnique, it failed when the
	  printableValue of the element was different to its value
	+ Fixed separation between Add table link and table body
	+ Adaptation of EventDaemon to model and field changes
	+ Disabled logs consolidation on purge until it is reworked, fixed
	  missing use in purge logs model
	+ Fixed Componet::parentRow, it not longer tries to get a row with
	  undefined id
	+ Fix typo in ConfigureLogs model
	+ Mark files for removing before deleting the row from backend in
	  removeRow
	+ The Includes directives are set just for the main virtual host
	+ Fixed EventDaemon crash
2.3.11
	+ Mark files for removing before deleting the row from backend in removeRow
	+ Dashboard widgets now always read the information from RO
	+ Enable actions are now executed before enableService()
	+ Fixed regression which prevented update of the administration service
	  port when it was changed in the interface
	+ New EBox::Model::Composite::componentNames() for dynamic composites
	+ Remove _exposedMethods() feature to reduce use of AUTOLOAD
	+ Removed any message set in the model in syncRows method
	+ Added global() method to modules and components to get a coherent
	  read-write or read-only instance depending on the context
	+ Removed Model::Report and Composite::Report namespaces to simplify model
	  management and specification
	+ New redis key naming, with $mod/conf/*, $mod/state and $mod/ro/* replacing
	  /ebox/modules/$mod/*, /ebox/state/$mod/* and /ebox-ro/modules/$mod/*
	+ Removed unnecessary parentComposite methods in EBox::Model::Component
	+ Only mark modules as changed when data has really changed
	+ EBox::Global::modChange() throws exception if instance is readonly
	+ New get_state() and set_state() methods, st_* methods are kept for
	  backwards compatibility, but they are deprecated
	+ Simplified events module internals with Watcher and Dispatcher providers
	+ Model Manager is now able to properly manage read-only instances
	+ Composites can now use parentModule() like Models
	+ Renamed old EBox::GConfModule to EBox::Module::Config
	+ Unified model and composite management in the new EBox::Model::Manager
	+ Model and composites are loaded on demand to reduce memory consumption
	+ Model and composite information is now stored in .yaml schemas
	+ ModelProvider and CompositeProvider are no longer necessary
	+ Simplified DataForm using more code from DataTable
	+ Adapted RAID and restrictedResources() to the new JSON objects in redis
	+ Remove unused override modifications code
	+ Added /usr/share/zentyal/redis-cli wrapper for low-level debugging
	+ Use simpler "key: value" format for dumps instead of YAML
	+ Row id prefixes are now better chosen to avoid confusion
	+ Use JSON instead of list and hash redis types (some operations,
	  specially on lists, are up to 50% faster and caching is much simpler)
	+ Store rows as hashes instead of separated keys
	+ Remove deprecated all_dirs and all_entries methods
	+ Remove obsolete EBox::Order package
	+ Remove no longer needed redis directory tree sets
	+ Fixed isEqualTo() method on EBox::Types::Time
	+ EBox::Types::Abstract now provides default implementations of fields(),
	  _storeInGConf() and _restoreFromHash() using the new _attrs() method
	+ Remove indexes on DataTables to reduce complexity, no longer needed
	+ Simplified ProgressIndicator implementation using shared memory
	+ New EBox::Util::SHMLock package
	+ Implemented transactions for redis operations
	+ Replace old MVC cache system with a new low-level redis one
	+ Delete no longer necessary regen-redis-db tool
	+ Added new checkAll property to DataTable description to allow
	  multiple check/uncheck of boolean columns
2.3.10
	+ Added Desktop::ServiceProvider to allow modules to implement
	  requests from Zentyal desktop
	+ Added VirtualHost to manage desktop requests to Zentyal server
	+ Fix EventDaemon in the transition to MySQL
	+ Send EventDaemon errors to new rotated log file /var/log/zentyal/events.err
	+ Send an event to Zentyal Cloud when the updates are up-to-date
	+ Send an info event when modules come back to running
	+ Include additional info for current event watchers
	+ Fixed RAID report for some cases of spare devices and bitmaps
	+ Fixed log purge, SQL call must be a statement not a query
	+ Fixed regex syntax in user log queries
	+ Added missing "use Filesys::Df" to SysInfo
	+ Disabled consolidation by default until is fixed or reimplemented
	+ Fixed regresion in full log page for events
	+ Added clone action to data tables
	+ Fixed regression in modal popup when showing element table
	+ Added new type EBox::Types::KrbRealm
	+ Fix broken packages when dist-upgrading from old versions: stop ebox
	  owned processes before changing home directory
	+ Log the start and finish of start/stop modules actions
	+ Added usesPort() method to apache module
2.3.9
	+ Enable SSLInsecureRenegotiation to avoid master -> slave SOAP handsake
	  problems
	+ Added validateRowRemoval method to EBox::Model::DataTable
	+ Use rm -rf instead of remove_tree to avoid chdir permission problems
	+ Avoid problems restarting apache when .pid file does not exist
	+ Do not use graceful on apache to allow proper change of listen port
	+ Simplified apache restart mechanism and avoid some problems
2.3.8
	+ Create tables using MyISAM engine by default
	+ Delete obsolete 'admin' table
2.3.7
	+ Fixed printableName for apache module and remove entry in status widget
	+ Merged tableBodyWithoutActions.mas into tableBody.mas
	+ Removed tableBodyWithoutEdit.mas because it is no longer used
	+ Better form validation message when there are no ids for
	  foreign rows in select control with add new popup
	+ Fixed branding of RSS channel items
	+ Fixed destination path when copying zentyal.cnf to /etc/mysql/conf.d
	+ Packaging fixes for precise
2.3.6
	+ Switch from CGIs to models in System -> General
	+ New value() and setValue() methods in DataForm::setValue() for cleaner
	  code avoiding use of AUTOLOAD
	+ Added new EBox::Types::Time, EBox::Types::Date and EBox::Types::TimeZone
	+ Added new attribute 'enabled' to the Action and MultiStateAction types
	  to allow disabling an action. Accepts a scalar or a CODE ref
	+ The 'defaultValue' parameter of the types now accept a CODE ref that
	  returns the default value.
2.3.5
	+ Added force parameter in validateTypedRow
	+ Fixed 'hidden' on types when using method references
	+ Removed some console problematic characters from Util::Random::generate
	+ Added methods to manage apache CA certificates
	+ Use IO::Socket::SSL for SOAPClient connections
	+ Removed apache rewrite from old slaves implementation
	+ Do not show RSS image if custom_prefix defined
2.3.4
	+ Avoid 'negative radius' error in DiskUsage chart
	+ Fixed call to partitionFileSystems in EBox::SysInfo::logReportInfo
	+ Log audit does not ignore fields which their values could be interpreted
	  as boolean false
	+ Avoid ebox.cgi failure when showing certain strings in the error template
	+ Do not calculate md5 digests if override_user_modification is enabled
	+ Clean /var/lib/zentyal/tmp on boot
	+ Stop apache gracefully and delete unused code in Apache.pm
	+ Cache contents of module.yaml files in Global
2.3.3
	+ The editable attribute of the types now accept a reference to a function
	  to dinamically enable or disable the field.
	+ In progress bar CGIs AJAX call checks the availability of the
	  next page before loading it
	+ Replaced community logo
	+ Adapted messages in the UI for new editions
	+ Changed cookie name to remove forbidden characters to avoid
	  incompatibilities with some applications
	+ Added methods to enable/disable restart triggers
2.3.2
	+ Fixed redis unix socket permissions problem with usercorner
	+ Get row ids without safe characters checking
	+ Added EBox::Util::Random as random string generator
	+ Set log level to debug when cannot compute md5 for a nonexistent file
	+ Filtering in tables is now case insensitive
	+ ProgressIndicator no longer leaves zombie processes in the system
	+ Implemented mysqldump for logs database
	+ Remove zentyal-events cron script which should not be longer necessary
	+ Bugfix: set executable permissions to cron scripts and example hooks
	+ Added a global method to retrieve installed server edition
	+ Log also duration and compMessage to events.log
2.3.1
	+ Updated Standards-Version to 3.9.2
	+ Fixed JS client side table sorting issue due to Prototype
	  library upgrade
	+ Disable InnoDB by default to reduce memory consumption of MySQL
	+ Now events are logged in a new file (events.log) in a more
	  human-readable format
	+ Added legend to DataTables with custom actions
	+ Changed JS to allow the restore of the action cell when a delete
	  action fails
	+ Set milestone to 3.0 when creating bug reports in the trac
	+ Avoid temporal modelInstance errors when adding or removing
	  modules with LogWatchers or LogDispatcher
	+ Unallow administration port change when the port is in use
2.3
	+ Do not launch a passwordless redis instance during first install
	+ New 'types' field in LogObserver and storers/acquirers to store special
	  types like IPs or MACs in an space-efficient way
	+ Use MySQL for the logs database instead of PostgreSQL
	+ Bugfix: logs database is now properly recreated after purge & install
	+ Avoid use of AUTOLOAD to execute redis commands, improves performance
	+ Use UNIX socket to connect to redis for better performance and
	  update default redis 2.2 settings
	+ Use "sudo" group instead of "admin" one for the UI access control
	+ Added EBox::Module::Base::version() to get package version
	+ Fixed problem in consalidation report when accumulating results
	  from queries having a "group by table.field"
	+ Added missing US and Etc zones in timezone selector
	+ Replaced autotools with zbuildtools
	+ Refuse to restore configuration backup from version lesser than
	  2.1 unless forced
	+ Do not retrieve format.js in every graph to improve performance
	+ The purge-module scripts are always managed as root user
	+ New grep-redis tool to search for patterns in redis keys or
	  values
	+ Use partitionFileSystems method from EBox::FileSystem
2.2.4
	+ New internal 'call' command in Zentyal shell to 'auto-use' the module
	+ Zentyal shell now can execute commandline arguments
	+ Bugfix: EBox::Types::IPAddr::isEqualTo allows to change netmask now
	+ Removed some undefined concatenation and compare warnings in error.log
	+ Ignore check operation in RAID event watcher
	+ Skip IP addresses ending in .0 in EBox::Types::IPRange::addresses()
	+ Do not store in redis trailing dots in Host and DomainName types
	+ Added internal command to instance models and other improvements in shell
	+ Now the whole /etc/zentyal directory is backed up and a copy of the
	  previous contents is stored at /var/backups before restoring
	+ Removing a module with a LogWatcher no longer breaks the LogWatcher
	  Configuration page anymore
	+ Fixed error in change-hostname script it does not longer match substrings
	+ Bugfix: Show breadcrumbs even from models which live in a
	  composite
	+ HTTPLink now returns empty string if no HTTPUrlView is defined
	  in DataTable class
	+ Added mising use sentence in EBox::Event::Watcher::Base
2.2.3
	+ Bugfix: Avoid url rewrite to ebox.cgi when requesting to /slave
	+ Fixed logrotate configuration
	+ More resilient way to handle with missing indexes in _find
	+ Added more informative text when mispelling methods whose prefix
	  is an AUTOLOAD action
	+ A more resilient solution to load events components in EventDaemon
	+ Added one and two years to the purge logs periods
	+ Fixed downloads from EBox::Type::File
2.2.2
	+ Revert cookie name change to avoid session loss in upgrades
	+ Do not try to change owner before user ebox is created
2.2.1
	+ Removed obsolete references to /zentyal URL
	+ Create configuration backup directories on install to avoid warnings
	  accessing the samba share when there are no backups
	+ Log result of save changes, either successful or with warnings
	+ Changed cookie name to remove forbidden characters to avoid
	  incompatibilities with some applications
	+ Removed duplicated and incorrect auding logging for password change
	+ Fixed some non-translatable strings
	+ Create automatic bug reports under 2.2.X milestone instead of 2.2
	+ Fixed bug changing background color on selected software packages
2.1.34
	+ Volatile types called password are now also masked in audit log
	+ Adjust padding for module descriptions in basic software view
	+ Removed beta icon
2.1.33
	+ Fixed modal add problems when using unique option on the type
	+ Fixed error management in the first screen of modal add
	+ Unify software selection and progress colors in CSS
	+ Set proper message type in Configure Events model
	+ Fixed error checking permanentMessage types in templates/msg.mas
2.1.32
	+ Added progress bar colors to theme definition
	+ Remove no longer correct UTF8 decode in ProgressIndicator
	+ Fixed UTF8 double-encoding on unexpected error CGI
	+ Reviewed some subscription strings
	+ Always fork before apache restart to avoid port change problems
	+ Stop modules in the correct order (inverse dependencies order)
	+ Better logging of failed modules on restore
2.1.31
	+ Do not start managed daemons on boot if the module is disabled
	+ Better message on redis error
	+ Watch for dependencies before automatic enable of modules on first install
2.1.30
	+ Removed obsolete /ebox URL from RSS link
	+ Changed methods related with extra backup data in modules logs
	  to play along with changes in ebackup module
	+ Set a user for remote access for audit reasons
	+ Detect session loss on AJAX requests
2.1.29
	+ Startup does not fail if SIGPIPE received
2.1.28
	+ Added code to mitigate false positives on module existence
	+ Avoid error in logs full summary due to incorrect syntax in template
	+ Allow unsafe chars in EBox::Types::File to avoid problems in some browsers
	+ Reviewed some subscription strings
	+ Warning about language-packs installed works again after Global changes
	+ Show n components update when only zentyal packages are left to
	  upgrade in the system widget
	+ Do not show debconf warning when installing packages
	+ EBox::Types::IPAddr (and IPNetwork) now works with defaultValue
	+ Allow to hide menu items, separators and dashboard widgets via conf keys
2.1.27
	+ Do not create tables during Disaster Recovery installation
	+ Added new EBox::Util::Debconf::value to get debconf values
	+ DataTable controller does no longer try to get a deleted row
	  for gather elements values for audit log
	+ Check if Updates watcher can be enabled if the subscription
	  level is yet unknown
2.1.26
	+ Detection of broken packages works again after proper deletion
	  of dpkg_running file
	+ Keep first install redis server running until trigger
	+ Unified module restart for package trigger and init.d
	+ Use restart-trigger script in postinst for faster daemons restarting
	+ System -> Halt/Reboot works again after regression in 2.1.25
	+ Added framework to show warning messages after save changes
	+ Change caption of remote services link to Zentyal Cloud
	+ Do not show Cloud link if hide_cloud_link config key is defined
	+ Added widget_ignore_updates key to hide updates in the dashboard
	+ Differentiate ads from notes
	+ Allow custom message type on permanentMessage
	+ Only allow custom themes signed by Zentyal
	+ Removed /zentyal prefix from URLs
	+ Caps lock detection on login page now works again
	+ Added HiddenIfNotAble property to event watchers to be hidden if
	  it is unabled to monitor the event
	+ Dashboard values can be now error and good as well
	+ Include a new software updates widget
	+ Include a new alert for basic subscriptions informing about
	  software updates
	+ Add update-notifier-common to dependencies
	+ EBox::DataTable::enabledRows returns rows in proper order
	+ Use custom ads when available
	+ Disable bug report when hide_bug_report defined on theme
2.1.25
	+ Do not show disabled module warnings in usercorner
	+ Mask passwords and unify boolean values in audit log
	+ Do not override type attribute for EBox::Types::Text subtypes
	+ Corrected installation finished message after first install
	+ Added new disableAutocomplete attribute on DataTables
	+ Optional values can be unset
	+ Minor improvements on nmap scan
2.1.24
	+ Do not try to generate config for unconfigured services
	+ Remove unnecessary redis call getting _serviceConfigured value
	+ Safer sizes for audit log fields
	+ Fix non-translatable "show help" string
	+ Allow links to first install wizard showing a desired page
	+ Fixed bug in disk usage when we have both values greater and
	  lower than 1024 MB
	+ Always return a number in EBox::AuditLogging::isEnabled to avoid
	  issues when returning the module status
	+ Added noDataMsg attribute on DataTable to show a message when
	  there are no rows
2.1.23
	+ Removed some warnings during consolidation process
	+ Depend on libterm-readline-gnu-perl for history support in shells
	+ Fixed error trying to change the admin port with NTP enabled
	+ Fixed breadcrumb destination for full log query page
	+ Use printableActionName in DataTable setter
2.1.22
	+ Fixed parentRow method in EBox::Types::Row
	+ Added new optionalLabel flag to EBox::Types::Abstract to avoid
	  show the label on non-optional values that need to be set as
	  optional when using show/hide viewCustomizers
	+ Added initHTMLStateOrder to View::Customizer to avoid incorrect
	  initial states
	+ Improved exceptions info in CGIs to help bug reporting
	+ Do not show customActions when editing row on DataTables
2.1.21
	+ Fixed bug printing traces at Global.pm
	+ Check new dump_exceptions confkey instead of the debug one in CGIs
	+ Explicit conversion to int those values stored in our database
	  for correct dumping in reporting
	+ Quote values in update overwrite while consolidating for reporting
2.1.20
	+ Fixed regression in edition in place of booleans
	+ Better default balance of the dashboard based on the size of the widgets
	+ Added defaultSelectedType argument to PortRange
2.1.19
	+ Disable KeepAlive as it seems to give performance problems with Firefox
	  and set MaxClients value back to 1 in apache.conf
	+ Throw exceptions when calling methods not aplicable to RO instances
	+ Fixed problems when mixing read/write and read-only instances
	+ Date/Time and Timezone moved from NTP to core under System -> General
	+ Do not instance hidden widgets to improve dashboard performance
	+ New command shell with Zentyal environment at /usr/share/zentyal/shell
	+ Show warning when a language-pack is not installed
	+ Removed unnecessary dump/load operations to .bak yaml files
	+ AuditLogging and Logs constructor now receive the 'ro' parameter
	+ Do not show Audit Logging in Module Status widget
2.1.18
	+ New unificated zentyal-core.logrotate for all the internal logs
	+ Added forceEnabled option for logHelpers
	+ Moved carousel.js to wizard template
	+ Add ordering option to wizard pages
	+ Fixed cmp and isEqualTo methods for EBox::Types::IPAddr
	+ Fixed wrong Mb unit labels in Disk Usage and use GB when > 1024 MB
	+ Now global-action script can be called without progress indicator
	+ Fixed EBox::Types::File JavaScript setter code
	+ Added support for "Add new..." modal boxes in foreign selectors
	+ Each module can have now its customized purge-module script
	  that will be executed after the package is removed
	+ Added Administration Audit Logging to log sessions, configuration
	  changes, and show pending actions in save changes confirmation
	+ User name is stored in session
	+ Remove deprecated extendedRestore from the old Full Backup
2.1.17
	+ Fixed RAID event crash
	+ Added warning on models and composites when the module is disabled
	+ Fixed login page style with some languages
	+ Login page template can now be reused accepting title as parameter
	+ EBox::Types::File does not write on redis when it fails to
	  move the fail to its final destination
	+ Added quote column option for periodic log consolidation and
	  report consolidation
	+ Added exclude module option to backup restore
2.1.16
	+ Do not show incompatible navigator warning on Google Chrome
	+ Fixed syncRows override detection on DataTable find
	+ clean-conf script now deletes also state data
	+ Avoid 'undefined' message in selectors
2.1.15
	+ Move Disk Usage and RAID to the new Maintenance menu
	+ Always call syncRows on find (avoid data inconsistencies)
	+ Filename when downloading a conf backup now contains hostname
	+ Fixed bug in RAID template
	+ Set proper menu order in System menu (fixes NTP position)
	+ Fixed regresion in page size selector on DataTables
	+ Fixed legend style in Import/Export Configuration
2.1.14
	+ Fixed regresion with double quotes in HTML templates
	+ Fixed problems with libredis-perl version dependency
	+ Adding new apparmor profile management
2.1.13
	+ Better control of errors when saving changes
	+ Elements of Union type can be hidden
	+ Model elements can be hidden only in the viewer or the setter
	+ HTML attributtes are double-quoted
	+ Models can have sections of items
	+ Password view modified to show the confirmation field
	+ New multiselect type
	+ Redis backend now throws different kind of exceptions
2.1.12
	+ Revert no longer necessary parents workaround
	+ Hide action on viewCustomizer works now on DataTables
2.1.11
	+ Fixed bug which setted bad directory to models in tab view
	+ Union type: Use selected subtype on trailingText property if the
	  major type does not have the property
	+ Raise MaxClients to 2 to prevent apache slowness
2.1.10
	+ Security [ZSN-2-1]: Avoid XSS in process list widget
2.1.9
	+ Do not try to initialize redis client before EBox::init()
	+ Safer way to delete rows, deleting its id reference first
	+ Delete no longer needed workaround for gconf with "removed" attribute
	+ Fixed regression in port range setter
2.1.8
	+ Fixed regression in menu search
	+ Fixed missing messages of multi state actions
	+ Help toggler is shown if needed when dynamic content is received
	+ Fixed issue when disabling several actions at once in a data table view
	+ All the custom actions are disabled when one is clicked
	+ Submit wizard pages asynchronously and show loading indicator
	+ Added carousel.js for slide effects
2.1.7
	+ Fixed issues with wrong html attributes quotation
	+ Bugfix: volatile types can now calculate their value using other
	  the value from other elements in the row no matter their position
2.1.6
	+ Attach software.log to bug report if there are broken packages
	+ Added keyGenerator option to report queries
	+ Tuned apache conf to provide a better user experience
	+ Actions click handlers can contain custom javascript
	+ Restore configuration with force dependencies option continues
	  when modules referenced in the backup are not present
	+ Added new MultiStateAction type
2.1.5
	+ Avoid problems getting parent if the manager is uninitialized
	+ Rename some icon files with wrong extension
	+ Remove wrong optional attribute for read-only fields in Events
	+ Renamed all /EBox/ CGI URLs to /SysInfo/ for menu folder coherency
	+ Added support for custom actions in DataTables
	+ Replaced Halt/Reboot CGI with a model
	+ Message classes can be set from models
	+ Fixed error in Jabber dispatcher
	+ Show module name properly in log when restart from the dashboard fails
	+ Avoid warning when looking for inexistent PID in pidFileRunning
2.1.4
	+ Changed Component's parent/child relationships implementation
	+ Fixed WikiFormat on automatic bug report tickets
	+ Do not show available community version in Dashboard with QA
 	  updates
2.1.3
	+ Fall back to readonly data in config backup if there are unsaved changes
	+ Allow to automatically send a report in the unexpected error page
	+ Logs and Events are now submenus of the new Maintenance menu
	+ Configuration Report option is now present on the Import/Export section
	+ Require save changes operation after changing the language
	+ Added support for URL aliases via schemas/urls/*.urls files
	+ Allow to sort submenu items via 'order' attribute
	+ Automatically save changes after syncRows is called and mark the module
	  mark the module as unchanged unless it was previously changed
	+ Removed unnecessary ConfigureEvents composite
	+ Removed unnecessary code from syncRows in logs and events
	+ Restore configuration is safer when restoring /etc/zentyal files
	+ Fixed unescaped characters when showing an exception
	+ Fixed nested error page on AJAX requests
	+ Adapted dumpBackupExtraData to new expected return value
	+ Report remoteservices, when required, a change in administration
	  port
	+ Added continueOnModuleFail mode to configuration restore
	+ Fixed Firefox 4 issue when downloading backups
	+ Show scroll when needed in stacktraces (error page)
	+ More informative error messages when trying to restart locked modules
	  from the dashboard
	+ Creation of plpgsql language moved from EBox::Logs::initialSetup
	  to create-db script
	+ Redis backend now throws different kind of exceptions
	+ Avoid unnecesary warnings about PIDs
	+ Update Jabber dispatcher to use Net::XMPP with some refactoring
	+ Save changes messages are correctly shown with international charsets
	+ Support for bitmap option in RAID report
	+ Retry multiInsert line by line if there are encoding errors
	+ Adapted to new location of partitionsFileSystems in EBox::FileSystem
	+ Event messages are cleaned of null characters and truncated
	  before inserting in the database when is necessary
	+ Improve message for "Free storage space" event and send an info
	  message when a given partition is not full anymore
	+ Event messages now can contain newline characters
	+ Objects of select type are compared also by context
	+ Remove cache from optionsFromForeignModel since it produces
	  problems and it is useless
	+ Set title with server name if the server is subscribed
	+ Fix title HTML tag in views for Models and Composites
	+ Added lastEventsReport to be queried by remoteservices module
	+ Added EBox::Types::HTML type
	+ Added missing manage-logs script to the package
	+ Fixed problems with show/hide help switch and dynamic content
	+ Menus with subitems are now kept unfolded until a section on a
	  different menu is accessed
	+ Sliced restore mode fails correctly when schema file is missing,
	  added option to force restore without schema file
	+ Purge conf now purges the state keys as well
	+ Added EBox::Types::IPRange
2.1.2
	+ Now a menu folder can be closed clicking on it while is open
	+ Bugfix: cron scripts are renamed and no longer ignored by run-parts
	+ Added new EBox::Util::Nmap class implementing a nmap wrapper
2.1.1
	+ Fixed incoherency problems with 'on' and '1' in boolean indexes
	+ Move cron scripts from debian packaging to src/scripts/cron
	+ Trigger restart of logs and events when upgrading zentyal-core
	  without any other modules
	+ Don't restart apache twice when upgrading together with more modules
	+ Fixed params validation issues in addRow
2.1
	+ Replace YAML::Tiny with libyaml written in C through YAML::XS wrapper
	+ Minor bugfix: filter invalid '_' param added by Webkit-based browser
	  on EBox::CGI::Base::params() instead of _validateParams(), avoids
	  warning in zentyal.log when enabling modules
	+ All CGI urls renamed from /ebox to /zentyal
	+ New first() and deleteFirst() methods in EBox::Global to check
	  existence and delete the /var/lib/zentyal/.first file
	+ PO files are now included in the language-pack-zentyal-* packages
	+ Migrations are now always located under /usr/share/$package/migration
	  this change only affects to the events and logs migrations
	+ Delete no longer used domain and translationDomain methods/attributes
	+ Unified src/libexec and tools in the new src/scripts directory
	+ Remove the ebox- prefix on all the names of the /usr/share scripts
	+ New EBox::Util::SQL package with helpers to create and drop tables
	  from initial-setup and purge-module for each module
	+ Always drop tables when purging a package
	+ Delete 'ebox' user when purging zentyal-core
	+ Moved all SQL schemas from tools/sqllogs to schemas/sql
	+ SQL time-period tables are now located under schemas/sql/period
	+ Old ebox-clean-gconf renamed to /usr/share/zentyal/clean-conf and
	  ebox-unconfigure-module is now /usr/share/zentyal/unconfigure-module
	+ Added default implementation for enableActions, executing
	  /usr/share/zentyal-$modulename/enable-module if exists
	+ Optimization: Do not check if a row is unique if any field is unique
	+ Never call syncRows on read-only instances
	+ Big performance improvements using hashes and sets in redis
	  database to avoid calls to the keys command
	+ Delete useless calls to exists in EBox::Config::Redis
	+ New regen-redis-db tool to recreate the directory structure
	+ Renamed /etc/cron.hourly/90manageEBoxLogs to 90zentyal-manage-logs
	  and moved the actual code to /usr/share/zentyal/manage-logs
	+ Move /usr/share/ebox/zentyal-redisvi to /usr/share/zentyal/redisvi
	+ New /usr/share/zentyal/initial-setup script for modules postinst
	+ New /usr/share/zentyal/purge-module script for modules postrm
	+ Removed obsolete logs and events migrations
	+ Create plpgsql is now done on EBox::Logs::initialSetup
	+ Replace old ebox-migrate script with EBox::Module::Base::migrate
	+ Rotate duplicity-debug.log log if exists
	+ Bug fix: Port selected during installation is correctly saved
	+ Zentyal web UI is restarted if their dependencies are upgraded
	+ Bug fix: Logs don't include unrelated information now
	+ Add total in disk_usage report
	+ Bugfix: Events report by source now works again
	+ Do not include info messages in the events report
	+ Services event is triggered only after five failed checkings
	+ Do not add redundant includedir lines to /etc/sudoers
	+ Fixed encoding for strings read from redis server
	+ Support for redis-server 2.0 configuration
	+ Move core templates to /usr/share/zentyal/stubs/core
	+ Old /etc/ebox directory replaced with the new /etc/zentyal with
	  renamed core.conf, logs.conf and events.conf files
	+ Fixed broken link to alerts list
2.0.15
	+ Do not check the existence of cloud-prof package during the
	  restore since it is possible not to be installed while disaster
	  recovery process is done
	+ Renamed /etc/init.d/ebox to /etc/init.d/zentyal
	+ Use new zentyal-* package names
	+ Don't check .yaml existence for core modules
2.0.14
	+ Added compMessage in some events to distinguish among events if
	  required
	+ Make source in events non i18n
	+ After restore, set all the restored modules as changed
	+ Added module pre-checks for configuration backup
2.0.13
	+ Fixed dashboard graphs refresh
	+ Fixed module existence check when dpkg is running
	+ Fix typo in sudoers creation to make remote support work again
2.0.12
	+ Include status of packages in the downloadable bug report
	+ Bugfix: Avoid possible problems deleting redis.first file if not exist
2.0.11
	+ New methods entry_exists and st_entry_exists in config backend
2.0.10
	+ Now redis backend returns undef on get for undefined values
	+ Allow custom mason templates under /etc/ebox/stubs
	+ Better checks before restoring a configuration backup with
	  a set of modules different than the installed one
	+ Wait for 10 seconds to the child process when destroying the
	  progress indicator to avoid zombie processes
	+ Caught SIGPIPE when trying to contact Redis server and the
	  socket was already closed
	+ Do not stop redis server when restarting apache but only when
	  the service is asked to stop
	+ Improvements in import/export configuration (know before as
	  configuration backup)
	+ Improvements in ProgressIndicator
	+ Better behaviour of read-only rows with up/down arrows
	+ Added support for printableActionName in DataTable's
	+ Added information about automatic configuration backup
	+ Removed warning on non existent file digest
	+ Safer way to check if core modules exist during installation
2.0.9
	+ Treat wrong installed packages as not-existent modules
	+ Added a warning in dashboard informing about broken packages
	+ File sharing and mailfilter log event watchers works again since
	  it is managed several log tables per module
2.0.8
	+ Replaced zentyal-conf script with the more powerful zentyal-redisvi
	+ Set always the same default order for dashboard widgets
	+ Added help message to the configure widgets dialog
	+ Check for undefined values in logs consolidation
	+ Now dashboard notifies fails when restarting a service
	+ Fixed bug with some special characters in dashboard
	+ Fixed bug with some special characters in disk usage graph
2.0.7
	+ Pre-installation includes sudoers.d into sudoers file if it's not yet
	  installed
	+ Install apache-prefork instead of worker by default
	+ Rename service certificate to Zentyal Administration Web Server
2.0.6
	+ Use mod dependencies as default restore dependencies
	+ Fixed dependencies in events module
	+ Increased recursive dependency threshold to avoid
	  backup restoration problems
2.0.5
	+ Removed deprecated "Full backup" option from configuration backup
	+ Bugfix: SCP method works again after addition of SlicedBackup
	+ Added option in 90eboxpglogger.conf to disable logs consolidation
2.0.4
	+ Removed useless gconf backup during upgrade
	+ Fixed postinstall script problems during upgrade
2.0.3
	+ Added support for the sliced backup of the DB
	+ Hostname change is now visible in the form before saving changes
	+ Fixed config backend problems with _fileList call
	+ Added new bootDepends method to customize daemons boot order
	+ Added permanent message property to Composite
	+ Bugfix: Minor aesthetic fix in horizontal menu
	+ Bugfix: Disk usage is now reported in expected bytes
	+ Bugfix: Event dispatcher is not disabled when it is impossible
	  for it to dispatch the message
2.0.2
	+ Better message for the service status event
	+ Fixed modules configuration purge script
	+ Block enable module button after first click
	+ Avoid division by zero in progress indicator when total ticks is
	  zero
	+ Removed warning during postinst
	+ Added new subscription messages in logs, events and backup
2.0.1
	+ Bugfix: Login from Zentyal Cloud is passwordless again
	+ Some defensive code for the synchronization in Events models
	+ Bugfix: add EBox::Config::Redis::get to fetch scalar or list
	  values. Make GConfModule use it to avoid issues with directories
	  that have both sort of values.
1.5.14
	+ Fixed redis bug with dir keys prefix
	+ Improved login page style
	+ New login method using PAM instead of password file
	+ Allow to change admin passwords under System->General
	+ Avoid auto submit wizard forms
	+ Wizard skip buttons always available
	+ Rebranded post-installation questions
	+ Added zentyal-conf script to get/set redis config keys
1.5.13
	+ Added transition effect on first install slides
	+ Zentyal rebrand
	+ Added web page favicon
	+ Fixed already seen wizards apparition
	+ Fixed ro module creation with redis backend
	+ Use mason for links widgets
	+ Use new domain to official strings for subscriptions
1.5.12
	+ Added option to change hostname under System->General
	+ Show option "return to dashboard" when save changes fails.
1.5.11
	+ Added more tries on redis reconnection
	+ Fixed user corner access problems with redis server
	+ writeFile* methods reorganized
	+ Added cron as dependency as cron.hourly was never executed with anacron
	+ Improvements in consolidation of data for reports
1.5.10
	+ Fixed gconf to redis conversion for boolean values
1.5.9
	+ Improved migrations speed using the same perl interpreter
	+ Redis as configuration backend (instead of gconf)
	+ Improved error messages in ebox-software
	+ Set event source to 256 chars in database to adjust longer event
	  sources
	+ Progress bar AJAX updates are sent using JSON
	+ Fixed progress bar width problems
	+ Fixed top menu on wizards
	+ Improved error message when disconnecting a not connected database
	+ Abort installation if 'ebox' user already exists
	+ Bugfix: IP address is now properly registered if login fails
1.5.8
	+ Added template tableorderer.css.mas
	+ Added buttonless top menu option
	+ Bugfix: Save all modules on first installation
	+ Bugfix: General ebox database is now created if needed when
	  re/starting services
	+ Bugfix: Data to report are now uniform in number of elements per
	  value. This prevents errors when a value is present in a month and
	  not in another
	+ Bugfix: Don't show already visited wizard pages again
1.5.7
	+ Bugfix: Avoid error when RAID is not present
	+ Bugfix: Add ebox-consolidate-reportinfo call in daily cron script
	+ Bugfix: Called multiInsert and unbufferedInsert when necessary
	  after the loggerd reimplementation
	+ Bugfix: EBox::ThirdParty::Apache2::AuthCookie and
	  EBox::ThirdParty::Apache2::AuthCookie::Util package defined just
	  once
	+ Added util SystemKernel
	+ Improved progress indicator
	+ Changes in sudo generation to allow sudo for remote support user
	+ Initial setup wizards support
1.5.6
	+ Reimplementation of loggerd using inotify instead of File::Tail
1.5.5
	+ Asynchronous load of dashboard widgets for a smoother interface
1.5.4
	+ Changed dbus-check script to accept config file as a parameter
1.5.3
	+ Function _isDaemonRunning works now with snort in lucid
	+ Javascript refreshing instead of meta tag in log pages
	+ Updated links in dashboard widget
	+ Add package versions to downloadable ebox.log
	+ Fixed postgresql data dir path for disk usage with pg 8.4
	+ GUI improvements in search box
1.5.2
	+ Security [ESN-1-1]: Validate referer to avoid CSRF attacks
	+ Added reporting structure to events module
	+ Added new CGI to download the last lines of ebox.log
1.5.1
	+ Bugfix: Catch exception when upstart daemon does not exist and
	  return a stopped status
	+ Added method in logs module to dump database in behalf of
	ebackup module
	+ Bugfix: Do not check in row uniqueness for optional fields that
	are not passed as parameters
	+ Improve the output of ebox module status, to be consistent with the one
	  shown in the interface
	+ Add options to the report generation to allow queries to be more
	  flexible
	+ Events: Add possibility to enable watchers by default
	+ Bugfix: Adding a new field to a model now uses default
	  value instead of an empty value
	+ Added script and web interface for configuration report, added
	  more log files to the configuration report
1.5
	+ Use built-in authentication
	+ Use new upstart directory "init" instead of "event.d"
	+ Use new libjson-perl API
	+ Increase PerlInterpMaxRequests to 200
	+ Increase MaxRequestsPerChild (mpm-worker) to 200
	+ Fix issue with enconding in Ajax error responses
	+ Loggerd: if we don't have any file to watch we just sleep otherwise the process
	  will finish and upstart will try to start it over again and again.
	+ Make /etc/init.d/ebox depend on $network virtual facility
	+ Show uptime and users on General Information widget.
1.4.2
	+ Start services in the appropriate order (by dependencies) to fix a problem
	  when running /etc/init.d/ebox start in slaves (mail and other modules
	  were started before usersandgroups and thus failed)
1.4.1
	+ Remove network workarounds from /etc/init.d/ebox as we don't bring
	  interfaces down anymore
1.4
	+ Bug fix: i18n. setDomain in composites and models.
1.3.19
	+ Make the module dashboard widget update as the rest of the widgets
	+ Fix problem regarding translation of module names: fixes untranslated
	  module names in the dashboard, module status and everywhere else where
	  a module name is written
1.3.18
	+ Add version comparing function and use it instead of 'gt' in the
	  general widget
1.3.17
	+ Minor bug fix: check if value is defined in EBox::Type::Union
1.3.16
	+ Move enable field to first row in ConfigureDispatcherDataTable
	+ Add a warning to let users know that a module with unsaved changes
	  is disabled
	+ Remove events migration directory:
		- 0001_add_conf_configureeventtable.pl
		- 0002_add_conf_diskfree_watcher.pl
	+ Bug fix: We don't use names to stringify date to avoid issues
	  with DB insertions and localisation in event logging
	+ Bug fix: do not warn about disabled services which return false from
	  showModuleStatus()
	+ Add blank line under "Module Status"
	+ Installed and latest available versions of the core are now displayed
	  in the General Information widget
1.3.15
	+ Bug fix: Call EBox::Global::sortModulesByDependencies when
	  saving all modules and remove infinite loop in that method.
	  EBox::Global::modifiedModules now requires an argument to sort
	  its result dependending on enableDepends or depends attribute.
	+ Bug fix: keep menu folders open during page reloads
	+ Bug fix: enable the log events dispatcher by default now works
	+ Bug fix: fixed _lock function in EBox::Module::Base
	+ Bug fix: composites honor menuFolder()
	+ Add support for in-place edition for boolean types. (Closes
	  #1664)
	+ Add method to add new database table columnts to EBox::Migration::Helpers
	+ Bug fix: enable "Save Changes" button after an in-place edition
1.3.14
	+ Bug fix: fix critical bug in migration helper that caused some log
	  log tables to disappear
	+ Create events table
	+ Bug fix: log watcher works again
	+ Bug fix: delete cache if log index is not found as it could be
	  disabled
1.3.13
	+ Bug fix: critical error in EventDaemon that prevented properly start
	+ Cron script for manage logs does not run if another is already
	  running, hope that this will avoid problems with large logs
	+ Increased maximum size of message field in events
	+ Added script to purge logs
	+ Bug fix: multi-domain logs can be enabled again
1.3.12
	+ Added type for EBox::Dashboard::Value to stand out warning
	  messages in dashboard
	+ Added EBox::MigrationHelpers to include migration helpers, for now,
	  include a db table renaming one
	+ Bug fix: Fix mismatch in event table field names
	+ Bug fix: Add migration to create language plpgsql in database
	+ Bug fix: Add missing script for report log consolidation
	+ Bug fix: Don't show modules in logs if they are not configured. This
	  prevents some crashes when modules need information only available when
	  configured, such as mail which holds the vdomains in LDAP
	+ Added method EBox::Global::lastModificationTime to know when
	  eBox configuration was modified for last time
	+ Add support for breadcrumbs on the UI
	+ Bug fix: in Loggerd files are only parsed one time regardless of
	  how many LogHelper reference them
	+ Added precondition for Loggerd: it does not run if there isnt
	anything to watch
1.3.11
	+ Support customFilter in models for big tables
	+ Added EBox::Events::sendEvent method to send events using Perl
	  code (used by ebackup module)
	+ Bug fix: EBox::Type::Service::cmp now works when only the
	  protocols are different
	+ Check $self is defined in PgDBEngine::DESTROY
	+ Do not watch files in ebox-loggerd related to disabled modules and
	  other improvements in the daemon
	+ Silent some exceptions that are used for flow control
	+ Improve the message from Service Event Watcher
1.3.10
	+ Show warning when accesing the UI with unsupported browsers
	+ Add disableApparmorProfile to EBox::Module::Service
	+ Bug fix: add missing use
	+ Bug fix: Make EventDaemon more robust against malformed sent
	  events by only accepting EBox::Event objects
1.3.8
	+ Bug fix: fixed order in EBox::Global::modified modules. Now
	  Global and Backup use the same method to order the module list
	  by dependencies
1.3.7
	+ Bug fix: generate public.css and login.css in dynamic-www directory
	  which is /var/lib/zentyal/dynamicwww/css/ and not in /usr/share/ebox/www/css
	  as these files are generate every time eBox's apache is
	  restarted
	+ Bug fix: modules are restored now in the correct dependency
	  order
	+ ebox-make-backup accepts --destinaton flag to set backup's file name
	+ Add support for permanent messages to EBox::View::Customizer
1.3.6
	+ Bug fix: override _ids in EBox::Events::Watcher::Log to not return ids
	which do not exist
	+ Bug fix: fixed InverseMatchSelect type which is used by Firewall module
	+ New widget for the dashboard showing useful support information
	+ Bugfix: wrong permissions on CSS files caused problem with usercorner
	+ CSS are now templates for easier rebranding
	+ Added default.theme with eBox colors
1.3.5
	+ Bugfix: Allow unsafe characters in password type
	+ Add FollowSymLinks in eBox apache configuration. This is useful
	  if we use js libraries provided by packages
1.3.4
	+ Updated company name in the footer
	+ Bugfix: humanEventMessage works with multiple tableInfos now
	+ Add ebox-dbus-check to test if we can actually connect to dbus
1.3.4
	+ bugfix: empty cache before calling updatedRowNotify
	+ enable Log dispatcher by default and not allow users to disable
	it
	+ consolidation process continues in disabled but configured modules
	+ bugfix: Save Changes button doesn't turn red when accessing events for
	first time
1.3.2
	+ bugfix: workaround issue with dhcp configured interfaces at boot time
1.3.1
	+ bugfix: wrong regex in service status check
1.3.0
	+ bugfix: make full backup work again
1.1.30
	+ Change footer to new company holder
	+  RAID does not generate 'change in completion events, some text
	problems fixed with RAID events
	+ Report graphics had a datapoints limit dependent on the active
	time unit
	+ Apache certificate can be replaced by CA module
	+ Fixed regression in detailed report: total row now aggregates
	properly
	+ More characters allowed when changing password from web GUI
	+ Fixed regression with already used values in select types
	+ Do not a button to restart eBox's apache
	+ Fixed auth problem when dumping and restoring postgre database
1.1.20
	+ Added custom view support
	+ Bugfix: report models now can use the limit parameter in
	  reportRows() method
	+ use a regexp to fetch the PID in a pidfile, some files such as
	postfix's add tabs and spaces before the actual number
	+ Changed "pidfile" to "pidfiles" in _daemons() to allow checking more than
one (now it is a array ref instead of scalar)
	+ Modified Service.pm to support another output format for /etc/init.d daemon
status that returns [OK] instead of "running".
	+ unuformized case in menu entries and some more visual fixes
1.1.10
	+ Fix issue when there's a file managed by one module that has been modified
	  when saving changes
	+ Bugfix: events models are working again even if an event aware
	module is uninstalled and it is in a backup to restore
	+ Select.pm returns first value in options as default
       + Added 'parentModule' to model class to avoid recursive problems
	+ Added Float type
	+ Apache module allows to add configuration includes from other modules
	+ Display remote services button if subscribed
	+ Event daemon may received events through a named pipe
	+ Bugfix. SysInfo revokes its config correctly
	+ Added storer property to types in order to store the data in
	somewhere different from GConf
	+ Added protected property 'volatile' to the models to indicate
	that they store nothing in GConf but in somewhere different
	+ System Menu item element 'RAID' is always visible even when RAID
	is not installed
	+ Files in deleted rows are deleted when the changes are saved
	+ Fixed some bug whens backing and restore files
	+ Components can be subModels of the HasMany type
	+ Added EBox::Types::Text::WriteOnce type
	+ Do not use rows(), use row to force iteration over the rows and increase
	performance and reduce memory use.
	+ Do not suggest_sync after read operations in gconf
	+ Increase MaxRequestsPerChild to 200 in eBox's apache
	+ Make apache spawn only one child process
	+ Log module is backed up and restored normally because the old
	problem is not longer here
	+ Backup is more gentle with no backup files in backup directory,
	now it does not delete them
	+ HasMany  can retrieve again the model and row after the weak
	refence is garbage-collected. (Added to solve a bug in the doenload
	bundle dialog)
	+ EBox::Types::DomainName no longer accepts IP addresses as domain
	names
	+ Bugfix: modules that fail at configuration stage no longer appear as enabled
	+ Add parameter to EBox::Types::Select to disable options cache

0.12.103
	+ Bugfix: fix SQL statement to fetch last rows to consolidate
0.12.102
	+ Bugfix: consolidate logs using the last date and not starting from scratch
0.12.101
	+ Bugfix: DomainName type make comparisons case insensitive
	according to RFC 1035
0.12.100
	+ Bugfix: Never skip user's modifications if it set to true
	override user's changes
	+ EBox::Module::writeConfFile and EBox::Service scape file's path
	+ Bugfix. Configure logrotate to actually rotate ebox logs
	+ Fixed bug in ForcePurge logs model
	+ Fixed bug in DataTable: ModelManaged was called with tableName
	instead of context Name
	+ Fixing an `img` tag closed now properly and adding alternative
	text to match W3C validation in head title
	+ Backup pages now includes the size of the archive
	+ Fixed bug in ForcePurge logs model
	+ Now the modules can have more than one tableInfo for logging information
	+ Improve model debugging
	+ Improve restart debugging
	+ Backups and bug reports can be made from the command line
	+ Bugfix: `isEqualTo` is working now for `Boolean` types
	+ Bugfix: check if we must disable file modification checks in
	Manager::skipModification

0.12.99
	+ Add support for reporting
	+ Refresh logs automatically
	+ Reverse log order
	+ Remove temp file after it is downloaded with FromTempDir controller
0.12.3
	+ Bug fix: use the new API in purge method. Now purging logs is working
	again.
0.12.2
	+ Increase random string length used to generate the cookie to
	2048 bits
	+ Logs are show in inverse chronological order
0.12.1
	+ Bug fix: use unsafeParam for progress indicator or some i18 strings
	will fail when saving changes
0.12
	+ Bugfix: Don't assume timecol is 'timestamp' but defined by
	module developer. This allows to purge some logs tables again
	+ Add page titles to models
	+ Set default values when not given in `add` method in models
	+ Add method to manage page size in model
	+ Add hidden field to help with Ajax request and automated testing with
	  ANSTE
	+ Bugfix: cast sql types to filter fields in logs
	+ Bugfix: Restricted resources are back again to make RSS
	access policy work again
	+ Workaround bogus mason warnings
	+ Make postinst script less verbose
	+ Disable keepalive in eBox apache
	+ Do not run a startup script in eBox apache
	+ Set default purge time for logs stored in eBox db to 1 week
	+ Disable LogAdmin actions in `ebox-global-action` until LogAdmin
	feature is completely done
0.11.103
	+ Modify EBox::Types::HasMany to create directory based on its row
	+ Add _setRelationship method to set up relationships between models
	  and submodels
	+ Use the new EBox::Model::Row api
	+ Add help method to EBox::Types::Abstract
	+ Decrease size for percentage value in disk free watcher
	+ Increase channel link field size in RSS dispatcher
0.11.102
	+ Bugfix: cmp in EBox::Types::HostIP now sorts correctly
	+ updatedRowNotify in EBox::Model::DataTable receives old row as
	well as the recently updated row
	+ Added `override_user_modification` configuration parameter to
	avoid user modification checkings and override them without asking
	+ Added EBox::Model::Row to ease the management of data returned
	by models
	+ Added support to pre-save and post-save executable files. They
	must be placed at /etc/ebox/pre-save or /etc/ebox/post-save
	+ Added `findRow` method to ease find and set
0.11.101
	+ Bugfix: Fix memory leak in models while cloning types. Now
	cloning is controlled by clone method in types
	+ Bugfix: Union type now checks for its uniqueness
	+ DESTROY is not an autoloaded method anymore
	+ HasOne fields now may set printable value from the foreign field
	to set its value
	+ findId now searches as well using printableValue
	+ Bugfix. Minor bug found when key is an IP address in autoloaded
	methods
	+ Ordered tables may insert values at the beginning or the end of
	the table by "insertPosition" attribute
	+ Change notConfigured template to fix English and add link to the
	  module status section
	+ Add loading gif to module status actions
	+ Remove debug from ServiceInterface.pm
	+ Add support for custom separators to be used as index separators on
	  exposedMethods
	+ Bugfix. Stop eBox correctly when it's removed
	+ Improve apache-restart to make it more reliable.
0.11.100
	+ Bugfix. Fix issue with event filters and empty hashes
	+ Bugfix. Cache stuff in log and soap watcher to avoid memory leaks
	+ Bugfix. Fix bug that prevented the user from being warned when a row to
	  be deleted is being used by other model
	+ Bugfix. Add missing use of EBox::Global in State event watcher
	+ Added progress screen, now pogress screen keeps track of the changed
	  state of the modules and change the top page element properly
	+ Do not exec() to restart apache outside mod_perl
	+ Improve apache restart script
	+ Improve progress screen
0.11.99
	+ DataTable contains the property 'enableProperty' to set a column
	called 'enabled' to enable/disable rows from the user point of
	view. The 'enabled' column is put the first
	+ Added state to the RAID report instead of simpler active boolean
        + Fix bug when installing new event components and event GConf
	subtree has not changed
	+ Add RSS dispatcher to show eBox events under a RSS feed
	+ Rotate log files when they reach 10MB for 7 rotations
	+ Configurable minimum free space left for being notified by means
	of percentage
	+ Add File type including uploading and downloading
	+ Event daemon now checks if it is possible to send an event
	before actually sending it
	+ Added Action forms to perform an action without modifying
	persistent data
	+ Log queries are faster if there is no results
	+ Show no data stored when there are no logs for a domain
	+ Log watcher is added in order to notify when an event has
	happened. You can configure which log watcher you may enable and
	what you want to be notify by a determined filter and/or event.
	+ RAID watcher is added to check the RAID events that may happen
	when the RAID subsystem is configured in the eBox machine
	+ Change colour dataset in pie chart used for disk usage reporting
	+ Progress indicator now contains a returned value and error
	message as well
	+ Lock session file for HTTP session to avoid bugs
	related to multiple requests (AJAX) in a short time
	+ Upgrade runit dependency until 1.8.0 to avoid runit related
	issues
0.11
	+ Use apache2
	+ Add ebox-unblock-exec to unset signal mask before running  a executable
	+ Fix issue with multiple models and models with params.
	  This triggered a bug in DHCP when there was just one static
	  interface
	+ Fix _checkRowIsUnique and _checkFieldIsUnique
	+ Fix paging
	+ Trim long strings in log table, show tooltip with the whole string
	  and show links for URLs starting with "http://"
0.10.99
	+ Add disk usage information
	+ Show progress in backup process
	+ Add option to purge logs
	+ Create a link from /var/lib/zentyal/log to /var/log/ebox
	+ Fix bug with backup descriptions containing spaces
	+ Add removeAll method on data models
	+ Add HostIP, DomainName and Port types
	+ Add readonly forms to display static information
	+ Add Danish translation thanks to Allan Jacobsen
0.10
	+ New release
0.9.100
	+ Add checking for SOAP session opened
	+ Add EventDaemon
	+ Add Watcher and Dispatch framework to support an event
	  architecture on eBox
	+ Add volatile EBox::Types in order not to store their values
	  on GConf
	+ Add generic form
	+ Improvements on generic table
	+ Added Swedish translation

0.9.99
	+ Added Portuguese from Portugal translation
	+ Added Russian translation
	+ Bugfix: bad changed state in modules after restore

0.9.3
	+ New release

0.9.2
	+ Add browser warning when uploading files
	+ Enable/disable logging modules
0.9.1
	+ Fix backup issue with changed state
	+ Generic table supports custom ordering
0.9
	+ Added Polish translation
        + Bug in recognition of old CD-R writting devices fixed
	+ Added Aragonese translation
	+ Added Dutch translation
	+ Added German translation
	+ Added Portuguese translation

0.8.99
	+ Add data table model for generic Ajax tables
	+ Add types to be used by models
	+ Add MigrationBase and ebox-migrate to upgrade data models
	+ Some English fixes
0.8.1
	+ New release
0.8
	+ Fix backup issue related to bug reports
	+ Improved backup GUI
0.7.99
        + changed sudo stub to be more permissive
	+ added startup file to apache web server
	+ enhanced backup module
	+ added basic CD/DVD support to backup module
	+ added test stubs to simplify testing
	+ added test class in the spirit of Test::Class
	+ Html.pm now uses mason templates
0.7.1
	+ use Apache::Reload to reload modules when changed
	+ GUI consistency (#12)
	+ Fixed a bug for passwords longer than 16 chars
	+ ebox-sudoers-friendly added to not overwrite /etc/sudoers each time
0.7
	+ First public release
0.6
	+ Move to client
	+ Remove obsolete TODO list
	+ Remove firewall module from  base system
	+ Remove objects module from base system
	+ Remove network module from base system
	+ Add modInstances and modInstancesOfType
	+ Raname Base to ClientBase
	+ Remove calls to deprecated methods
	+ API documented using naturaldocs
	+ Update INSTALL
	+ Use a new method to get configkeys, now configkey reads every
	  [0.9
	+ Added Polish translation][0-9]+.conf file from the EBox::Config::etc() dir and
	  tries to get the value from the files in order.
	+ Display date in the correct languae in Summary
	+ Update debian scripts
	+ Several bugfixes
0.5.2
	+ Fix some packaging issues
0.5.1
	+ New menu system
	+ New firewall filtering rules
	+ 802.1q support

0.5
	+ New bug-free menus (actually Internet Explorer is the buggy piece
	  of... software that caused the reimplementation)
	+ Lots of small bugfixes
	+ Firewall: apply rules with no destination address to packets
	  routed through external interfaces only
	+ New debianize script
	+ Firewall: do not require port and protocol parameters as they
	  are now optional.
	+ Include SSL stuff in the dist tarball
	+ Let modules block changes in the network interfaces
	  configuration if they have references to the network config in
	  their config.
	+ Debian network configuration import script
	+ Fix the init.d script: it catches exceptions thrown by modules so that
	  it can try to start/stop all of them if an exception is thrown.
	+ Firewall: fix default policy bug in INPUT chains.
	+ Restore textdomain in exceptions
	+ New services section in the summary
	+ Added Error item to Summary. Catch exceptions from modules in
	  summary and generate error item
	+ Fix several errors with redirections and error handling in CGIs
	+ Several data validation functions were fixed, and a few others added
	+ Prevent the global module from keeping a reference to itself. And make
	  the read-only/read-write behavior of the factory consistent.
	+ Stop using ifconfig-wrapper and implement our own NetWrapper module
	  with wrappers for ifconfig and ip.
	+ Start/stop apache, network and firewall modules in first place.
	+ Ignore some network interface names such as irda, sit0, etc.
	+ The summary page uses read-only module instances.
	+ New DataInUse exception, old one renamed to DataExists.
	+ Network: do not overwrite resolv.conf if there are nameservers
	  given via dhcp.
	+ Do not set a default global policy for the ssh service.
	+ Check for forbiden characters when the parameter value is
	  requested by the CGI, this allows CGI's to handle the error,
	  and make some decissions before it happens.
	+ Create an "edit object" template and remove the object edition stuff
	  from the main objects page.
	+ Fix the apache restarting code.
	+ Network: Remove the route reordering feature, the kernel handles that
	  automatically.
	+ Fix tons of bugs in the network restarting code.
	+ Network: removed the 3rd nameserver configuration.
	+ Network: Get gateway info in the dhcp hook.
	+ Network: Removed default configuration from the gconf schema.
	+ New function for config-file generation
	+ New functions for pid file handling

0.4
	+ debian package
	+ added module to export/import configuration
	+ changes in firewall's API
	+ Added content filter based on dansguardian
	+ Added French translation
	+ Added Catalan translation
	+ Sudoers file is generated automatically based on module's needs
	+ Apache config file is generated by ebox  now
	+ Use SSL
	+ Added ebox.conf file
	+ Added module template generator

0.3
	+ Supports i18n
	+ API name consistency
	+ Use Mason for templates
	+ added tips to GUI
	+ added dhcp hooks
	+ administration port configuration
	+ Fixed bugs to IE compliant
	+ Revoke changes after logout
	+ Several bugfixes

0.2
	+ All modules are now based on gconf.
	+ Removed dependencies on xml-simple, xerces and xpath
	+ New MAC address field in Object members.
	+ Several bugfixes.

0.1
	+ Initial release<|MERGE_RESOLUTION|>--- conflicted
+++ resolved
@@ -1,11 +1,8 @@
 3.3
-<<<<<<< HEAD
 	+ Copy all the redis keys from 'conf' to 'ro' when saving changes of
 	  any module to prevent incoherences
 	+ Delete unused stopAllModules() and restartAllModules() in EBox::Global
-=======
 	+ Use printableName in Configure Module popup
->>>>>>> 7540bcc0
 	+ Replace fork of Apache2::AuthCookie with libapache2-authcookie-perl
 	+ Added EBox::Types::IPRange::addressesFromBeginToEnd class method
 	+ Set proper trial link in advertisements
