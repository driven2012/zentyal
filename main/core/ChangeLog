HEAD
<<<<<<< HEAD
	+ Always call udpateRowNotify in row update, even when the new
	  values are the same than old ones
	+ Fixed bad call to EBox::CGI::Run::urlToClass in EBox::CGi::Base
	+ Added icons for top-level menu entries and module status page
	+ Fixed bad arguments in  CGI::Controller::Composite call to SUPER::new()
	+ More flexible EBox::CGI::run for inheretance
=======
	+ Fixed bad arguments in  EBox::CGI::Controller::Composite call to SUPER::new
>>>>>>> 109ba7ee
	+ Fixed encoding of parameters in confirmation dialogs
	+ Check backup integrity by listing the tar file, throw
	  InvalidData exception if the tar is corrupted
	+ Do not use hidden form fields for generating confirmation dialog JS
	+ Fixed log bugs: use correct RO mode in loggerd, fixed behaviour
	  when all log helpers are disabled, enable logs correctly when
	  added by first time to configure logs table
	+ Fixed bad interpolation in JS code in booleanInPlaceViewer.mas
	+ WizardPage CGIs can now return JSON replies as response
	+ unconfigure-module script disables also the module
	+ Restart firewall module when a firewall observer module is
	  stopped/started using zentyal init.d script
	+ Added temporary stopped state to a Service module to know if a
	  module is stopped but enabled
	+ Redirect to / from /ebox using remote access to avoid blank page
	+ Removed no longer necessary jQuery noConflict()
	+ Added combobox.js
	+ Added EBox::Model::Base as base for DataTable and the new TreeView
	+ Adapted EBox::CGI::Run for the new TreeView models
	+ Fixed DataTable row removal from the UI with 100% volatile models with
	  'ids' method overriden.
3.1.5
	+ Increased webadmin default timeout.
	+ Disable drag & drop on tables with only one row
3.1.4
	+ Don't allow to move read-only rows
	+ Better prefix for user configuration redis keys
	+ Hide disabled carousel buttons, fix modal template
	+ Fixed modal dialog template
	+ Mark save changes button as changed when moving rows
	+ Remove unused parameter in Zentyal.DataTable.changeRow
3.1.3
	+ Enhanced UI styles: dialogs, progress bars, carousel, colors and images
	+ Rows of tables can now be moved using drag & drop
	+ Added logout dialog with option of discarding changes
	+ Remember page size options per users, added 'View all' page size option
	+ Added storage of options per user
	+ Enable and/or conifgure module dependencies automatically in
	  Module Status page
	+ Adapted CGIs to new modal dialogs
	+ Ported graphs from flotr.js to flot.js
	+ Ported JS code to jQuery and jQuery-ui
	+ Removed Modalbox.js, table_orderer.js and carousel.js
	+ Left menu keyword search is now case insensitive
3.1.2
	+ Make manage administrators table resilent against invalid users
	+ Remove deprecated backup domains related from logs module
	+ Added EBox::Types::URI type
	+ Added saveReload method to use reload instead of restart to
	  reduce service downtime. Use with care and programatically
	+ Added findValueMultipleFields() to DataTable and refactor _find()
	  to allow search by multiple fields
	+ Fixed disk usage report for logs component
3.1.1
	+ Do not dump unnecessary .bak files to /var/lib/zentyal/conf
	+ Restart all the core daemons instead of only apache after logrotate
	+ Fixed graph template so it could be feed with data using decimal
	  comma, it will convert it to a JS array without problems
	+ Fixed regression parsing ModalController urls
	+ Fixed regression non-model CGIs with aliases
	+ Added a way to retrieve all Models inside a Composite and its children.
	+ Increased the size limit for file uploads.
	+ Implemented a way to include configuration files for Nginx so the SOAP
	  services are able to use Nginx for SSL.
3.1
	+ Improved the message shown when there are no changes pending to save on
	  logout.
	+ Use the X-Forwarded-Proto header for redirects construction.
	+ Added nginx as the public HTTP server of Zentyal.
	+ Renamed 'Apache' module to 'WebAdmin' module. If you need to restart the
	  web administration you must use 'service zentyal webadmin restart'.
	+ Set trac milestone for reported bugs to 3.1.X
	+ CGIs are now EBox::Module::CGI::* instead of EBox::CGI::Module::*
	+ Daemons are now disabled when configuring a module, so Zentyal can
	  manage them directly instead of being autostarted by the system
	+ EBox::Model::DataForm::formSubmitted called even where there is no
	  previous row
	+ Added Pre-Depends on mysql-server to avoid problems with upgrades
	+ Depend on mysql-server metapackage instead of mysql-server-5.5
	+ Depend on zentyal-common 3.1
3.0.20
	+ Check against inexistent path in EBox::Util::SHM::subkeys
	+ Silent diff in EBox::Types::File::isEqualTo
	+ Print correctly UTF8 characters from configuration backup description
	+ When host name is changed, update /etc/hostname
	+ Proper link to remote in configuration backup page
3.0.19
	+ Removed full restore option for restore-backup tool and
	  EBox:Backup relevant methods
	+ Optimise loading Test::Deep::NoTest to avoid test environment creation
	+ Use EBox::Module::Base::writeConfFileNoCheck to write apache
	  configuration file
	+ Log events after dispatching them in the EventDaemon and catch exception
	  to avoid crashes when mysql is already stopped
	+ Emit events on zentyal start and stop
	+ Refactor some events-related code
	+ Changed MB_widedialog CSS class to use all width available in
	  the screen
	+ Fixed a broken link to SysInfo/Composite/General when activating the
	  WebServer module.
3.0.18
	+ Pass model instance when invoking EBox::Types::Select populate function
	+ Improve dynamic editable property detection for framework types
	+ Override _validateReferer method in Desktop services CGI
	+ Don't abort configuration backup when we get a error retrieving the
	  partition table information
	+ In EBox:Model::Row, refactored elementExists and
	  elementByName to make them to have similiar code structure
	+ Improvement in test help classes and added test fakes for
	  EBox::Model::Manager and EBox::Util::SHMLock
	+ Prevented unuseful warning in
	  EBox::Model::DataTable::setDirectory when the old directory is undef
	+ Fixed unit tests under EBox/Model/t, backup configuration tests and
	  some others
	+ Remove unused method EBox::Auth::alreadyLogged()
	+ Apache::setRestrictedResource updates properly if already exists
	+ Global and Module::Config allow to set redis instance to ease testing
	+ Now EBox::GlobalImpl::lastModificationTime also checks
	  modification time of configuration files
	+ Rows in events models are now synced before running EventDaemon
	+ Better way of checking if event daemon is needed
3.0.17
	+ Allow numeric zero as search filter
	+ When filtering rows don't match agains link urls or hidden values
	+ Avoid CA file check when removing it from Apache module
	+ Silent removeCA and removeInclude exceptions when removing
	  non-existant element
	+ Fixed rollback operation in redis config backend
	+ Desktop services CGI now only returns JSON responses
	+ Log error when dynamic loading a class fails in
	  ConfigureDispatchers model
	+ Update total ticks dynamically in progress indicator if ticks overflow
3.0.16
	+ Fixed regression in boolean in-place edit with Union types
	+ Added some missing timezones to EBox::Types::TimeZone
	+ Add a new method to DBEngine 'checkForColumn' to retrieve columns
	  definition from a given table
	+ Reload models info in model manager if new modules are installed
3.0.15
	+ Make sure that halt/reboot button can be clicked only once
	+ Cleaner way of disabling dependant modules when the parent is disabled,
	  avoiding unnecessary calls to enableService each time the module status
	  page is loaded.
	+ Show confirmation dialog when trying to change host or domain
	  if zentyal-samba is installed and provisioned
	+ Modified data table controller so edit boolean in place reuses
	  the code of regular edits, avoiding getting incorrect read-only
	  values from cache
3.0.14
	+ Allow search filters with a leading '*'
	+ Better error reporting when choosing a bad search filter
	+ External exceptions from _print method are caught correctly in CGIs
	+ EBox::CGI::run now supports correct handling of APR::Error
	+ Fixed dashboard check updates ajax requests in Chrome
	+ Fixed errors with zero digits components in time type
3.0.13
	+ Better warning if size file is missing in a backup when
	  restoring it
	+ Fixed table cache behaviour on cache miss in logs module
	+ Fix wrong button label when deleting rows in 'datainuse' template
	+ Removed unused method EBox::Model::DataTable::_tailoredOrder
	+ Added force default mode and permission to writeConfFileNoCheck(),
	  writeFile() and derivatives
	+ Fixed bug in EBox:::Logs::CGI::Index with internationalized
	  parameter names
	+ DataTables with sortedBy are now orderer alphabetically with
	  proper case treatment
	+ Display messages in model even when there are not elements and
	  table body is not shown
3.0.12
	+ Improve change-hostname script, delete all references to current name
	+ Faster dashboard loading with asynchronous check of software updates
	+ Workaround for when the progress id parameter has been lost
	+ Fixed problems calling upstart coomands from cron jobs with wrong PATH
	+ Decode CGI unsafeParams as utf8
	+ Avoid double encoding when printing JSON response in EBox::CGI::Base
	+ Remove warning in EBox::Menu::Folder when currentfolder is not defined
	+ Removed unnecesary and misleading method new from EBox::Auth package
3.0.11
	+ Avoid flickering loading pages when switching between menu entries
	+ Incorrect regular expression in logs search page are correctly handled
	+ Fix input badly hidden in the logs screen
	+ reloadTable from DataTable now remove cached fields as well
3.0.10
	+ Fixed unsafe characters error when getting title of progress
	  indicator in progress dialog
	+ Added use utf8 to dashboard template to fix look of closable messages
3.0.9
	+ Adapted file downloads to the new utf8 fixes
	+ Write backup files in raw mode to avoid utf8 problems
	+ Print always utf8 in STDOUT on all CGIs
	+ Decode CGI params of values entered at the interface as utf8
	+ Proper encode/decode of utf8 with also pretty JSON
	+ Fixed utf8 decoding in date shown at dashboard
	+ Removed old workarounds for utf8 problems
	+ Added new recoveryEnabled() helper method to Module::Base
	+ Added recoveryDomainName() method to SyncProvider interface
	+ Restore backup can now install missing modules in Disaster Recovery
	+ Show specific slides when installing a commercial edition
	+ Redirect to proper CGI after login in disaster recovery mode
	+ Removed old debconf workaround for first stage installation
	+ Log redis start message as debug instead of info to avoid flood
	+ Use unsafeParam in EBox::CGI::Base::paramsAsHash
	+ EBox::Module::Service does not raise exception and logs
	  nothing when using init.d status
	+ Fixed glitch in backup CGI which sometimes showed
	  the modal dialog with a incorrect template
3.0.8
	+ Use path for default name in SyncFolders::Folder
	+ Do not restrict characters in data table searchs
	+ Fixed automatic bug report regression
	+ Fixed refresh of the table and temporal control states
	  in customActionClicked callback
	+ Modified modalbox-zentyal.js to accept wideDialog parameter
	+ Fixed template method in MultiStateAction to return the default
	  template when it is not any supplied to the object
	+ Fixed sendInPlaceBooleanValue method from table-helper.js; it
	  aborted because bad parameters of Ajax.Updater
	+ Fixed bug that made that the lock was shared between owners
	+ Some fixes in the function to add the rule for desktops services
	  to the firewall
	+ Delete obsolete EBox::CGI::MenuCSS package
3.0.7
	+ Add new EBox::Module::Service::Observer to notify modules about
	  changes in the service status
	+ Administration accounts management reflects the changes in
	  system accounts in ids() or row() method call
	+ Some fixes in the RAID event watcher
	+ foreignModelInstance returns undef if foreignModel is
	  undef. This happens when a module has been uninstalled and it is
	  referenced in other installed module (events)
	+ loggerd shows loaded LogHelpers when in debug mode
	+ Added additional info to events from RAID watcher
	+ Use sudo to remove temporal files/diectories in backup, avoiding
	  permissions errors
	+ Added exception for cloud-prof module to events dependencies
3.0.6
	+ Skip keys deleted in cache in Redis::_keys()
	+ Fixed events modules dependencies to depend on any module which
	  provides watchers or dispatchers
	+ Always call enableActions before enableService when configuring modules
	+ Added needsSaveAfterConfig state to service modules
	+ Better exceptions logging in EBox::CGI::Run
	+ Fixed 'element not exists' error when enabling a log watcher
	+ Scroll up when showing modal dialog
	+ Added fqdnChanged methods to SysInfo::Observer
	+ Fixed SSL configuration conflicts betwen SOAPClient and RESTClient
3.0.5
	+ Template ajax/simpleModalDialog.mas can now accept text
	+ Used poweroff instead of halt to assure that system is powered
	  off after halt
	+ Fixed log audit database insert error when halting or rebooting
	+ Added time-based closable notification messages
	+ Adapted to new EBox::setLocaleEnvironment method
	+ EBox::Type::File now allows ebox user to own files in directories
	  which are not writable by him
	+ Removed cron daily invocation of deprecated report scripts
3.0.4
	+ Added EBox::SyncFolders interface
	+ Fixed invokation of tar for backup of model files
	+ New observer for sysinfo module to notify modules implementing the
	  SysInfo::Observer interface when the host name or host domain is
	  changed by the user, before and after the change takes effect
	+ Stop and start apache after language change to force environment reload
	+ Reload page after language change
	+ EBox::Module::Service::isRunning() skips daemons whose precondition fail
	+ Fixed undefined reference in DataTable controller for log audit
	+ Added and used serviceId field for service certificates
	+ Fixed SQL quoting of column names in unbuffered inserts and consolidation
3.0.3
	+ Fixed bug which prevented highlight of selected item in menu
	+ Fixed base class of event dispatcher to be compatible with the
	  changes dispatcher configuration table
	+ Fixed event daemon to use dumped variables
	+ Fixed need of double-click when closing menu items in some cases
	+ Fixed logs consolidation to avoid high CPU usage
	+ In view log table: correctly align previous and first page buttons
	+ Improve host name and domain validation.
	+ Forbidden the use of a qualified hostname in change hostname form
	+ Update samba hostname-dependent fields when hostname is changed
	+ Confirmation dialog when the local domain is changed and with a
	  warning if local domain which ends in .local
3.0.2
	+ The synchronization of redis cache refuses with log message to set
	  undefined values
	+ Fixed wrong sql statement which cause unwanted logs purge
	+ DataForm does not check for uniqueness of its fields, as it only
	  contains a single row
	+ In ConfigureLogs, restored printable names for log domains
	+ Fixed dashboard update error on modules widget, counter-graph
	  widget and widget without sections
	+ Better way to fix non-root warnings during boot without interfering
	  on manual restart commands in the shell
3.0.1
	+ Properly set default language as the first element of the Select to
	  avoid its loss on the first apache restart
	+ Set milestone to 3.0.X when creating tickets in trac.zentyal.org
	+ Removed forced setting of LANG variables in mod_perl which made progress
	  indicator fail when using any language different to English
	+ Removed some frequent undef warnings
	+ Added executeOnBrothers method to EBox::Model::Component
	+ Fixed repetition of 'add' and 'number change' events in RAID watcher
	+ Fixed incorrect display of edit button in tables without editField action
	+ Cache MySQL password to avoid reading it all the time
	+ Fixed request came from non-root user warnings during boot
	+ Send info event in Runit watcher only if the service was down
	  MAX_DOWN_PERIODS
3.0
	+ Removed beta logo
	+ Set 'firstInstall' flag on modules when installing during initial install
	+ Set 'restoringBackup' flag on modules when restoring backup
	+ Call enableService after initialSetup while restoring backup
	+ Registration link in widget now have appropiate content when either
	  remoteservices or software are not installed
	+ Fixed style for disabled buttons
	+ Composite and DataTable viewers recover from errors in pageTitle method
	+ Fixed intermitent failure in progress when there are no slides
	+ Rollback redis transaction on otherwise instead finally block
	+ Members of the 'admin' group can now login again on Zentyal
	+ Multi-admin management for commercial editions
	+ First and last move row buttons are now disabled instead of hidden
	+ In save changes dialog set focus always in the 'save' button
	+ Fixed i18n problem in some cases where environment variables
	  were different than the selected locale on Zentyal UI, now
	  LANG and LC_MESSAGES are explicitly passed to mod_perl
	+ Reviewed registration strings
	+ Added template attribute to MultiStateAction to provide any kind
	  of HTML to display an action
	+ Changed icon, name and link for Zentyal Remote
	+ Fixed some compatibility issues with Internet Explorer 9
	+ Show warning with Internet Explorer 8 or older
	+ Improved dashboard buttons colors
2.3.24
	+ Do not cache undef values in EBox::Config::Redis::get()
	+ Code fix on subscription retrieval for Updates event
	+ Update validate referer to new Remote Services module API
	+ In-place booleans now properly mark the module as changed
	+ Do not try to read slides if software module is not installed
	+ Fixed wrong call in Events::isEnabledDispatcher()
	+ Updated 'created by' footer
2.3.23
	+ Change the default domain name from 'zentyal.lan' to
	  'zentyal-domain.lan'
	+ Changes in first enable to avoid letting modules unsaved
	+ Type File now accepts spaces in the file name
	+ Added setTimezone method to MyDBEngine
	+ Enable consolidation after reviewing and pruning
	+ Code typo fix in Events::isEnabledWatcher
	+ Remove all report code from core
	+ Move SysInfo report related to remoteservices module
	+ Fixed regression which removed scroll bars from popups
	+ New carousel transition for the installation slides
	+ Added option to not show final notes in progress bar
	+ EBox::Model::Component::modelGetter does not die when trying to
	  get a model for an uninstalled module
	+ Added previous/next buttons to manually switch installation slides
	+ New installation slides format
	+ Added compatibility with MS Internet Explorer >= 8
2.3.22
	+ Changed first installation workflow and wizard infraestructure
	+ Improved firewall icons
	+ Set hover style for configure rules button in firewall
	+ Do not disable InnoDB in mysql if there are other databases
	+ Progress indicator no longer calls showAds if it is undefined
	+ Send cache headers on static files to improve browsing speed
	+ Added foreignNoSyncRows and foreignFilter options to EBox::Types::Select
	+ Improved settings icon
	+ Fixed modalboxes style
	+ Improve host domain validation. Single label domains are not allowed.
2.3.21
	+ Fixes on notifyActions
	+ Check for isDaemonRunning now compatible with asterisk status
	+ Fixed warning call in EBox::Types::HasMany
2.3.20
	+ New look & feel for the web interface
	+ Adjust slides transition timeout during installation
	+ Audit changes table in save changes popup has scroll and better style
	+ Model messages are printed below model title
	+ noDataMsg now allows to add elements if it makes sense
	+ Fixed ajax/form.mas to avoid phantom change button
	+ EBox::Model::Manager::_setupModelDepends uses full paths so the
	  dependecies can discriminate between models with the same name
	+ Default row addition in DataForm does not fires validateTypedRow
	+ Code typo fix in change administration port model
	+ Set only Remote as option to export/import configuration to a
	  remote site
	+ Return undef in HasMany type when a model is not longer
	  available due to being uninstalled
	+ Added onclick atribute to the link.mas template
	+ Fix exception raising when no event component is found
	+ table_ordered.js : more robust trClick event method
	+ Changed dashboard JS which sometimes halted widget updates
	+ Added popup dialogs for import/export configuration
	+ Changes in styles and sizes of the save/revoke dialog
	+ Removed redudant code in ConfigureWatchers::syncRows which made module
	  to have an incorrect modified state
	+ Dont show in bug report removed packages with configuration
	  held as broken packages
	+ DataTable::size() now calls to syncRows()
	+ EBox::Module::Config::set_list quivalent now has the same
	  behaviour than EBox::Module::Config::set
2.3.19
	+ Manually set up models for events to take into account the
	  dynamic models from the log watcher filtering models
	+ Fixed warnings when deleting a row which is referenced in other model
	+ Disable HTML form autocompletion in admin password change model
	+ Fixed incorrect non-editable warnings in change date and time model
	+ Fixed parsing value bug in EBox::Types::Date and EBox::Types::Time
	+ Reworked mdstat parsing, added failure_spare status
	+ Configuration backup implicitly preserves ownership of files
	+ Changes in styles and sizes of the save/revoke dialog
	+ New data form row is copied from default row, avoiding letting hidden
	  fields without its default value and causing missing fields errors
	+ Always fill abstract type with its default value, this avoids
	  errors with hidden fields with default value
	+ Different page to show errors when there are broken software packages
	+ InverseMatchSelect and InverseMatchUnion use 'not' instead of '!' to
	  denote inverse match. This string is configurable with a type argument
	+ Fixed types EBox::Type::InverseMatchSelect and InverseMatchUnion
	+ Fixed bug in DataTable::setTypedRow() which produced an incorrect 'id'
	  row element in DataTable::updateRowNotify()
	+ In tableBody.mas template: decomposed table topToolbar section in methods
	+ Fixed bug in discard changes dialog
	+ Confirmation dialogs now use styled modalboxes
	+ Do not reload page after save changes dialog if operation is successful
	+ Maintenance menu is now kept open when visiting the logs index page
2.3.18
	+ Manual clone of row in DataTable::setTypedRow to avoid segfault
	+ Avoid undef warnings in EBox::Model::DataTable::_find when the
	  element value is undef
	+ Fixed kill of ebox processes during postrm
	+ Set MySQL root password in create-db script and added mysql script
	  to /usr/share/zentyal for easy access to the zentyal database
	+ Increased timeout redirecting to wizards on installation to 5 seconds
	  to avoid problems on some slow or loaded machines
	+ Save changes dialog do not appear if there are no changes
	+ Delete no longer needed duplicated code
	+ Do not go to save changes after a regular package installation
	  they are saved only in the first install
	+ Progress bar in installation refactored
2.3.17
	+ Do not use modal box for save changes during installation
	+ Hidden fields in DataTables are no longer considered compulsory
	+ Select type has now its own viewer that allows use of filter function
	+ User is now enabled together with the rest of modules on first install
2.3.16
	+ Fix 'oldRow' parameter in UpdatedRowNotify
	+ Use Clone::Fast instead of Clone
	+ Modal dialog for the save and discard changes operations
	+ Use a different lock file for the usercorner redis
	+ Improved look of tables when checkAll controls are present
	+ Better icons for clone action
	+ Added confirmation dialog feature to models; added confirmation
	  dialog to change hostname model
	+ Dynamic default values are now properly updated when adding a row
	+ Kill processes owned by the ebox user before trying to delete it
	+ Do not use sudo to call status command at EBox::Service::running
	+ Fixed regression setting default CSS class in notes
2.3.15
	+ Added missing call to updateRowNotify in DataForms
	+ Fixed silent error in EBox::Types::File templates for non-readable
	  by ebox files
	+ Use pkill instead of killall in postinst
	+ Use unset instead of delete_dir when removing rows
	+ Do not set order list for DataForms
	+ Only try to clean tmp dir on global system start
2.3.14
	+ Error message for failure in package cache creation
	+ Fixed regression when showing a data table in a modal view
	+ Do not do a redis transaction for network module init actions
	+ Fixed EBox::Module::Config::st_unset()
	+ Allowed error class in msg template
2.3.13
	+ Fixed problems in EventDaemon with JSON and blessed references
	+ More crashes avoided when watchers or dispatchers doesn't exist
	+ Proper RAID watcher reimplementation using the new state API
	+ EBox::Config::Redis singleton has now a instance() method instead of new()
	+ Deleted wrong use in ForcePurge model
2.3.12
	+ Fixed problem with watchers and dispatchers after a module deletion
	+ Fixed EBox::Model::DataTable::_checkFieldIsUnique, it failed when the
	  printableValue of the element was different to its value
	+ Fixed separation between Add table link and table body
	+ Adaptation of EventDaemon to model and field changes
	+ Disabled logs consolidation on purge until it is reworked, fixed
	  missing use in purge logs model
	+ Fixed Componet::parentRow, it not longer tries to get a row with
	  undefined id
	+ Fix typo in ConfigureLogs model
	+ Mark files for removing before deleting the row from backend in
	  removeRow
	+ The Includes directives are set just for the main virtual host
	+ Fixed EventDaemon crash
2.3.11
	+ Mark files for removing before deleting the row from backend in removeRow
	+ Dashboard widgets now always read the information from RO
	+ Enable actions are now executed before enableService()
	+ Fixed regression which prevented update of the administration service
	  port when it was changed in the interface
	+ New EBox::Model::Composite::componentNames() for dynamic composites
	+ Remove _exposedMethods() feature to reduce use of AUTOLOAD
	+ Removed any message set in the model in syncRows method
	+ Added global() method to modules and components to get a coherent
	  read-write or read-only instance depending on the context
	+ Removed Model::Report and Composite::Report namespaces to simplify model
	  management and specification
	+ New redis key naming, with $mod/conf/*, $mod/state and $mod/ro/* replacing
	  /ebox/modules/$mod/*, /ebox/state/$mod/* and /ebox-ro/modules/$mod/*
	+ Removed unnecessary parentComposite methods in EBox::Model::Component
	+ Only mark modules as changed when data has really changed
	+ EBox::Global::modChange() throws exception if instance is readonly
	+ New get_state() and set_state() methods, st_* methods are kept for
	  backwards compatibility, but they are deprecated
	+ Simplified events module internals with Watcher and Dispatcher providers
	+ Model Manager is now able to properly manage read-only instances
	+ Composites can now use parentModule() like Models
	+ Renamed old EBox::GConfModule to EBox::Module::Config
	+ Unified model and composite management in the new EBox::Model::Manager
	+ Model and composites are loaded on demand to reduce memory consumption
	+ Model and composite information is now stored in .yaml schemas
	+ ModelProvider and CompositeProvider are no longer necessary
	+ Simplified DataForm using more code from DataTable
	+ Adapted RAID and restrictedResources() to the new JSON objects in redis
	+ Remove unused override modifications code
	+ Added /usr/share/zentyal/redis-cli wrapper for low-level debugging
	+ Use simpler "key: value" format for dumps instead of YAML
	+ Row id prefixes are now better chosen to avoid confusion
	+ Use JSON instead of list and hash redis types (some operations,
	  specially on lists, are up to 50% faster and caching is much simpler)
	+ Store rows as hashes instead of separated keys
	+ Remove deprecated all_dirs and all_entries methods
	+ Remove obsolete EBox::Order package
	+ Remove no longer needed redis directory tree sets
	+ Fixed isEqualTo() method on EBox::Types::Time
	+ EBox::Types::Abstract now provides default implementations of fields(),
	  _storeInGConf() and _restoreFromHash() using the new _attrs() method
	+ Remove indexes on DataTables to reduce complexity, no longer needed
	+ Simplified ProgressIndicator implementation using shared memory
	+ New EBox::Util::SHMLock package
	+ Implemented transactions for redis operations
	+ Replace old MVC cache system with a new low-level redis one
	+ Delete no longer necessary regen-redis-db tool
	+ Added new checkAll property to DataTable description to allow
	  multiple check/uncheck of boolean columns
2.3.10
	+ Added Desktop::ServiceProvider to allow modules to implement
	  requests from Zentyal desktop
	+ Added VirtualHost to manage desktop requests to Zentyal server
	+ Fix EventDaemon in the transition to MySQL
	+ Send EventDaemon errors to new rotated log file /var/log/zentyal/events.err
	+ Send an event to Zentyal Cloud when the updates are up-to-date
	+ Send an info event when modules come back to running
	+ Include additional info for current event watchers
	+ Fixed RAID report for some cases of spare devices and bitmaps
	+ Fixed log purge, SQL call must be a statement not a query
	+ Fixed regex syntax in user log queries
	+ Added missing "use Filesys::Df" to SysInfo
	+ Disabled consolidation by default until is fixed or reimplemented
	+ Fixed regresion in full log page for events
	+ Added clone action to data tables
	+ Fixed regression in modal popup when showing element table
	+ Added new type EBox::Types::KrbRealm
	+ Fix broken packages when dist-upgrading from old versions: stop ebox
	  owned processes before changing home directory
	+ Log the start and finish of start/stop modules actions
	+ Added usesPort() method to apache module
2.3.9
	+ Enable SSLInsecureRenegotiation to avoid master -> slave SOAP handsake
	  problems
	+ Added validateRowRemoval method to EBox::Model::DataTable
	+ Use rm -rf instead of remove_tree to avoid chdir permission problems
	+ Avoid problems restarting apache when .pid file does not exist
	+ Do not use graceful on apache to allow proper change of listen port
	+ Simplified apache restart mechanism and avoid some problems
2.3.8
	+ Create tables using MyISAM engine by default
	+ Delete obsolete 'admin' table
2.3.7
	+ Fixed printableName for apache module and remove entry in status widget
	+ Merged tableBodyWithoutActions.mas into tableBody.mas
	+ Removed tableBodyWithoutEdit.mas because it is no longer used
	+ Better form validation message when there are no ids for
	  foreign rows in select control with add new popup
	+ Fixed branding of RSS channel items
	+ Fixed destination path when copying zentyal.cnf to /etc/mysql/conf.d
	+ Packaging fixes for precise
2.3.6
	+ Switch from CGIs to models in System -> General
	+ New value() and setValue() methods in DataForm::setValue() for cleaner
	  code avoiding use of AUTOLOAD
	+ Added new EBox::Types::Time, EBox::Types::Date and EBox::Types::TimeZone
	+ Added new attribute 'enabled' to the Action and MultiStateAction types
	  to allow disabling an action. Accepts a scalar or a CODE ref
	+ The 'defaultValue' parameter of the types now accept a CODE ref that
	  returns the default value.
2.3.5
	+ Added force parameter in validateTypedRow
	+ Fixed 'hidden' on types when using method references
	+ Removed some console problematic characters from Util::Random::generate
	+ Added methods to manage apache CA certificates
	+ Use IO::Socket::SSL for SOAPClient connections
	+ Removed apache rewrite from old slaves implementation
	+ Do not show RSS image if custom_prefix defined
2.3.4
	+ Avoid 'negative radius' error in DiskUsage chart
	+ Fixed call to partitionFileSystems in EBox::SysInfo::logReportInfo
	+ Log audit does not ignore fields which their values could be interpreted
	  as boolean false
	+ Avoid ebox.cgi failure when showing certain strings in the error template
	+ Do not calculate md5 digests if override_user_modification is enabled
	+ Clean /var/lib/zentyal/tmp on boot
	+ Stop apache gracefully and delete unused code in Apache.pm
	+ Cache contents of module.yaml files in Global
2.3.3
	+ The editable attribute of the types now accept a reference to a function
	  to dinamically enable or disable the field.
	+ In progress bar CGIs AJAX call checks the availability of the
	  next page before loading it
	+ Replaced community logo
	+ Adapted messages in the UI for new editions
	+ Changed cookie name to remove forbidden characters to avoid
	  incompatibilities with some applications
	+ Added methods to enable/disable restart triggers
2.3.2
	+ Fixed redis unix socket permissions problem with usercorner
	+ Get row ids without safe characters checking
	+ Added EBox::Util::Random as random string generator
	+ Set log level to debug when cannot compute md5 for a nonexistent file
	+ Filtering in tables is now case insensitive
	+ ProgressIndicator no longer leaves zombie processes in the system
	+ Implemented mysqldump for logs database
	+ Remove zentyal-events cron script which should not be longer necessary
	+ Bugfix: set executable permissions to cron scripts and example hooks
	+ Added a global method to retrieve installed server edition
	+ Log also duration and compMessage to events.log
2.3.1
	+ Updated Standards-Version to 3.9.2
	+ Fixed JS client side table sorting issue due to Prototype
	  library upgrade
	+ Disable InnoDB by default to reduce memory consumption of MySQL
	+ Now events are logged in a new file (events.log) in a more
	  human-readable format
	+ Added legend to DataTables with custom actions
	+ Changed JS to allow the restore of the action cell when a delete
	  action fails
	+ Set milestone to 3.0 when creating bug reports in the trac
	+ Avoid temporal modelInstance errors when adding or removing
	  modules with LogWatchers or LogDispatcher
	+ Unallow administration port change when the port is in use
2.3
	+ Do not launch a passwordless redis instance during first install
	+ New 'types' field in LogObserver and storers/acquirers to store special
	  types like IPs or MACs in an space-efficient way
	+ Use MySQL for the logs database instead of PostgreSQL
	+ Bugfix: logs database is now properly recreated after purge & install
	+ Avoid use of AUTOLOAD to execute redis commands, improves performance
	+ Use UNIX socket to connect to redis for better performance and
	  update default redis 2.2 settings
	+ Use "sudo" group instead of "admin" one for the UI access control
	+ Added EBox::Module::Base::version() to get package version
	+ Fixed problem in consalidation report when accumulating results
	  from queries having a "group by table.field"
	+ Added missing US and Etc zones in timezone selector
	+ Replaced autotools with zbuildtools
	+ Refuse to restore configuration backup from version lesser than
	  2.1 unless forced
	+ Do not retrieve format.js in every graph to improve performance
	+ The purge-module scripts are always managed as root user
	+ New grep-redis tool to search for patterns in redis keys or
	  values
	+ Use partitionFileSystems method from EBox::FileSystem
2.2.4
	+ New internal 'call' command in Zentyal shell to 'auto-use' the module
	+ Zentyal shell now can execute commandline arguments
	+ Bugfix: EBox::Types::IPAddr::isEqualTo allows to change netmask now
	+ Removed some undefined concatenation and compare warnings in error.log
	+ Ignore check operation in RAID event watcher
	+ Skip IP addresses ending in .0 in EBox::Types::IPRange::addresses()
	+ Do not store in redis trailing dots in Host and DomainName types
	+ Added internal command to instance models and other improvements in shell
	+ Now the whole /etc/zentyal directory is backed up and a copy of the
	  previous contents is stored at /var/backups before restoring
	+ Removing a module with a LogWatcher no longer breaks the LogWatcher
	  Configuration page anymore
	+ Fixed error in change-hostname script it does not longer match substrings
	+ Bugfix: Show breadcrumbs even from models which live in a
	  composite
	+ HTTPLink now returns empty string if no HTTPUrlView is defined
	  in DataTable class
	+ Added mising use sentence in EBox::Event::Watcher::Base
2.2.3
	+ Bugfix: Avoid url rewrite to ebox.cgi when requesting to /slave
	+ Fixed logrotate configuration
	+ More resilient way to handle with missing indexes in _find
	+ Added more informative text when mispelling methods whose prefix
	  is an AUTOLOAD action
	+ A more resilient solution to load events components in EventDaemon
	+ Added one and two years to the purge logs periods
	+ Fixed downloads from EBox::Type::File
2.2.2
	+ Revert cookie name change to avoid session loss in upgrades
	+ Do not try to change owner before user ebox is created
2.2.1
	+ Removed obsolete references to /zentyal URL
	+ Create configuration backup directories on install to avoid warnings
	  accessing the samba share when there are no backups
	+ Log result of save changes, either successful or with warnings
	+ Changed cookie name to remove forbidden characters to avoid
	  incompatibilities with some applications
	+ Removed duplicated and incorrect auding logging for password change
	+ Fixed some non-translatable strings
	+ Create automatic bug reports under 2.2.X milestone instead of 2.2
	+ Fixed bug changing background color on selected software packages
2.1.34
	+ Volatile types called password are now also masked in audit log
	+ Adjust padding for module descriptions in basic software view
	+ Removed beta icon
2.1.33
	+ Fixed modal add problems when using unique option on the type
	+ Fixed error management in the first screen of modal add
	+ Unify software selection and progress colors in CSS
	+ Set proper message type in Configure Events model
	+ Fixed error checking permanentMessage types in templates/msg.mas
2.1.32
	+ Added progress bar colors to theme definition
	+ Remove no longer correct UTF8 decode in ProgressIndicator
	+ Fixed UTF8 double-encoding on unexpected error CGI
	+ Reviewed some subscription strings
	+ Always fork before apache restart to avoid port change problems
	+ Stop modules in the correct order (inverse dependencies order)
	+ Better logging of failed modules on restore
2.1.31
	+ Do not start managed daemons on boot if the module is disabled
	+ Better message on redis error
	+ Watch for dependencies before automatic enable of modules on first install
2.1.30
	+ Removed obsolete /ebox URL from RSS link
	+ Changed methods related with extra backup data in modules logs
	  to play along with changes in ebackup module
	+ Set a user for remote access for audit reasons
	+ Detect session loss on AJAX requests
2.1.29
	+ Startup does not fail if SIGPIPE received
2.1.28
	+ Added code to mitigate false positives on module existence
	+ Avoid error in logs full summary due to incorrect syntax in template
	+ Allow unsafe chars in EBox::Types::File to avoid problems in some browsers
	+ Reviewed some subscription strings
	+ Warning about language-packs installed works again after Global changes
	+ Show n components update when only zentyal packages are left to
	  upgrade in the system widget
	+ Do not show debconf warning when installing packages
	+ EBox::Types::IPAddr (and IPNetwork) now works with defaultValue
	+ Allow to hide menu items, separators and dashboard widgets via conf keys
2.1.27
	+ Do not create tables during Disaster Recovery installation
	+ Added new EBox::Util::Debconf::value to get debconf values
	+ DataTable controller does no longer try to get a deleted row
	  for gather elements values for audit log
	+ Check if Updates watcher can be enabled if the subscription
	  level is yet unknown
2.1.26
	+ Detection of broken packages works again after proper deletion
	  of dpkg_running file
	+ Keep first install redis server running until trigger
	+ Unified module restart for package trigger and init.d
	+ Use restart-trigger script in postinst for faster daemons restarting
	+ System -> Halt/Reboot works again after regression in 2.1.25
	+ Added framework to show warning messages after save changes
	+ Change caption of remote services link to Zentyal Cloud
	+ Do not show Cloud link if hide_cloud_link config key is defined
	+ Added widget_ignore_updates key to hide updates in the dashboard
	+ Differentiate ads from notes
	+ Allow custom message type on permanentMessage
	+ Only allow custom themes signed by Zentyal
	+ Removed /zentyal prefix from URLs
	+ Caps lock detection on login page now works again
	+ Added HiddenIfNotAble property to event watchers to be hidden if
	  it is unabled to monitor the event
	+ Dashboard values can be now error and good as well
	+ Include a new software updates widget
	+ Include a new alert for basic subscriptions informing about
	  software updates
	+ Add update-notifier-common to dependencies
	+ EBox::DataTable::enabledRows returns rows in proper order
	+ Use custom ads when available
	+ Disable bug report when hide_bug_report defined on theme
2.1.25
	+ Do not show disabled module warnings in usercorner
	+ Mask passwords and unify boolean values in audit log
	+ Do not override type attribute for EBox::Types::Text subtypes
	+ Corrected installation finished message after first install
	+ Added new disableAutocomplete attribute on DataTables
	+ Optional values can be unset
	+ Minor improvements on nmap scan
2.1.24
	+ Do not try to generate config for unconfigured services
	+ Remove unnecessary redis call getting _serviceConfigured value
	+ Safer sizes for audit log fields
	+ Fix non-translatable "show help" string
	+ Allow links to first install wizard showing a desired page
	+ Fixed bug in disk usage when we have both values greater and
	  lower than 1024 MB
	+ Always return a number in EBox::AuditLogging::isEnabled to avoid
	  issues when returning the module status
	+ Added noDataMsg attribute on DataTable to show a message when
	  there are no rows
2.1.23
	+ Removed some warnings during consolidation process
	+ Depend on libterm-readline-gnu-perl for history support in shells
	+ Fixed error trying to change the admin port with NTP enabled
	+ Fixed breadcrumb destination for full log query page
	+ Use printableActionName in DataTable setter
2.1.22
	+ Fixed parentRow method in EBox::Types::Row
	+ Added new optionalLabel flag to EBox::Types::Abstract to avoid
	  show the label on non-optional values that need to be set as
	  optional when using show/hide viewCustomizers
	+ Added initHTMLStateOrder to View::Customizer to avoid incorrect
	  initial states
	+ Improved exceptions info in CGIs to help bug reporting
	+ Do not show customActions when editing row on DataTables
2.1.21
	+ Fixed bug printing traces at Global.pm
	+ Check new dump_exceptions confkey instead of the debug one in CGIs
	+ Explicit conversion to int those values stored in our database
	  for correct dumping in reporting
	+ Quote values in update overwrite while consolidating for reporting
2.1.20
	+ Fixed regression in edition in place of booleans
	+ Better default balance of the dashboard based on the size of the widgets
	+ Added defaultSelectedType argument to PortRange
2.1.19
	+ Disable KeepAlive as it seems to give performance problems with Firefox
	  and set MaxClients value back to 1 in apache.conf
	+ Throw exceptions when calling methods not aplicable to RO instances
	+ Fixed problems when mixing read/write and read-only instances
	+ Date/Time and Timezone moved from NTP to core under System -> General
	+ Do not instance hidden widgets to improve dashboard performance
	+ New command shell with Zentyal environment at /usr/share/zentyal/shell
	+ Show warning when a language-pack is not installed
	+ Removed unnecessary dump/load operations to .bak yaml files
	+ AuditLogging and Logs constructor now receive the 'ro' parameter
	+ Do not show Audit Logging in Module Status widget
2.1.18
	+ New unificated zentyal-core.logrotate for all the internal logs
	+ Added forceEnabled option for logHelpers
	+ Moved carousel.js to wizard template
	+ Add ordering option to wizard pages
	+ Fixed cmp and isEqualTo methods for EBox::Types::IPAddr
	+ Fixed wrong Mb unit labels in Disk Usage and use GB when > 1024 MB
	+ Now global-action script can be called without progress indicator
	+ Fixed EBox::Types::File JavaScript setter code
	+ Added support for "Add new..." modal boxes in foreign selectors
	+ Each module can have now its customized purge-module script
	  that will be executed after the package is removed
	+ Added Administration Audit Logging to log sessions, configuration
	  changes, and show pending actions in save changes confirmation
	+ User name is stored in session
	+ Remove deprecated extendedRestore from the old Full Backup
2.1.17
	+ Fixed RAID event crash
	+ Added warning on models and composites when the module is disabled
	+ Fixed login page style with some languages
	+ Login page template can now be reused accepting title as parameter
	+ EBox::Types::File does not write on redis when it fails to
	  move the fail to its final destination
	+ Added quote column option for periodic log consolidation and
	  report consolidation
	+ Added exclude module option to backup restore
2.1.16
	+ Do not show incompatible navigator warning on Google Chrome
	+ Fixed syncRows override detection on DataTable find
	+ clean-conf script now deletes also state data
	+ Avoid 'undefined' message in selectors
2.1.15
	+ Move Disk Usage and RAID to the new Maintenance menu
	+ Always call syncRows on find (avoid data inconsistencies)
	+ Filename when downloading a conf backup now contains hostname
	+ Fixed bug in RAID template
	+ Set proper menu order in System menu (fixes NTP position)
	+ Fixed regresion in page size selector on DataTables
	+ Fixed legend style in Import/Export Configuration
2.1.14
	+ Fixed regresion with double quotes in HTML templates
	+ Fixed problems with libredis-perl version dependency
	+ Adding new apparmor profile management
2.1.13
	+ Better control of errors when saving changes
	+ Elements of Union type can be hidden
	+ Model elements can be hidden only in the viewer or the setter
	+ HTML attributtes are double-quoted
	+ Models can have sections of items
	+ Password view modified to show the confirmation field
	+ New multiselect type
	+ Redis backend now throws different kind of exceptions
2.1.12
	+ Revert no longer necessary parents workaround
	+ Hide action on viewCustomizer works now on DataTables
2.1.11
	+ Fixed bug which setted bad directory to models in tab view
	+ Union type: Use selected subtype on trailingText property if the
	  major type does not have the property
	+ Raise MaxClients to 2 to prevent apache slowness
2.1.10
	+ Security [ZSN-2-1]: Avoid XSS in process list widget
2.1.9
	+ Do not try to initialize redis client before EBox::init()
	+ Safer way to delete rows, deleting its id reference first
	+ Delete no longer needed workaround for gconf with "removed" attribute
	+ Fixed regression in port range setter
2.1.8
	+ Fixed regression in menu search
	+ Fixed missing messages of multi state actions
	+ Help toggler is shown if needed when dynamic content is received
	+ Fixed issue when disabling several actions at once in a data table view
	+ All the custom actions are disabled when one is clicked
	+ Submit wizard pages asynchronously and show loading indicator
	+ Added carousel.js for slide effects
2.1.7
	+ Fixed issues with wrong html attributes quotation
	+ Bugfix: volatile types can now calculate their value using other
	  the value from other elements in the row no matter their position
2.1.6
	+ Attach software.log to bug report if there are broken packages
	+ Added keyGenerator option to report queries
	+ Tuned apache conf to provide a better user experience
	+ Actions click handlers can contain custom javascript
	+ Restore configuration with force dependencies option continues
	  when modules referenced in the backup are not present
	+ Added new MultiStateAction type
2.1.5
	+ Avoid problems getting parent if the manager is uninitialized
	+ Rename some icon files with wrong extension
	+ Remove wrong optional attribute for read-only fields in Events
	+ Renamed all /EBox/ CGI URLs to /SysInfo/ for menu folder coherency
	+ Added support for custom actions in DataTables
	+ Replaced Halt/Reboot CGI with a model
	+ Message classes can be set from models
	+ Fixed error in Jabber dispatcher
	+ Show module name properly in log when restart from the dashboard fails
	+ Avoid warning when looking for inexistent PID in pidFileRunning
2.1.4
	+ Changed Component's parent/child relationships implementation
	+ Fixed WikiFormat on automatic bug report tickets
	+ Do not show available community version in Dashboard with QA
 	  updates
2.1.3
	+ Fall back to readonly data in config backup if there are unsaved changes
	+ Allow to automatically send a report in the unexpected error page
	+ Logs and Events are now submenus of the new Maintenance menu
	+ Configuration Report option is now present on the Import/Export section
	+ Require save changes operation after changing the language
	+ Added support for URL aliases via schemas/urls/*.urls files
	+ Allow to sort submenu items via 'order' attribute
	+ Automatically save changes after syncRows is called and mark the module
	  mark the module as unchanged unless it was previously changed
	+ Removed unnecessary ConfigureEvents composite
	+ Removed unnecessary code from syncRows in logs and events
	+ Restore configuration is safer when restoring /etc/zentyal files
	+ Fixed unescaped characters when showing an exception
	+ Fixed nested error page on AJAX requests
	+ Adapted dumpBackupExtraData to new expected return value
	+ Report remoteservices, when required, a change in administration
	  port
	+ Added continueOnModuleFail mode to configuration restore
	+ Fixed Firefox 4 issue when downloading backups
	+ Show scroll when needed in stacktraces (error page)
	+ More informative error messages when trying to restart locked modules
	  from the dashboard
	+ Creation of plpgsql language moved from EBox::Logs::initialSetup
	  to create-db script
	+ Redis backend now throws different kind of exceptions
	+ Avoid unnecesary warnings about PIDs
	+ Update Jabber dispatcher to use Net::XMPP with some refactoring
	+ Save changes messages are correctly shown with international charsets
	+ Support for bitmap option in RAID report
	+ Retry multiInsert line by line if there are encoding errors
	+ Adapted to new location of partitionsFileSystems in EBox::FileSystem
	+ Event messages are cleaned of null characters and truncated
	  before inserting in the database when is necessary
	+ Improve message for "Free storage space" event and send an info
	  message when a given partition is not full anymore
	+ Event messages now can contain newline characters
	+ Objects of select type are compared also by context
	+ Remove cache from optionsFromForeignModel since it produces
	  problems and it is useless
	+ Set title with server name if the server is subscribed
	+ Fix title HTML tag in views for Models and Composites
	+ Added lastEventsReport to be queried by remoteservices module
	+ Added EBox::Types::HTML type
	+ Added missing manage-logs script to the package
	+ Fixed problems with show/hide help switch and dynamic content
	+ Menus with subitems are now kept unfolded until a section on a
	  different menu is accessed
	+ Sliced restore mode fails correctly when schema file is missing,
	  added option to force restore without schema file
	+ Purge conf now purges the state keys as well
	+ Added EBox::Types::IPRange
2.1.2
	+ Now a menu folder can be closed clicking on it while is open
	+ Bugfix: cron scripts are renamed and no longer ignored by run-parts
	+ Added new EBox::Util::Nmap class implementing a nmap wrapper
2.1.1
	+ Fixed incoherency problems with 'on' and '1' in boolean indexes
	+ Move cron scripts from debian packaging to src/scripts/cron
	+ Trigger restart of logs and events when upgrading zentyal-core
	  without any other modules
	+ Don't restart apache twice when upgrading together with more modules
	+ Fixed params validation issues in addRow
2.1
	+ Replace YAML::Tiny with libyaml written in C through YAML::XS wrapper
	+ Minor bugfix: filter invalid '_' param added by Webkit-based browser
	  on EBox::CGI::Base::params() instead of _validateParams(), avoids
	  warning in zentyal.log when enabling modules
	+ All CGI urls renamed from /ebox to /zentyal
	+ New first() and deleteFirst() methods in EBox::Global to check
	  existence and delete the /var/lib/zentyal/.first file
	+ PO files are now included in the language-pack-zentyal-* packages
	+ Migrations are now always located under /usr/share/$package/migration
	  this change only affects to the events and logs migrations
	+ Delete no longer used domain and translationDomain methods/attributes
	+ Unified src/libexec and tools in the new src/scripts directory
	+ Remove the ebox- prefix on all the names of the /usr/share scripts
	+ New EBox::Util::SQL package with helpers to create and drop tables
	  from initial-setup and purge-module for each module
	+ Always drop tables when purging a package
	+ Delete 'ebox' user when purging zentyal-core
	+ Moved all SQL schemas from tools/sqllogs to schemas/sql
	+ SQL time-period tables are now located under schemas/sql/period
	+ Old ebox-clean-gconf renamed to /usr/share/zentyal/clean-conf and
	  ebox-unconfigure-module is now /usr/share/zentyal/unconfigure-module
	+ Added default implementation for enableActions, executing
	  /usr/share/zentyal-$modulename/enable-module if exists
	+ Optimization: Do not check if a row is unique if any field is unique
	+ Never call syncRows on read-only instances
	+ Big performance improvements using hashes and sets in redis
	  database to avoid calls to the keys command
	+ Delete useless calls to exists in EBox::Config::Redis
	+ New regen-redis-db tool to recreate the directory structure
	+ Renamed /etc/cron.hourly/90manageEBoxLogs to 90zentyal-manage-logs
	  and moved the actual code to /usr/share/zentyal/manage-logs
	+ Move /usr/share/ebox/zentyal-redisvi to /usr/share/zentyal/redisvi
	+ New /usr/share/zentyal/initial-setup script for modules postinst
	+ New /usr/share/zentyal/purge-module script for modules postrm
	+ Removed obsolete logs and events migrations
	+ Create plpgsql is now done on EBox::Logs::initialSetup
	+ Replace old ebox-migrate script with EBox::Module::Base::migrate
	+ Rotate duplicity-debug.log log if exists
	+ Bug fix: Port selected during installation is correctly saved
	+ Zentyal web UI is restarted if their dependencies are upgraded
	+ Bug fix: Logs don't include unrelated information now
	+ Add total in disk_usage report
	+ Bugfix: Events report by source now works again
	+ Do not include info messages in the events report
	+ Services event is triggered only after five failed checkings
	+ Do not add redundant includedir lines to /etc/sudoers
	+ Fixed encoding for strings read from redis server
	+ Support for redis-server 2.0 configuration
	+ Move core templates to /usr/share/zentyal/stubs/core
	+ Old /etc/ebox directory replaced with the new /etc/zentyal with
	  renamed core.conf, logs.conf and events.conf files
	+ Fixed broken link to alerts list
2.0.15
	+ Do not check the existence of cloud-prof package during the
	  restore since it is possible not to be installed while disaster
	  recovery process is done
	+ Renamed /etc/init.d/ebox to /etc/init.d/zentyal
	+ Use new zentyal-* package names
	+ Don't check .yaml existence for core modules
2.0.14
	+ Added compMessage in some events to distinguish among events if
	  required
	+ Make source in events non i18n
	+ After restore, set all the restored modules as changed
	+ Added module pre-checks for configuration backup
2.0.13
	+ Fixed dashboard graphs refresh
	+ Fixed module existence check when dpkg is running
	+ Fix typo in sudoers creation to make remote support work again
2.0.12
	+ Include status of packages in the downloadable bug report
	+ Bugfix: Avoid possible problems deleting redis.first file if not exist
2.0.11
	+ New methods entry_exists and st_entry_exists in config backend
2.0.10
	+ Now redis backend returns undef on get for undefined values
	+ Allow custom mason templates under /etc/ebox/stubs
	+ Better checks before restoring a configuration backup with
	  a set of modules different than the installed one
	+ Wait for 10 seconds to the child process when destroying the
	  progress indicator to avoid zombie processes
	+ Caught SIGPIPE when trying to contact Redis server and the
	  socket was already closed
	+ Do not stop redis server when restarting apache but only when
	  the service is asked to stop
	+ Improvements in import/export configuration (know before as
	  configuration backup)
	+ Improvements in ProgressIndicator
	+ Better behaviour of read-only rows with up/down arrows
	+ Added support for printableActionName in DataTable's
	+ Added information about automatic configuration backup
	+ Removed warning on non existent file digest
	+ Safer way to check if core modules exist during installation
2.0.9
	+ Treat wrong installed packages as not-existent modules
	+ Added a warning in dashboard informing about broken packages
	+ File sharing and mailfilter log event watchers works again since
	  it is managed several log tables per module
2.0.8
	+ Replaced zentyal-conf script with the more powerful zentyal-redisvi
	+ Set always the same default order for dashboard widgets
	+ Added help message to the configure widgets dialog
	+ Check for undefined values in logs consolidation
	+ Now dashboard notifies fails when restarting a service
	+ Fixed bug with some special characters in dashboard
	+ Fixed bug with some special characters in disk usage graph
2.0.7
	+ Pre-installation includes sudoers.d into sudoers file if it's not yet
	  installed
	+ Install apache-prefork instead of worker by default
	+ Rename service certificate to Zentyal Administration Web Server
2.0.6
	+ Use mod dependencies as default restore dependencies
	+ Fixed dependencies in events module
	+ Increased recursive dependency threshold to avoid
	  backup restoration problems
2.0.5
	+ Removed deprecated "Full backup" option from configuration backup
	+ Bugfix: SCP method works again after addition of SlicedBackup
	+ Added option in 90eboxpglogger.conf to disable logs consolidation
2.0.4
	+ Removed useless gconf backup during upgrade
	+ Fixed postinstall script problems during upgrade
2.0.3
	+ Added support for the sliced backup of the DB
	+ Hostname change is now visible in the form before saving changes
	+ Fixed config backend problems with _fileList call
	+ Added new bootDepends method to customize daemons boot order
	+ Added permanent message property to Composite
	+ Bugfix: Minor aesthetic fix in horizontal menu
	+ Bugfix: Disk usage is now reported in expected bytes
	+ Bugfix: Event dispatcher is not disabled when it is impossible
	  for it to dispatch the message
2.0.2
	+ Better message for the service status event
	+ Fixed modules configuration purge script
	+ Block enable module button after first click
	+ Avoid division by zero in progress indicator when total ticks is
	  zero
	+ Removed warning during postinst
	+ Added new subscription messages in logs, events and backup
2.0.1
	+ Bugfix: Login from Zentyal Cloud is passwordless again
	+ Some defensive code for the synchronization in Events models
	+ Bugfix: add EBox::Config::Redis::get to fetch scalar or list
	  values. Make GConfModule use it to avoid issues with directories
	  that have both sort of values.
1.5.14
	+ Fixed redis bug with dir keys prefix
	+ Improved login page style
	+ New login method using PAM instead of password file
	+ Allow to change admin passwords under System->General
	+ Avoid auto submit wizard forms
	+ Wizard skip buttons always available
	+ Rebranded post-installation questions
	+ Added zentyal-conf script to get/set redis config keys
1.5.13
	+ Added transition effect on first install slides
	+ Zentyal rebrand
	+ Added web page favicon
	+ Fixed already seen wizards apparition
	+ Fixed ro module creation with redis backend
	+ Use mason for links widgets
	+ Use new domain to official strings for subscriptions
1.5.12
	+ Added option to change hostname under System->General
	+ Show option "return to dashboard" when save changes fails.
1.5.11
	+ Added more tries on redis reconnection
	+ Fixed user corner access problems with redis server
	+ writeFile* methods reorganized
	+ Added cron as dependency as cron.hourly was never executed with anacron
	+ Improvements in consolidation of data for reports
1.5.10
	+ Fixed gconf to redis conversion for boolean values
1.5.9
	+ Improved migrations speed using the same perl interpreter
	+ Redis as configuration backend (instead of gconf)
	+ Improved error messages in ebox-software
	+ Set event source to 256 chars in database to adjust longer event
	  sources
	+ Progress bar AJAX updates are sent using JSON
	+ Fixed progress bar width problems
	+ Fixed top menu on wizards
	+ Improved error message when disconnecting a not connected database
	+ Abort installation if 'ebox' user already exists
	+ Bugfix: IP address is now properly registered if login fails
1.5.8
	+ Added template tableorderer.css.mas
	+ Added buttonless top menu option
	+ Bugfix: Save all modules on first installation
	+ Bugfix: General ebox database is now created if needed when
	  re/starting services
	+ Bugfix: Data to report are now uniform in number of elements per
	  value. This prevents errors when a value is present in a month and
	  not in another
	+ Bugfix: Don't show already visited wizard pages again
1.5.7
	+ Bugfix: Avoid error when RAID is not present
	+ Bugfix: Add ebox-consolidate-reportinfo call in daily cron script
	+ Bugfix: Called multiInsert and unbufferedInsert when necessary
	  after the loggerd reimplementation
	+ Bugfix: EBox::ThirdParty::Apache2::AuthCookie and
	  EBox::ThirdParty::Apache2::AuthCookie::Util package defined just
	  once
	+ Added util SystemKernel
	+ Improved progress indicator
	+ Changes in sudo generation to allow sudo for remote support user
	+ Initial setup wizards support
1.5.6
	+ Reimplementation of loggerd using inotify instead of File::Tail
1.5.5
	+ Asynchronous load of dashboard widgets for a smoother interface
1.5.4
	+ Changed dbus-check script to accept config file as a parameter
1.5.3
	+ Function _isDaemonRunning works now with snort in lucid
	+ Javascript refreshing instead of meta tag in log pages
	+ Updated links in dashboard widget
	+ Add package versions to downloadable ebox.log
	+ Fixed postgresql data dir path for disk usage with pg 8.4
	+ GUI improvements in search box
1.5.2
	+ Security [ESN-1-1]: Validate referer to avoid CSRF attacks
	+ Added reporting structure to events module
	+ Added new CGI to download the last lines of ebox.log
1.5.1
	+ Bugfix: Catch exception when upstart daemon does not exist and
	  return a stopped status
	+ Added method in logs module to dump database in behalf of
	ebackup module
	+ Bugfix: Do not check in row uniqueness for optional fields that
	are not passed as parameters
	+ Improve the output of ebox module status, to be consistent with the one
	  shown in the interface
	+ Add options to the report generation to allow queries to be more
	  flexible
	+ Events: Add possibility to enable watchers by default
	+ Bugfix: Adding a new field to a model now uses default
	  value instead of an empty value
	+ Added script and web interface for configuration report, added
	  more log files to the configuration report
1.5
	+ Use built-in authentication
	+ Use new upstart directory "init" instead of "event.d"
	+ Use new libjson-perl API
	+ Increase PerlInterpMaxRequests to 200
	+ Increase MaxRequestsPerChild (mpm-worker) to 200
	+ Fix issue with enconding in Ajax error responses
	+ Loggerd: if we don't have any file to watch we just sleep otherwise the process
	  will finish and upstart will try to start it over again and again.
	+ Make /etc/init.d/ebox depend on $network virtual facility
	+ Show uptime and users on General Information widget.
1.4.2
	+ Start services in the appropriate order (by dependencies) to fix a problem
	  when running /etc/init.d/ebox start in slaves (mail and other modules
	  were started before usersandgroups and thus failed)
1.4.1
	+ Remove network workarounds from /etc/init.d/ebox as we don't bring
	  interfaces down anymore
1.4
	+ Bug fix: i18n. setDomain in composites and models.
1.3.19
	+ Make the module dashboard widget update as the rest of the widgets
	+ Fix problem regarding translation of module names: fixes untranslated
	  module names in the dashboard, module status and everywhere else where
	  a module name is written
1.3.18
	+ Add version comparing function and use it instead of 'gt' in the
	  general widget
1.3.17
	+ Minor bug fix: check if value is defined in EBox::Type::Union
1.3.16
	+ Move enable field to first row in ConfigureDispatcherDataTable
	+ Add a warning to let users know that a module with unsaved changes
	  is disabled
	+ Remove events migration directory:
		- 0001_add_conf_configureeventtable.pl
		- 0002_add_conf_diskfree_watcher.pl
	+ Bug fix: We don't use names to stringify date to avoid issues
	  with DB insertions and localisation in event logging
	+ Bug fix: do not warn about disabled services which return false from
	  showModuleStatus()
	+ Add blank line under "Module Status"
	+ Installed and latest available versions of the core are now displayed
	  in the General Information widget
1.3.15
	+ Bug fix: Call EBox::Global::sortModulesByDependencies when
	  saving all modules and remove infinite loop in that method.
	  EBox::Global::modifiedModules now requires an argument to sort
	  its result dependending on enableDepends or depends attribute.
	+ Bug fix: keep menu folders open during page reloads
	+ Bug fix: enable the log events dispatcher by default now works
	+ Bug fix: fixed _lock function in EBox::Module::Base
	+ Bug fix: composites honor menuFolder()
	+ Add support for in-place edition for boolean types. (Closes
	  #1664)
	+ Add method to add new database table columnts to EBox::Migration::Helpers
	+ Bug fix: enable "Save Changes" button after an in-place edition
1.3.14
	+ Bug fix: fix critical bug in migration helper that caused some log
	  log tables to disappear
	+ Create events table
	+ Bug fix: log watcher works again
	+ Bug fix: delete cache if log index is not found as it could be
	  disabled
1.3.13
	+ Bug fix: critical error in EventDaemon that prevented properly start
	+ Cron script for manage logs does not run if another is already
	  running, hope that this will avoid problems with large logs
	+ Increased maximum size of message field in events
	+ Added script to purge logs
	+ Bug fix: multi-domain logs can be enabled again
1.3.12
	+ Added type for EBox::Dashboard::Value to stand out warning
	  messages in dashboard
	+ Added EBox::MigrationHelpers to include migration helpers, for now,
	  include a db table renaming one
	+ Bug fix: Fix mismatch in event table field names
	+ Bug fix: Add migration to create language plpgsql in database
	+ Bug fix: Add missing script for report log consolidation
	+ Bug fix: Don't show modules in logs if they are not configured. This
	  prevents some crashes when modules need information only available when
	  configured, such as mail which holds the vdomains in LDAP
	+ Added method EBox::Global::lastModificationTime to know when
	  eBox configuration was modified for last time
	+ Add support for breadcrumbs on the UI
	+ Bug fix: in Loggerd files are only parsed one time regardless of
	  how many LogHelper reference them
	+ Added precondition for Loggerd: it does not run if there isnt
	anything to watch
1.3.11
	+ Support customFilter in models for big tables
	+ Added EBox::Events::sendEvent method to send events using Perl
	  code (used by ebackup module)
	+ Bug fix: EBox::Type::Service::cmp now works when only the
	  protocols are different
	+ Check $self is defined in PgDBEngine::DESTROY
	+ Do not watch files in ebox-loggerd related to disabled modules and
	  other improvements in the daemon
	+ Silent some exceptions that are used for flow control
	+ Improve the message from Service Event Watcher
1.3.10
	+ Show warning when accesing the UI with unsupported browsers
	+ Add disableApparmorProfile to EBox::Module::Service
	+ Bug fix: add missing use
	+ Bug fix: Make EventDaemon more robust against malformed sent
	  events by only accepting EBox::Event objects
1.3.8
	+ Bug fix: fixed order in EBox::Global::modified modules. Now
	  Global and Backup use the same method to order the module list
	  by dependencies
1.3.7
	+ Bug fix: generate public.css and login.css in dynamic-www directory
	  which is /var/lib/zentyal/dynamicwww/css/ and not in /usr/share/ebox/www/css
	  as these files are generate every time eBox's apache is
	  restarted
	+ Bug fix: modules are restored now in the correct dependency
	  order
	+ ebox-make-backup accepts --destinaton flag to set backup's file name
	+ Add support for permanent messages to EBox::View::Customizer
1.3.6
	+ Bug fix: override _ids in EBox::Events::Watcher::Log to not return ids
	which do not exist
	+ Bug fix: fixed InverseMatchSelect type which is used by Firewall module
	+ New widget for the dashboard showing useful support information
	+ Bugfix: wrong permissions on CSS files caused problem with usercorner
	+ CSS are now templates for easier rebranding
	+ Added default.theme with eBox colors
1.3.5
	+ Bugfix: Allow unsafe characters in password type
	+ Add FollowSymLinks in eBox apache configuration. This is useful
	  if we use js libraries provided by packages
1.3.4
	+ Updated company name in the footer
	+ Bugfix: humanEventMessage works with multiple tableInfos now
	+ Add ebox-dbus-check to test if we can actually connect to dbus
1.3.4
	+ bugfix: empty cache before calling updatedRowNotify
	+ enable Log dispatcher by default and not allow users to disable
	it
	+ consolidation process continues in disabled but configured modules
	+ bugfix: Save Changes button doesn't turn red when accessing events for
	first time
1.3.2
	+ bugfix: workaround issue with dhcp configured interfaces at boot time
1.3.1
	+ bugfix: wrong regex in service status check
1.3.0
	+ bugfix: make full backup work again
1.1.30
	+ Change footer to new company holder
	+  RAID does not generate 'change in completion events, some text
	problems fixed with RAID events
	+ Report graphics had a datapoints limit dependent on the active
	time unit
	+ Apache certificate can be replaced by CA module
	+ Fixed regression in detailed report: total row now aggregates
	properly
	+ More characters allowed when changing password from web GUI
	+ Fixed regression with already used values in select types
	+ Do not a button to restart eBox's apache
	+ Fixed auth problem when dumping and restoring postgre database
1.1.20
	+ Added custom view support
	+ Bugfix: report models now can use the limit parameter in
	  reportRows() method
	+ use a regexp to fetch the PID in a pidfile, some files such as
	postfix's add tabs and spaces before the actual number
	+ Changed "pidfile" to "pidfiles" in _daemons() to allow checking more than
one (now it is a array ref instead of scalar)
	+ Modified Service.pm to support another output format for /etc/init.d daemon
status that returns [OK] instead of "running".
	+ unuformized case in menu entries and some more visual fixes
1.1.10
	+ Fix issue when there's a file managed by one module that has been modified
	  when saving changes
	+ Bugfix: events models are working again even if an event aware
	module is uninstalled and it is in a backup to restore
	+ Select.pm returns first value in options as default
       + Added 'parentModule' to model class to avoid recursive problems
	+ Added Float type
	+ Apache module allows to add configuration includes from other modules
	+ Display remote services button if subscribed
	+ Event daemon may received events through a named pipe
	+ Bugfix. SysInfo revokes its config correctly
	+ Added storer property to types in order to store the data in
	somewhere different from GConf
	+ Added protected property 'volatile' to the models to indicate
	that they store nothing in GConf but in somewhere different
	+ System Menu item element 'RAID' is always visible even when RAID
	is not installed
	+ Files in deleted rows are deleted when the changes are saved
	+ Fixed some bug whens backing and restore files
	+ Components can be subModels of the HasMany type
	+ Added EBox::Types::Text::WriteOnce type
	+ Do not use rows(), use row to force iteration over the rows and increase
	performance and reduce memory use.
	+ Do not suggest_sync after read operations in gconf
	+ Increase MaxRequestsPerChild to 200 in eBox's apache
	+ Make apache spawn only one child process
	+ Log module is backed up and restored normally because the old
	problem is not longer here
	+ Backup is more gentle with no backup files in backup directory,
	now it does not delete them
	+ HasMany  can retrieve again the model and row after the weak
	refence is garbage-collected. (Added to solve a bug in the doenload
	bundle dialog)
	+ EBox::Types::DomainName no longer accepts IP addresses as domain
	names
	+ Bugfix: modules that fail at configuration stage no longer appear as enabled
	+ Add parameter to EBox::Types::Select to disable options cache

0.12.103
	+ Bugfix: fix SQL statement to fetch last rows to consolidate
0.12.102
	+ Bugfix: consolidate logs using the last date and not starting from scratch
0.12.101
	+ Bugfix: DomainName type make comparisons case insensitive
	according to RFC 1035
0.12.100
	+ Bugfix: Never skip user's modifications if it set to true
	override user's changes
	+ EBox::Module::writeConfFile and EBox::Service scape file's path
	+ Bugfix. Configure logrotate to actually rotate ebox logs
	+ Fixed bug in ForcePurge logs model
	+ Fixed bug in DataTable: ModelManaged was called with tableName
	instead of context Name
	+ Fixing an `img` tag closed now properly and adding alternative
	text to match W3C validation in head title
	+ Backup pages now includes the size of the archive
	+ Fixed bug in ForcePurge logs model
	+ Now the modules can have more than one tableInfo for logging information
	+ Improve model debugging
	+ Improve restart debugging
	+ Backups and bug reports can be made from the command line
	+ Bugfix: `isEqualTo` is working now for `Boolean` types
	+ Bugfix: check if we must disable file modification checks in
	Manager::skipModification

0.12.99
	+ Add support for reporting
	+ Refresh logs automatically
	+ Reverse log order
	+ Remove temp file after it is downloaded with FromTempDir controller
0.12.3
	+ Bug fix: use the new API in purge method. Now purging logs is working
	again.
0.12.2
	+ Increase random string length used to generate the cookie to
	2048 bits
	+ Logs are show in inverse chronological order
0.12.1
	+ Bug fix: use unsafeParam for progress indicator or some i18 strings
	will fail when saving changes
0.12
	+ Bugfix: Don't assume timecol is 'timestamp' but defined by
	module developer. This allows to purge some logs tables again
	+ Add page titles to models
	+ Set default values when not given in `add` method in models
	+ Add method to manage page size in model
	+ Add hidden field to help with Ajax request and automated testing with
	  ANSTE
	+ Bugfix: cast sql types to filter fields in logs
	+ Bugfix: Restricted resources are back again to make RSS
	access policy work again
	+ Workaround bogus mason warnings
	+ Make postinst script less verbose
	+ Disable keepalive in eBox apache
	+ Do not run a startup script in eBox apache
	+ Set default purge time for logs stored in eBox db to 1 week
	+ Disable LogAdmin actions in `ebox-global-action` until LogAdmin
	feature is completely done
0.11.103
	+ Modify EBox::Types::HasMany to create directory based on its row
	+ Add _setRelationship method to set up relationships between models
	  and submodels
	+ Use the new EBox::Model::Row api
	+ Add help method to EBox::Types::Abstract
	+ Decrease size for percentage value in disk free watcher
	+ Increase channel link field size in RSS dispatcher
0.11.102
	+ Bugfix: cmp in EBox::Types::HostIP now sorts correctly
	+ updatedRowNotify in EBox::Model::DataTable receives old row as
	well as the recently updated row
	+ Added `override_user_modification` configuration parameter to
	avoid user modification checkings and override them without asking
	+ Added EBox::Model::Row to ease the management of data returned
	by models
	+ Added support to pre-save and post-save executable files. They
	must be placed at /etc/ebox/pre-save or /etc/ebox/post-save
	+ Added `findRow` method to ease find and set
0.11.101
	+ Bugfix: Fix memory leak in models while cloning types. Now
	cloning is controlled by clone method in types
	+ Bugfix: Union type now checks for its uniqueness
	+ DESTROY is not an autoloaded method anymore
	+ HasOne fields now may set printable value from the foreign field
	to set its value
	+ findId now searches as well using printableValue
	+ Bugfix. Minor bug found when key is an IP address in autoloaded
	methods
	+ Ordered tables may insert values at the beginning or the end of
	the table by "insertPosition" attribute
	+ Change notConfigured template to fix English and add link to the
	  module status section
	+ Add loading gif to module status actions
	+ Remove debug from ServiceInterface.pm
	+ Add support for custom separators to be used as index separators on
	  exposedMethods
	+ Bugfix. Stop eBox correctly when it's removed
	+ Improve apache-restart to make it more reliable.
0.11.100
	+ Bugfix. Fix issue with event filters and empty hashes
	+ Bugfix. Cache stuff in log and soap watcher to avoid memory leaks
	+ Bugfix. Fix bug that prevented the user from being warned when a row to
	  be deleted is being used by other model
	+ Bugfix. Add missing use of EBox::Global in State event watcher
	+ Added progress screen, now pogress screen keeps track of the changed
	  state of the modules and change the top page element properly
	+ Do not exec() to restart apache outside mod_perl
	+ Improve apache restart script
	+ Improve progress screen
0.11.99
	+ DataTable contains the property 'enableProperty' to set a column
	called 'enabled' to enable/disable rows from the user point of
	view. The 'enabled' column is put the first
	+ Added state to the RAID report instead of simpler active boolean
        + Fix bug when installing new event components and event GConf
	subtree has not changed
	+ Add RSS dispatcher to show eBox events under a RSS feed
	+ Rotate log files when they reach 10MB for 7 rotations
	+ Configurable minimum free space left for being notified by means
	of percentage
	+ Add File type including uploading and downloading
	+ Event daemon now checks if it is possible to send an event
	before actually sending it
	+ Added Action forms to perform an action without modifying
	persistent data
	+ Log queries are faster if there is no results
	+ Show no data stored when there are no logs for a domain
	+ Log watcher is added in order to notify when an event has
	happened. You can configure which log watcher you may enable and
	what you want to be notify by a determined filter and/or event.
	+ RAID watcher is added to check the RAID events that may happen
	when the RAID subsystem is configured in the eBox machine
	+ Change colour dataset in pie chart used for disk usage reporting
	+ Progress indicator now contains a returned value and error
	message as well
	+ Lock session file for HTTP session to avoid bugs
	related to multiple requests (AJAX) in a short time
	+ Upgrade runit dependency until 1.8.0 to avoid runit related
	issues
0.11
	+ Use apache2
	+ Add ebox-unblock-exec to unset signal mask before running  a executable
	+ Fix issue with multiple models and models with params.
	  This triggered a bug in DHCP when there was just one static
	  interface
	+ Fix _checkRowIsUnique and _checkFieldIsUnique
	+ Fix paging
	+ Trim long strings in log table, show tooltip with the whole string
	  and show links for URLs starting with "http://"
0.10.99
	+ Add disk usage information
	+ Show progress in backup process
	+ Add option to purge logs
	+ Create a link from /var/lib/zentyal/log to /var/log/ebox
	+ Fix bug with backup descriptions containing spaces
	+ Add removeAll method on data models
	+ Add HostIP, DomainName and Port types
	+ Add readonly forms to display static information
	+ Add Danish translation thanks to Allan Jacobsen
0.10
	+ New release
0.9.100
	+ Add checking for SOAP session opened
	+ Add EventDaemon
	+ Add Watcher and Dispatch framework to support an event
	  architecture on eBox
	+ Add volatile EBox::Types in order not to store their values
	  on GConf
	+ Add generic form
	+ Improvements on generic table
	+ Added Swedish translation

0.9.99
	+ Added Portuguese from Portugal translation
	+ Added Russian translation
	+ Bugfix: bad changed state in modules after restore

0.9.3
	+ New release

0.9.2
	+ Add browser warning when uploading files
	+ Enable/disable logging modules
0.9.1
	+ Fix backup issue with changed state
	+ Generic table supports custom ordering
0.9
	+ Added Polish translation
        + Bug in recognition of old CD-R writting devices fixed
	+ Added Aragonese translation
	+ Added Dutch translation
	+ Added German translation
	+ Added Portuguese translation

0.8.99
	+ Add data table model for generic Ajax tables
	+ Add types to be used by models
	+ Add MigrationBase and ebox-migrate to upgrade data models
	+ Some English fixes
0.8.1
	+ New release
0.8
	+ Fix backup issue related to bug reports
	+ Improved backup GUI
0.7.99
        + changed sudo stub to be more permissive
	+ added startup file to apache web server
	+ enhanced backup module
	+ added basic CD/DVD support to backup module
	+ added test stubs to simplify testing
	+ added test class in the spirit of Test::Class
	+ Html.pm now uses mason templates
0.7.1
	+ use Apache::Reload to reload modules when changed
	+ GUI consistency (#12)
	+ Fixed a bug for passwords longer than 16 chars
	+ ebox-sudoers-friendly added to not overwrite /etc/sudoers each time
0.7
	+ First public release
0.6
	+ Move to client
	+ Remove obsolete TODO list
	+ Remove firewall module from  base system
	+ Remove objects module from base system
	+ Remove network module from base system
	+ Add modInstances and modInstancesOfType
	+ Raname Base to ClientBase
	+ Remove calls to deprecated methods
	+ API documented using naturaldocs
	+ Update INSTALL
	+ Use a new method to get configkeys, now configkey reads every
	  [0.9
	+ Added Polish translation][0-9]+.conf file from the EBox::Config::etc() dir and
	  tries to get the value from the files in order.
	+ Display date in the correct languae in Summary
	+ Update debian scripts
	+ Several bugfixes
0.5.2
	+ Fix some packaging issues
0.5.1
	+ New menu system
	+ New firewall filtering rules
	+ 802.1q support

0.5
	+ New bug-free menus (actually Internet Explorer is the buggy piece
	  of... software that caused the reimplementation)
	+ Lots of small bugfixes
	+ Firewall: apply rules with no destination address to packets
	  routed through external interfaces only
	+ New debianize script
	+ Firewall: do not require port and protocol parameters as they
	  are now optional.
	+ Include SSL stuff in the dist tarball
	+ Let modules block changes in the network interfaces
	  configuration if they have references to the network config in
	  their config.
	+ Debian network configuration import script
	+ Fix the init.d script: it catches exceptions thrown by modules so that
	  it can try to start/stop all of them if an exception is thrown.
	+ Firewall: fix default policy bug in INPUT chains.
	+ Restore textdomain in exceptions
	+ New services section in the summary
	+ Added Error item to Summary. Catch exceptions from modules in
	  summary and generate error item
	+ Fix several errors with redirections and error handling in CGIs
	+ Several data validation functions were fixed, and a few others added
	+ Prevent the global module from keeping a reference to itself. And make
	  the read-only/read-write behavior of the factory consistent.
	+ Stop using ifconfig-wrapper and implement our own NetWrapper module
	  with wrappers for ifconfig and ip.
	+ Start/stop apache, network and firewall modules in first place.
	+ Ignore some network interface names such as irda, sit0, etc.
	+ The summary page uses read-only module instances.
	+ New DataInUse exception, old one renamed to DataExists.
	+ Network: do not overwrite resolv.conf if there are nameservers
	  given via dhcp.
	+ Do not set a default global policy for the ssh service.
	+ Check for forbiden characters when the parameter value is
	  requested by the CGI, this allows CGI's to handle the error,
	  and make some decissions before it happens.
	+ Create an "edit object" template and remove the object edition stuff
	  from the main objects page.
	+ Fix the apache restarting code.
	+ Network: Remove the route reordering feature, the kernel handles that
	  automatically.
	+ Fix tons of bugs in the network restarting code.
	+ Network: removed the 3rd nameserver configuration.
	+ Network: Get gateway info in the dhcp hook.
	+ Network: Removed default configuration from the gconf schema.
	+ New function for config-file generation
	+ New functions for pid file handling

0.4
	+ debian package
	+ added module to export/import configuration
	+ changes in firewall's API
	+ Added content filter based on dansguardian
	+ Added French translation
	+ Added Catalan translation
	+ Sudoers file is generated automatically based on module's needs
	+ Apache config file is generated by ebox  now
	+ Use SSL
	+ Added ebox.conf file
	+ Added module template generator

0.3
	+ Supports i18n
	+ API name consistency
	+ Use Mason for templates
	+ added tips to GUI
	+ added dhcp hooks
	+ administration port configuration
	+ Fixed bugs to IE compliant
	+ Revoke changes after logout
	+ Several bugfixes

0.2
	+ All modules are now based on gconf.
	+ Removed dependencies on xml-simple, xerces and xpath
	+ New MAC address field in Object members.
	+ Several bugfixes.

0.1
	+ Initial release<|MERGE_RESOLUTION|>--- conflicted
+++ resolved
@@ -1,14 +1,10 @@
 HEAD
-<<<<<<< HEAD
 	+ Always call udpateRowNotify in row update, even when the new
 	  values are the same than old ones
 	+ Fixed bad call to EBox::CGI::Run::urlToClass in EBox::CGi::Base
 	+ Added icons for top-level menu entries and module status page
-	+ Fixed bad arguments in  CGI::Controller::Composite call to SUPER::new()
+	+ Fixed bad arguments in CGI::Controller::Composite call to SUPER::new()
 	+ More flexible EBox::CGI::run for inheretance
-=======
-	+ Fixed bad arguments in  EBox::CGI::Controller::Composite call to SUPER::new
->>>>>>> 109ba7ee
 	+ Fixed encoding of parameters in confirmation dialogs
 	+ Check backup integrity by listing the tar file, throw
 	  InvalidData exception if the tar is corrupted
