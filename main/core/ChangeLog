--- conflicted
+++ resolved
@@ -1,5 +1,5 @@
 HEAD
-<<<<<<< HEAD
+	+ In save changes dialog set focus always in the 'save' button
 	+ Fixed i18n problem in some cases where environment variables
 	  were different than the selected locale on Zentyal UI, now
 	  LANG and LC_MESSAGES are explicitly passed to mod_perl
@@ -11,9 +11,6 @@
 	+ Show warning with Internet Explorer 8 or older
 	+ Improved dashboard buttons colors
 2.3.24
-=======
-	+ In save changes dialog put always focus in the 'save' button
->>>>>>> 7e3bb577
 	+ Do not cache undef values in EBox::Config::Redis::get()
 	+ Code fix on subscription retrieval for Updates event
 	+ Update validate referer to new Remote Services module API
