--- conflicted
+++ resolved
@@ -1,5 +1,12 @@
 HEAD
-<<<<<<< HEAD
+	+ Added Desktop::ServiceProvider to allow modules to implement
+	  requests from Zentyal desktop
+	+ Added VirtualHost to manage desktop requests to Zentyal server
+	+ Fix EventDaemon in the transition to MySQL
+	+ Send EventDaemon errors to new rotated log file /var/log/zentyal/events.err
+	+ Send an event to Zentyal Cloud when the updates are up-to-date
+	+ Send an info event when modules come back to running
+	+ Include additional info for current event watchers
 	+ Fixed RAID report for some cases of spare devices and bitmaps
 	+ Fixed log purge, SQL call must be a statement not a query
 	+ Fixed regex syntax in user log queries
@@ -11,16 +18,6 @@
 	+ Added new type EBox::Types::KrbRealm
 	+ Fix broken packages when dist-upgrading from old versions: stop ebox
 	  owned processes before changing home directory
-=======
-	+ Added Desktop::ServiceProvider to allow modules to implement
-	  requests from Zentyal desktop
-	+ Added VirtualHost to manage desktop requests to Zentyal server
-	+ Fix EventDaemon in the transition to MySQL
-	+ Send EventDaemon errors to new rotated log file /var/log/zentyal/events.err
-	+ Send an event to Zentyal Cloud when the updates are up-to-date
-	+ Send an info event when modules come back to running
-	+ Include additional info for current event watchers
->>>>>>> eb62a9a5
 	+ Log the start and finish of start/stop modules actions
 	+ Added usesPort() method to apache module
 2.3.9
