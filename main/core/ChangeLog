HEAD
<<<<<<< HEAD
	+ Added additional info to events from RAID watcher
	+ Use sudo to remove temporal files/diectories in backup, avoiding
	  permissions errors
	+ Added exception for cloud-prof to events dependencies
3.0.6
	+ Skip keys deleted in cache in Redis::_keys()
	+ Fixed events modules dependencies to depend on any module which
	  provides watchers or dispatchers
	+ Always call enableActions before enableService when configuring modules
	+ Added needsSaveAfterConfig state to service modules
	+ Better logging of exceptions in EBox::CGI::Run
	+ Fixed 'element not exists' error when enabling a log watcher
=======
	+ loggerd shows loaded LogHelpers when in debug mode
>>>>>>> 6264f7a5
	+ Scroll up when showing modal dialog
	+ Added fqdnChanged methods to SysInfo::Observer
	+ Fixed SSL configuration conflicts betwen SOAPClient and RESTClient
3.0.5
	+ Template ajax/simpleModalDialog.mas can now accept text
	+ Used poweroff instead of halt to assure that system is powered
	  off after halt
	+ Fixed log audit database insert error when halting or rebooting
	+ Added time-based closable notification messages
	+ Adapted to new EBox::setLocaleEnvironment method
	+ EBox::Type::File now allows ebox user to own files in directories
	  which are not writable by him
	+ Removed cron daily invocation of deprecated report scripts
3.0.4
	+ Added EBox::SyncFolders interface
	+ Fixed invokation of tar for backup of model files
	+ New observer for sysinfo module to notify modules implementing the
	  SysInfo::Observer interface when the host name or host domain is
	  changed by the user, before and after the change takes effect
	+ Stop and start apache after language change to force environment reload
	+ Reload page after language change
	+ EBox::Module::Service::isRunning() skips daemons whose precondition fail
	+ Fixed undefined reference in DataTable controller for log audit
	+ Added and used serviceId field for service certificates
	+ Fixed SQL quoting of column names in unbuffered inserts and consolidation
3.0.3
	+ Fixed bug which prevented highlight of selected item in menu
	+ Fixed base class of event dispatcher to be compatible with the
	  changes dispatcher configuration table
	+ Fixed event daemon to use dumped variables
	+ Fixed need of double-click when closing menu items in some cases
	+ Fixed logs consolidation to avoid high CPU usage
	+ In view log table: correctly align previous and first page buttons
	+ Improve host name and domain validation.
	+ Forbidden the use of a qualified hostname in change hostname form
	+ Update samba hostname-dependent fields when hostname is changed
	+ Confirmation dialog when the local domain is changed and with a
	  warning if local domain which ends in .local
3.0.2
	+ The synchronization of redis cache refuses with log message to set
	  undefined values
	+ Fixed wrong sql statement which cause unwanted logs purge
	+ DataForm does not check for uniqueness of its fields, as it only
	  contains a single row
	+ In ConfigureLogs, restored printable names for log domains
	+ Fixed dashboard update error on modules widget, counter-graph
	  widget and widget without sections
	+ Better way to fix non-root warnings during boot without interfering
	  on manual restart commands in the shell
3.0.1
	+ Properly set default language as the first element of the Select to
	  avoid its loss on the first apache restart
	+ Set milestone to 3.0.X when creating tickets in trac.zentyal.org
	+ Removed forced setting of LANG variables in mod_perl which made progress
	  indicator fail when using any language different to English
	+ Removed some frequent undef warnings
	+ Added executeOnBrothers method to EBox::Model::Component
	+ Fixed repetition of 'add' and 'number change' events in RAID watcher
	+ Fixed incorrect display of edit button in tables without editField action
	+ Cache MySQL password to avoid reading it all the time
	+ Fixed request came from non-root user warnings during boot
	+ Send info event in Runit watcher only if the service was down
	  MAX_DOWN_PERIODS
3.0
	+ Removed beta logo
	+ Set 'firstInstall' flag on modules when installing during initial install
	+ Set 'restoringBackup' flag on modules when restoring backup
	+ Call enableService after initialSetup while restoring backup
	+ Registration link in widget now have appropiate content when either
	  remoteservices or software are not installed
	+ Fixed style for disabled buttons
	+ Composite and DataTable viewers recover from errors in pageTitle method
	+ Fixed intermitent failure in progress when there are no slides
	+ Rollback redis transaction on otherwise instead finally block
	+ Members of the 'admin' group can now login again on Zentyal
	+ Multi-admin management for commercial editions
	+ First and last move row buttons are now disabled instead of hidden
	+ In save changes dialog set focus always in the 'save' button
	+ Fixed i18n problem in some cases where environment variables
	  were different than the selected locale on Zentyal UI, now
	  LANG and LC_MESSAGES are explicitly passed to mod_perl
	+ Reviewed registration strings
	+ Added template attribute to MultiStateAction to provide any kind
	  of HTML to display an action
	+ Changed icon, name and link for Zentyal Remote
	+ Fixed some compatibility issues with Internet Explorer 9
	+ Show warning with Internet Explorer 8 or older
	+ Improved dashboard buttons colors
2.3.24
	+ Do not cache undef values in EBox::Config::Redis::get()
	+ Code fix on subscription retrieval for Updates event
	+ Update validate referer to new Remote Services module API
	+ In-place booleans now properly mark the module as changed
	+ Do not try to read slides if software module is not installed
	+ Fixed wrong call in Events::isEnabledDispatcher()
	+ Updated 'created by' footer
2.3.23
	+ Change the default domain name from 'zentyal.lan' to
	  'zentyal-domain.lan'
	+ Changes in first enable to avoid letting modules unsaved
	+ Type File now accepts spaces in the file name
	+ Added setTimezone method to MyDBEngine
	+ Enable consolidation after reviewing and pruning
	+ Code typo fix in Events::isEnabledWatcher
	+ Remove all report code from core
	+ Move SysInfo report related to remoteservices module
	+ Fixed regression which removed scroll bars from popups
	+ New carousel transition for the installation slides
	+ Added option to not show final notes in progress bar
	+ EBox::Model::Component::modelGetter does not die when trying to
	  get a model for an uninstalled module
	+ Added previous/next buttons to manually switch installation slides
	+ New installation slides format
	+ Added compatibility with MS Internet Explorer >= 8
2.3.22
	+ Changed first installation workflow and wizard infraestructure
	+ Improved firewall icons
	+ Set hover style for configure rules button in firewall
	+ Do not disable InnoDB in mysql if there are other databases
	+ Progress indicator no longer calls showAds if it is undefined
	+ Send cache headers on static files to improve browsing speed
	+ Added foreignNoSyncRows and foreignFilter options to EBox::Types::Select
	+ Improved settings icon
	+ Fixed modalboxes style
	+ Improve host domain validation. Single label domains are not allowed.
2.3.21
	+ Fixes on notifyActions
	+ Check for isDaemonRunning now compatible with asterisk status
	+ Fixed warning call in EBox::Types::HasMany
2.3.20
	+ New look & feel for the web interface
	+ Adjust slides transition timeout during installation
	+ Audit changes table in save changes popup has scroll and better style
	+ Model messages are printed below model title
	+ noDataMsg now allows to add elements if it makes sense
	+ Fixed ajax/form.mas to avoid phantom change button
	+ EBox::Model::Manager::_setupModelDepends uses full paths so the
	  dependecies can discriminate between models with the same name
	+ Default row addition in DataForm does not fires validateTypedRow
	+ Code typo fix in change administration port model
	+ Set only Remote as option to export/import configuration to a
	  remote site
	+ Return undef in HasMany type when a model is not longer
	  available due to being uninstalled
	+ Added onclick atribute to the link.mas template
	+ Fix exception raising when no event component is found
	+ table_ordered.js : more robust trClick event method
	+ Changed dashboard JS which sometimes halted widget updates
	+ Added popup dialogs for import/export configuration
	+ Changes in styles and sizes of the save/revoke dialog
	+ Removed redudant code in ConfigureWatchers::syncRows which made module
	  to have an incorrect modified state
	+ Dont show in bug report removed packages with configuration
	  held as broken packages
	+ DataTable::size() now calls to syncRows()
	+ EBox::Module::Config::set_list quivalent now has the same
	  behaviour than EBox::Module::Config::set
2.3.19
	+ Manually set up models for events to take into account the
	  dynamic models from the log watcher filtering models
	+ Fixed warnings when deleting a row which is referenced in other model
	+ Disable HTML form autocompletion in admin password change model
	+ Fixed incorrect non-editable warnings in change date and time model
	+ Fixed parsing value bug in EBox::Types::Date and EBox::Types::Time
	+ Reworked mdstat parsing, added failure_spare status
	+ Configuration backup implicitly preserves ownership of files
	+ Changes in styles and sizes of the save/revoke dialog
	+ New data form row is copied from default row, avoiding letting hidden
	  fields without its default value and causing missing fields errors
	+ Always fill abstract type with its default value, this avoids
	  errors with hidden fields with default value
	+ Different page to show errors when there are broken software packages
	+ InverseMatchSelect and InverseMatchUnion use 'not' instead of '!' to
	  denote inverse match. This string is configurable with a type argument
	+ Fixed types EBox::Type::InverseMatchSelect and InverseMatchUnion
	+ Fixed bug in DataTable::setTypedRow() which produced an incorrect 'id'
	  row element in DataTable::updateRowNotify()
	+ In tableBody.mas template: decomposed table topToolbar section in methods
	+ Fixed bug in discard changes dialog
	+ Confirmation dialogs now use styled modalboxes
	+ Do not reload page after save changes dialog if operation is successful
	+ Maintenance menu is now kept open when visiting the logs index page
2.3.18
	+ Manual clone of row in DataTable::setTypedRow to avoid segfault
	+ Avoid undef warnings in EBox::Model::DataTable::_find when the
	  element value is undef
	+ Fixed kill of ebox processes during postrm
	+ Set MySQL root password in create-db script and added mysql script
	  to /usr/share/zentyal for easy access to the zentyal database
	+ Increased timeout redirecting to wizards on installation to 5 seconds
	  to avoid problems on some slow or loaded machines
	+ Save changes dialog do not appear if there are no changes
	+ Delete no longer needed duplicated code
	+ Do not go to save changes after a regular package installation
	  they are saved only in the first install
	+ Progress bar in installation refactored
2.3.17
	+ Do not use modal box for save changes during installation
	+ Hidden fields in DataTables are no longer considered compulsory
	+ Select type has now its own viewer that allows use of filter function
	+ User is now enabled together with the rest of modules on first install
2.3.16
	+ Fix 'oldRow' parameter in UpdatedRowNotify
	+ Use Clone::Fast instead of Clone
	+ Modal dialog for the save and discard changes operations
	+ Use a different lock file for the usercorner redis
	+ Improved look of tables when checkAll controls are present
	+ Better icons for clone action
	+ Added confirmation dialog feature to models; added confirmation
	  dialog to change hostname model
	+ Dynamic default values are now properly updated when adding a row
	+ Kill processes owned by the ebox user before trying to delete it
	+ Do not use sudo to call status command at EBox::Service::running
	+ Fixed regression setting default CSS class in notes
2.3.15
	+ Added missing call to updateRowNotify in DataForms
	+ Fixed silent error in EBox::Types::File templates for non-readable
	  by ebox files
	+ Use pkill instead of killall in postinst
	+ Use unset instead of delete_dir when removing rows
	+ Do not set order list for DataForms
	+ Only try to clean tmp dir on global system start
2.3.14
	+ Error message for failure in package cache creation
	+ Fixed regression when showing a data table in a modal view
	+ Do not do a redis transaction for network module init actions
	+ Fixed EBox::Module::Config::st_unset()
	+ Allowed error class in msg template
2.3.13
	+ Fixed problems in EventDaemon with JSON and blessed references
	+ More crashes avoided when watchers or dispatchers doesn't exist
	+ Proper RAID watcher reimplementation using the new state API
	+ EBox::Config::Redis singleton has now a instance() method instead of new()
	+ Deleted wrong use in ForcePurge model
2.3.12
	+ Fixed problem with watchers and dispatchers after a module deletion
	+ Fixed EBox::Model::DataTable::_checkFieldIsUnique, it failed when the
	  printableValue of the element was different to its value
	+ Fixed separation between Add table link and table body
	+ Adaptation of EventDaemon to model and field changes
	+ Disabled logs consolidation on purge until it is reworked, fixed
	  missing use in purge logs model
	+ Fixed Componet::parentRow, it not longer tries to get a row with
	  undefined id
	+ Fix typo in ConfigureLogs model
	+ Mark files for removing before deleting the row from backend in
	  removeRow
	+ The Includes directives are set just for the main virtual host
	+ Fixed EventDaemon crash
2.3.11
	+ Mark files for removing before deleting the row from backend in removeRow
	+ Dashboard widgets now always read the information from RO
	+ Enable actions are now executed before enableService()
	+ Fixed regression which prevented update of the administration service
	  port when it was changed in the interface
	+ New EBox::Model::Composite::componentNames() for dynamic composites
	+ Remove _exposedMethods() feature to reduce use of AUTOLOAD
	+ Removed any message set in the model in syncRows method
	+ Added global() method to modules and components to get a coherent
	  read-write or read-only instance depending on the context
	+ Removed Model::Report and Composite::Report namespaces to simplify model
	  management and specification
	+ New redis key naming, with $mod/conf/*, $mod/state and $mod/ro/* replacing
	  /ebox/modules/$mod/*, /ebox/state/$mod/* and /ebox-ro/modules/$mod/*
	+ Removed unnecessary parentComposite methods in EBox::Model::Component
	+ Only mark modules as changed when data has really changed
	+ EBox::Global::modChange() throws exception if instance is readonly
	+ New get_state() and set_state() methods, st_* methods are kept for
	  backwards compatibility, but they are deprecated
	+ Simplified events module internals with Watcher and Dispatcher providers
	+ Model Manager is now able to properly manage read-only instances
	+ Composites can now use parentModule() like Models
	+ Renamed old EBox::GConfModule to EBox::Module::Config
	+ Unified model and composite management in the new EBox::Model::Manager
	+ Model and composites are loaded on demand to reduce memory consumption
	+ Model and composite information is now stored in .yaml schemas
	+ ModelProvider and CompositeProvider are no longer necessary
	+ Simplified DataForm using more code from DataTable
	+ Adapted RAID and restrictedResources() to the new JSON objects in redis
	+ Remove unused override modifications code
	+ Added /usr/share/zentyal/redis-cli wrapper for low-level debugging
	+ Use simpler "key: value" format for dumps instead of YAML
	+ Row id prefixes are now better chosen to avoid confusion
	+ Use JSON instead of list and hash redis types (some operations,
	  specially on lists, are up to 50% faster and caching is much simpler)
	+ Store rows as hashes instead of separated keys
	+ Remove deprecated all_dirs and all_entries methods
	+ Remove obsolete EBox::Order package
	+ Remove no longer needed redis directory tree sets
	+ Fixed isEqualTo() method on EBox::Types::Time
	+ EBox::Types::Abstract now provides default implementations of fields(),
	  _storeInGConf() and _restoreFromHash() using the new _attrs() method
	+ Remove indexes on DataTables to reduce complexity, no longer needed
	+ Simplified ProgressIndicator implementation using shared memory
	+ New EBox::Util::SHMLock package
	+ Implemented transactions for redis operations
	+ Replace old MVC cache system with a new low-level redis one
	+ Delete no longer necessary regen-redis-db tool
	+ Added new checkAll property to DataTable description to allow
	  multiple check/uncheck of boolean columns
2.3.10
	+ Added Desktop::ServiceProvider to allow modules to implement
	  requests from Zentyal desktop
	+ Added VirtualHost to manage desktop requests to Zentyal server
	+ Fix EventDaemon in the transition to MySQL
	+ Send EventDaemon errors to new rotated log file /var/log/zentyal/events.err
	+ Send an event to Zentyal Cloud when the updates are up-to-date
	+ Send an info event when modules come back to running
	+ Include additional info for current event watchers
	+ Fixed RAID report for some cases of spare devices and bitmaps
	+ Fixed log purge, SQL call must be a statement not a query
	+ Fixed regex syntax in user log queries
	+ Added missing "use Filesys::Df" to SysInfo
	+ Disabled consolidation by default until is fixed or reimplemented
	+ Fixed regresion in full log page for events
	+ Added clone action to data tables
	+ Fixed regression in modal popup when showing element table
	+ Added new type EBox::Types::KrbRealm
	+ Fix broken packages when dist-upgrading from old versions: stop ebox
	  owned processes before changing home directory
	+ Log the start and finish of start/stop modules actions
	+ Added usesPort() method to apache module
2.3.9
	+ Enable SSLInsecureRenegotiation to avoid master -> slave SOAP handsake
	  problems
	+ Added validateRowRemoval method to EBox::Model::DataTable
	+ Use rm -rf instead of remove_tree to avoid chdir permission problems
	+ Avoid problems restarting apache when .pid file does not exist
	+ Do not use graceful on apache to allow proper change of listen port
	+ Simplified apache restart mechanism and avoid some problems
2.3.8
	+ Create tables using MyISAM engine by default
	+ Delete obsolete 'admin' table
2.3.7
	+ Fixed printableName for apache module and remove entry in status widget
	+ Merged tableBodyWithoutActions.mas into tableBody.mas
	+ Removed tableBodyWithoutEdit.mas because it is no longer used
	+ Better form validation message when there are no ids for
	  foreign rows in select control with add new popup
	+ Fixed branding of RSS channel items
	+ Fixed destination path when copying zentyal.cnf to /etc/mysql/conf.d
	+ Packaging fixes for precise
2.3.6
	+ Switch from CGIs to models in System -> General
	+ New value() and setValue() methods in DataForm::setValue() for cleaner
	  code avoiding use of AUTOLOAD
	+ Added new EBox::Types::Time, EBox::Types::Date and EBox::Types::TimeZone
	+ Added new attribute 'enabled' to the Action and MultiStateAction types
	  to allow disabling an action. Accepts a scalar or a CODE ref
	+ The 'defaultValue' parameter of the types now accept a CODE ref that
	  returns the default value.
2.3.5
	+ Added force parameter in validateTypedRow
	+ Fixed 'hidden' on types when using method references
	+ Removed some console problematic characters from Util::Random::generate
	+ Added methods to manage apache CA certificates
	+ Use IO::Socket::SSL for SOAPClient connections
	+ Removed apache rewrite from old slaves implementation
	+ Do not show RSS image if custom_prefix defined
2.3.4
	+ Avoid 'negative radius' error in DiskUsage chart
	+ Fixed call to partitionFileSystems in EBox::SysInfo::logReportInfo
	+ Log audit does not ignore fields which their values could be interpreted
	  as boolean false
	+ Avoid ebox.cgi failure when showing certain strings in the error template
	+ Do not calculate md5 digests if override_user_modification is enabled
	+ Clean /var/lib/zentyal/tmp on boot
	+ Stop apache gracefully and delete unused code in Apache.pm
	+ Cache contents of module.yaml files in Global
2.3.3
	+ The editable attribute of the types now accept a reference to a function
	  to dinamically enable or disable the field.
	+ In progress bar CGIs AJAX call checks the availability of the
	  next page before loading it
	+ Replaced community logo
	+ Adapted messages in the UI for new editions
	+ Changed cookie name to remove forbidden characters to avoid
	  incompatibilities with some applications
	+ Added methods to enable/disable restart triggers
2.3.2
	+ Fixed redis unix socket permissions problem with usercorner
	+ Get row ids without safe characters checking
	+ Added EBox::Util::Random as random string generator
	+ Set log level to debug when cannot compute md5 for a nonexistent file
	+ Filtering in tables is now case insensitive
	+ ProgressIndicator no longer leaves zombie processes in the system
	+ Implemented mysqldump for logs database
	+ Remove zentyal-events cron script which should not be longer necessary
	+ Bugfix: set executable permissions to cron scripts and example hooks
	+ Added a global method to retrieve installed server edition
	+ Log also duration and compMessage to events.log
2.3.1
	+ Updated Standards-Version to 3.9.2
	+ Fixed JS client side table sorting issue due to Prototype
	  library upgrade
	+ Disable InnoDB by default to reduce memory consumption of MySQL
	+ Now events are logged in a new file (events.log) in a more
	  human-readable format
	+ Added legend to DataTables with custom actions
	+ Changed JS to allow the restore of the action cell when a delete
	  action fails
	+ Set milestone to 3.0 when creating bug reports in the trac
	+ Avoid temporal modelInstance errors when adding or removing
	  modules with LogWatchers or LogDispatcher
	+ Unallow administration port change when the port is in use
2.3
	+ Do not launch a passwordless redis instance during first install
	+ New 'types' field in LogObserver and storers/acquirers to store special
	  types like IPs or MACs in an space-efficient way
	+ Use MySQL for the logs database instead of PostgreSQL
	+ Bugfix: logs database is now properly recreated after purge & install
	+ Avoid use of AUTOLOAD to execute redis commands, improves performance
	+ Use UNIX socket to connect to redis for better performance and
	  update default redis 2.2 settings
	+ Use "sudo" group instead of "admin" one for the UI access control
	+ Added EBox::Module::Base::version() to get package version
	+ Fixed problem in consalidation report when accumulating results
	  from queries having a "group by table.field"
	+ Added missing US and Etc zones in timezone selector
	+ Replaced autotools with zbuildtools
	+ Refuse to restore configuration backup from version lesser than
	  2.1 unless forced
	+ Do not retrieve format.js in every graph to improve performance
	+ The purge-module scripts are always managed as root user
	+ New grep-redis tool to search for patterns in redis keys or
	  values
	+ Use partitionFileSystems method from EBox::FileSystem
2.2.4
	+ New internal 'call' command in Zentyal shell to 'auto-use' the module
	+ Zentyal shell now can execute commandline arguments
	+ Bugfix: EBox::Types::IPAddr::isEqualTo allows to change netmask now
	+ Removed some undefined concatenation and compare warnings in error.log
	+ Ignore check operation in RAID event watcher
	+ Skip IP addresses ending in .0 in EBox::Types::IPRange::addresses()
	+ Do not store in redis trailing dots in Host and DomainName types
	+ Added internal command to instance models and other improvements in shell
	+ Now the whole /etc/zentyal directory is backed up and a copy of the
	  previous contents is stored at /var/backups before restoring
	+ Removing a module with a LogWatcher no longer breaks the LogWatcher
	  Configuration page anymore
	+ Fixed error in change-hostname script it does not longer match substrings
	+ Bugfix: Show breadcrumbs even from models which live in a
	  composite
	+ HTTPLink now returns empty string if no HTTPUrlView is defined
	  in DataTable class
	+ Added mising use sentence in EBox::Event::Watcher::Base
2.2.3
	+ Bugfix: Avoid url rewrite to ebox.cgi when requesting to /slave
	+ Fixed logrotate configuration
	+ More resilient way to handle with missing indexes in _find
	+ Added more informative text when mispelling methods whose prefix
	  is an AUTOLOAD action
	+ A more resilient solution to load events components in EventDaemon
	+ Added one and two years to the purge logs periods
	+ Fixed downloads from EBox::Type::File
2.2.2
	+ Revert cookie name change to avoid session loss in upgrades
	+ Do not try to change owner before user ebox is created
2.2.1
	+ Removed obsolete references to /zentyal URL
	+ Create configuration backup directories on install to avoid warnings
	  accessing the samba share when there are no backups
	+ Log result of save changes, either successful or with warnings
	+ Changed cookie name to remove forbidden characters to avoid
	  incompatibilities with some applications
	+ Removed duplicated and incorrect auding logging for password change
	+ Fixed some non-translatable strings
	+ Create automatic bug reports under 2.2.X milestone instead of 2.2
	+ Fixed bug changing background color on selected software packages
2.1.34
	+ Volatile types called password are now also masked in audit log
	+ Adjust padding for module descriptions in basic software view
	+ Removed beta icon
2.1.33
	+ Fixed modal add problems when using unique option on the type
	+ Fixed error management in the first screen of modal add
	+ Unify software selection and progress colors in CSS
	+ Set proper message type in Configure Events model
	+ Fixed error checking permanentMessage types in templates/msg.mas
2.1.32
	+ Added progress bar colors to theme definition
	+ Remove no longer correct UTF8 decode in ProgressIndicator
	+ Fixed UTF8 double-encoding on unexpected error CGI
	+ Reviewed some subscription strings
	+ Always fork before apache restart to avoid port change problems
	+ Stop modules in the correct order (inverse dependencies order)
	+ Better logging of failed modules on restore
2.1.31
	+ Do not start managed daemons on boot if the module is disabled
	+ Better message on redis error
	+ Watch for dependencies before automatic enable of modules on first install
2.1.30
	+ Removed obsolete /ebox URL from RSS link
	+ Changed methods related with extra backup data in modules logs
	  to play along with changes in ebackup module
	+ Set a user for remote access for audit reasons
	+ Detect session loss on AJAX requests
2.1.29
	+ Startup does not fail if SIGPIPE received
2.1.28
	+ Added code to mitigate false positives on module existence
	+ Avoid error in logs full summary due to incorrect syntax in template
	+ Allow unsafe chars in EBox::Types::File to avoid problems in some browsers
	+ Reviewed some subscription strings
	+ Warning about language-packs installed works again after Global changes
	+ Show n components update when only zentyal packages are left to
	  upgrade in the system widget
	+ Do not show debconf warning when installing packages
	+ EBox::Types::IPAddr (and IPNetwork) now works with defaultValue
	+ Allow to hide menu items, separators and dashboard widgets via conf keys
2.1.27
	+ Do not create tables during Disaster Recovery installation
	+ Added new EBox::Util::Debconf::value to get debconf values
	+ DataTable controller does no longer try to get a deleted row
	  for gather elements values for audit log
	+ Check if Updates watcher can be enabled if the subscription
	  level is yet unknown
2.1.26
	+ Detection of broken packages works again after proper deletion
	  of dpkg_running file
	+ Keep first install redis server running until trigger
	+ Unified module restart for package trigger and init.d
	+ Use restart-trigger script in postinst for faster daemons restarting
	+ System -> Halt/Reboot works again after regression in 2.1.25
	+ Added framework to show warning messages after save changes
	+ Change caption of remote services link to Zentyal Cloud
	+ Do not show Cloud link if hide_cloud_link config key is defined
	+ Added widget_ignore_updates key to hide updates in the dashboard
	+ Differentiate ads from notes
	+ Allow custom message type on permanentMessage
	+ Only allow custom themes signed by Zentyal
	+ Removed /zentyal prefix from URLs
	+ Caps lock detection on login page now works again
	+ Added HiddenIfNotAble property to event watchers to be hidden if
	  it is unabled to monitor the event
	+ Dashboard values can be now error and good as well
	+ Include a new software updates widget
	+ Include a new alert for basic subscriptions informing about
	  software updates
	+ Add update-notifier-common to dependencies
	+ EBox::DataTable::enabledRows returns rows in proper order
	+ Use custom ads when available
	+ Disable bug report when hide_bug_report defined on theme
2.1.25
	+ Do not show disabled module warnings in usercorner
	+ Mask passwords and unify boolean values in audit log
	+ Do not override type attribute for EBox::Types::Text subtypes
	+ Corrected installation finished message after first install
	+ Added new disableAutocomplete attribute on DataTables
	+ Optional values can be unset
	+ Minor improvements on nmap scan
2.1.24
	+ Do not try to generate config for unconfigured services
	+ Remove unnecessary redis call getting _serviceConfigured value
	+ Safer sizes for audit log fields
	+ Fix non-translatable "show help" string
	+ Allow links to first install wizard showing a desired page
	+ Fixed bug in disk usage when we have both values greater and
	  lower than 1024 MB
	+ Always return a number in EBox::AuditLogging::isEnabled to avoid
	  issues when returning the module status
	+ Added noDataMsg attribute on DataTable to show a message when
	  there are no rows
2.1.23
	+ Removed some warnings during consolidation process
	+ Depend on libterm-readline-gnu-perl for history support in shells
	+ Fixed error trying to change the admin port with NTP enabled
	+ Fixed breadcrumb destination for full log query page
	+ Use printableActionName in DataTable setter
2.1.22
	+ Fixed parentRow method in EBox::Types::Row
	+ Added new optionalLabel flag to EBox::Types::Abstract to avoid
	  show the label on non-optional values that need to be set as
	  optional when using show/hide viewCustomizers
	+ Added initHTMLStateOrder to View::Customizer to avoid incorrect
	  initial states
	+ Improved exceptions info in CGIs to help bug reporting
	+ Do not show customActions when editing row on DataTables
2.1.21
	+ Fixed bug printing traces at Global.pm
	+ Check new dump_exceptions confkey instead of the debug one in CGIs
	+ Explicit conversion to int those values stored in our database
	  for correct dumping in reporting
	+ Quote values in update overwrite while consolidating for reporting
2.1.20
	+ Fixed regression in edition in place of booleans
	+ Better default balance of the dashboard based on the size of the widgets
	+ Added defaultSelectedType argument to PortRange
2.1.19
	+ Disable KeepAlive as it seems to give performance problems with Firefox
	  and set MaxClients value back to 1 in apache.conf
	+ Throw exceptions when calling methods not aplicable to RO instances
	+ Fixed problems when mixing read/write and read-only instances
	+ Date/Time and Timezone moved from NTP to core under System -> General
	+ Do not instance hidden widgets to improve dashboard performance
	+ New command shell with Zentyal environment at /usr/share/zentyal/shell
	+ Show warning when a language-pack is not installed
	+ Removed unnecessary dump/load operations to .bak yaml files
	+ AuditLogging and Logs constructor now receive the 'ro' parameter
	+ Do not show Audit Logging in Module Status widget
2.1.18
	+ New unificated zentyal-core.logrotate for all the internal logs
	+ Added forceEnabled option for logHelpers
	+ Moved carousel.js to wizard template
	+ Add ordering option to wizard pages
	+ Fixed cmp and isEqualTo methods for EBox::Types::IPAddr
	+ Fixed wrong Mb unit labels in Disk Usage and use GB when > 1024 MB
	+ Now global-action script can be called without progress indicator
	+ Fixed EBox::Types::File JavaScript setter code
	+ Added support for "Add new..." modal boxes in foreign selectors
	+ Each module can have now its customized purge-module script
	  that will be executed after the package is removed
	+ Added Administration Audit Logging to log sessions, configuration
	  changes, and show pending actions in save changes confirmation
	+ User name is stored in session
	+ Remove deprecated extendedRestore from the old Full Backup
2.1.17
	+ Fixed RAID event crash
	+ Added warning on models and composites when the module is disabled
	+ Fixed login page style with some languages
	+ Login page template can now be reused accepting title as parameter
	+ EBox::Types::File does not write on redis when it fails to
	  move the fail to its final destination
	+ Added quote column option for periodic log consolidation and
	  report consolidation
	+ Added exclude module option to backup restore
2.1.16
	+ Do not show incompatible navigator warning on Google Chrome
	+ Fixed syncRows override detection on DataTable find
	+ clean-conf script now deletes also state data
	+ Avoid 'undefined' message in selectors
2.1.15
	+ Move Disk Usage and RAID to the new Maintenance menu
	+ Always call syncRows on find (avoid data inconsistencies)
	+ Filename when downloading a conf backup now contains hostname
	+ Fixed bug in RAID template
	+ Set proper menu order in System menu (fixes NTP position)
	+ Fixed regresion in page size selector on DataTables
	+ Fixed legend style in Import/Export Configuration
2.1.14
	+ Fixed regresion with double quotes in HTML templates
	+ Fixed problems with libredis-perl version dependency
	+ Adding new apparmor profile management
2.1.13
	+ Better control of errors when saving changes
	+ Elements of Union type can be hidden
	+ Model elements can be hidden only in the viewer or the setter
	+ HTML attributtes are double-quoted
	+ Models can have sections of items
	+ Password view modified to show the confirmation field
	+ New multiselect type
	+ Redis backend now throws different kind of exceptions
2.1.12
	+ Revert no longer necessary parents workaround
	+ Hide action on viewCustomizer works now on DataTables
2.1.11
	+ Fixed bug which setted bad directory to models in tab view
	+ Union type: Use selected subtype on trailingText property if the
	  major type does not have the property
	+ Raise MaxClients to 2 to prevent apache slowness
2.1.10
	+ Security [ZSN-2-1]: Avoid XSS in process list widget
2.1.9
	+ Do not try to initialize redis client before EBox::init()
	+ Safer way to delete rows, deleting its id reference first
	+ Delete no longer needed workaround for gconf with "removed" attribute
	+ Fixed regression in port range setter
2.1.8
	+ Fixed regression in menu search
	+ Fixed missing messages of multi state actions
	+ Help toggler is shown if needed when dynamic content is received
	+ Fixed issue when disabling several actions at once in a data table view
	+ All the custom actions are disabled when one is clicked
	+ Submit wizard pages asynchronously and show loading indicator
	+ Added carousel.js for slide effects
2.1.7
	+ Fixed issues with wrong html attributes quotation
	+ Bugfix: volatile types can now calculate their value using other
	  the value from other elements in the row no matter their position
2.1.6
	+ Attach software.log to bug report if there are broken packages
	+ Added keyGenerator option to report queries
	+ Tuned apache conf to provide a better user experience
	+ Actions click handlers can contain custom javascript
	+ Restore configuration with force dependencies option continues
	  when modules referenced in the backup are not present
	+ Added new MultiStateAction type
2.1.5
	+ Avoid problems getting parent if the manager is uninitialized
	+ Rename some icon files with wrong extension
	+ Remove wrong optional attribute for read-only fields in Events
	+ Renamed all /EBox/ CGI URLs to /SysInfo/ for menu folder coherency
	+ Added support for custom actions in DataTables
	+ Replaced Halt/Reboot CGI with a model
	+ Message classes can be set from models
	+ Fixed error in Jabber dispatcher
	+ Show module name properly in log when restart from the dashboard fails
	+ Avoid warning when looking for inexistent PID in pidFileRunning
2.1.4
	+ Changed Component's parent/child relationships implementation
	+ Fixed WikiFormat on automatic bug report tickets
	+ Do not show available community version in Dashboard with QA
 	  updates
2.1.3
	+ Fall back to readonly data in config backup if there are unsaved changes
	+ Allow to automatically send a report in the unexpected error page
	+ Logs and Events are now submenus of the new Maintenance menu
	+ Configuration Report option is now present on the Import/Export section
	+ Require save changes operation after changing the language
	+ Added support for URL aliases via schemas/urls/*.urls files
	+ Allow to sort submenu items via 'order' attribute
	+ Automatically save changes after syncRows is called and mark the module
	  mark the module as unchanged unless it was previously changed
	+ Removed unnecessary ConfigureEvents composite
	+ Removed unnecessary code from syncRows in logs and events
	+ Restore configuration is safer when restoring /etc/zentyal files
	+ Fixed unescaped characters when showing an exception
	+ Fixed nested error page on AJAX requests
	+ Adapted dumpBackupExtraData to new expected return value
	+ Report remoteservices, when required, a change in administration
	  port
	+ Added continueOnModuleFail mode to configuration restore
	+ Fixed Firefox 4 issue when downloading backups
	+ Show scroll when needed in stacktraces (error page)
	+ More informative error messages when trying to restart locked modules
	  from the dashboard
	+ Creation of plpgsql language moved from EBox::Logs::initialSetup
	  to create-db script
	+ Redis backend now throws different kind of exceptions
	+ Avoid unnecesary warnings about PIDs
	+ Update Jabber dispatcher to use Net::XMPP with some refactoring
	+ Save changes messages are correctly shown with international charsets
	+ Support for bitmap option in RAID report
	+ Retry multiInsert line by line if there are encoding errors
	+ Adapted to new location of partitionsFileSystems in EBox::FileSystem
	+ Event messages are cleaned of null characters and truncated
	  before inserting in the database when is necessary
	+ Improve message for "Free storage space" event and send an info
	  message when a given partition is not full anymore
	+ Event messages now can contain newline characters
	+ Objects of select type are compared also by context
	+ Remove cache from optionsFromForeignModel since it produces
	  problems and it is useless
	+ Set title with server name if the server is subscribed
	+ Fix title HTML tag in views for Models and Composites
	+ Added lastEventsReport to be queried by remoteservices module
	+ Added EBox::Types::HTML type
	+ Added missing manage-logs script to the package
	+ Fixed problems with show/hide help switch and dynamic content
	+ Menus with subitems are now kept unfolded until a section on a
	  different menu is accessed
	+ Sliced restore mode fails correctly when schema file is missing,
	  added option to force restore without schema file
	+ Purge conf now purges the state keys as well
	+ Added EBox::Types::IPRange
2.1.2
	+ Now a menu folder can be closed clicking on it while is open
	+ Bugfix: cron scripts are renamed and no longer ignored by run-parts
	+ Added new EBox::Util::Nmap class implementing a nmap wrapper
2.1.1
	+ Fixed incoherency problems with 'on' and '1' in boolean indexes
	+ Move cron scripts from debian packaging to src/scripts/cron
	+ Trigger restart of logs and events when upgrading zentyal-core
	  without any other modules
	+ Don't restart apache twice when upgrading together with more modules
	+ Fixed params validation issues in addRow
2.1
	+ Replace YAML::Tiny with libyaml written in C through YAML::XS wrapper
	+ Minor bugfix: filter invalid '_' param added by Webkit-based browser
	  on EBox::CGI::Base::params() instead of _validateParams(), avoids
	  warning in zentyal.log when enabling modules
	+ All CGI urls renamed from /ebox to /zentyal
	+ New first() and deleteFirst() methods in EBox::Global to check
	  existence and delete the /var/lib/zentyal/.first file
	+ PO files are now included in the language-pack-zentyal-* packages
	+ Migrations are now always located under /usr/share/$package/migration
	  this change only affects to the events and logs migrations
	+ Delete no longer used domain and translationDomain methods/attributes
	+ Unified src/libexec and tools in the new src/scripts directory
	+ Remove the ebox- prefix on all the names of the /usr/share scripts
	+ New EBox::Util::SQL package with helpers to create and drop tables
	  from initial-setup and purge-module for each module
	+ Always drop tables when purging a package
	+ Delete 'ebox' user when purging zentyal-core
	+ Moved all SQL schemas from tools/sqllogs to schemas/sql
	+ SQL time-period tables are now located under schemas/sql/period
	+ Old ebox-clean-gconf renamed to /usr/share/zentyal/clean-conf and
	  ebox-unconfigure-module is now /usr/share/zentyal/unconfigure-module
	+ Added default implementation for enableActions, executing
	  /usr/share/zentyal-$modulename/enable-module if exists
	+ Optimization: Do not check if a row is unique if any field is unique
	+ Never call syncRows on read-only instances
	+ Big performance improvements using hashes and sets in redis
	  database to avoid calls to the keys command
	+ Delete useless calls to exists in EBox::Config::Redis
	+ New regen-redis-db tool to recreate the directory structure
	+ Renamed /etc/cron.hourly/90manageEBoxLogs to 90zentyal-manage-logs
	  and moved the actual code to /usr/share/zentyal/manage-logs
	+ Move /usr/share/ebox/zentyal-redisvi to /usr/share/zentyal/redisvi
	+ New /usr/share/zentyal/initial-setup script for modules postinst
	+ New /usr/share/zentyal/purge-module script for modules postrm
	+ Removed obsolete logs and events migrations
	+ Create plpgsql is now done on EBox::Logs::initialSetup
	+ Replace old ebox-migrate script with EBox::Module::Base::migrate
	+ Rotate duplicity-debug.log log if exists
	+ Bug fix: Port selected during installation is correctly saved
	+ Zentyal web UI is restarted if their dependencies are upgraded
	+ Bug fix: Logs don't include unrelated information now
	+ Add total in disk_usage report
	+ Bugfix: Events report by source now works again
	+ Do not include info messages in the events report
	+ Services event is triggered only after five failed checkings
	+ Do not add redundant includedir lines to /etc/sudoers
	+ Fixed encoding for strings read from redis server
	+ Support for redis-server 2.0 configuration
	+ Move core templates to /usr/share/zentyal/stubs/core
	+ Old /etc/ebox directory replaced with the new /etc/zentyal with
	  renamed core.conf, logs.conf and events.conf files
	+ Fixed broken link to alerts list
2.0.15
	+ Do not check the existence of cloud-prof package during the
	  restore since it is possible not to be installed while disaster
	  recovery process is done
	+ Renamed /etc/init.d/ebox to /etc/init.d/zentyal
	+ Use new zentyal-* package names
	+ Don't check .yaml existence for core modules
2.0.14
	+ Added compMessage in some events to distinguish among events if
	  required
	+ Make source in events non i18n
	+ After restore, set all the restored modules as changed
	+ Added module pre-checks for configuration backup
2.0.13
	+ Fixed dashboard graphs refresh
	+ Fixed module existence check when dpkg is running
	+ Fix typo in sudoers creation to make remote support work again
2.0.12
	+ Include status of packages in the downloadable bug report
	+ Bugfix: Avoid possible problems deleting redis.first file if not exist
2.0.11
	+ New methods entry_exists and st_entry_exists in config backend
2.0.10
	+ Now redis backend returns undef on get for undefined values
	+ Allow custom mason templates under /etc/ebox/stubs
	+ Better checks before restoring a configuration backup with
	  a set of modules different than the installed one
	+ Wait for 10 seconds to the child process when destroying the
	  progress indicator to avoid zombie processes
	+ Caught SIGPIPE when trying to contact Redis server and the
	  socket was already closed
	+ Do not stop redis server when restarting apache but only when
	  the service is asked to stop
	+ Improvements in import/export configuration (know before as
	  configuration backup)
	+ Improvements in ProgressIndicator
	+ Better behaviour of read-only rows with up/down arrows
	+ Added support for printableActionName in DataTable's
	+ Added information about automatic configuration backup
	+ Removed warning on non existent file digest
	+ Safer way to check if core modules exist during installation
2.0.9
	+ Treat wrong installed packages as not-existent modules
	+ Added a warning in dashboard informing about broken packages
	+ File sharing and mailfilter log event watchers works again since
	  it is managed several log tables per module
2.0.8
	+ Replaced zentyal-conf script with the more powerful zentyal-redisvi
	+ Set always the same default order for dashboard widgets
	+ Added help message to the configure widgets dialog
	+ Check for undefined values in logs consolidation
	+ Now dashboard notifies fails when restarting a service
	+ Fixed bug with some special characters in dashboard
	+ Fixed bug with some special characters in disk usage graph
2.0.7
	+ Pre-installation includes sudoers.d into sudoers file if it's not yet
	  installed
	+ Install apache-prefork instead of worker by default
	+ Rename service certificate to Zentyal Administration Web Server
2.0.6
	+ Use mod dependencies as default restore dependencies
	+ Fixed dependencies in events module
	+ Increased recursive dependency threshold to avoid
	  backup restoration problems
2.0.5
	+ Removed deprecated "Full backup" option from configuration backup
	+ Bugfix: SCP method works again after addition of SlicedBackup
	+ Added option in 90eboxpglogger.conf to disable logs consolidation
2.0.4
	+ Removed useless gconf backup during upgrade
	+ Fixed postinstall script problems during upgrade
2.0.3
	+ Added support for the sliced backup of the DB
	+ Hostname change is now visible in the form before saving changes
	+ Fixed config backend problems with _fileList call
	+ Added new bootDepends method to customize daemons boot order
	+ Added permanent message property to Composite
	+ Bugfix: Minor aesthetic fix in horizontal menu
	+ Bugfix: Disk usage is now reported in expected bytes
	+ Bugfix: Event dispatcher is not disabled when it is impossible
	  for it to dispatch the message
2.0.2
	+ Better message for the service status event
	+ Fixed modules configuration purge script
	+ Block enable module button after first click
	+ Avoid division by zero in progress indicator when total ticks is
	  zero
	+ Removed warning during postinst
	+ Added new subscription messages in logs, events and backup
2.0.1
	+ Bugfix: Login from Zentyal Cloud is passwordless again
	+ Some defensive code for the synchronization in Events models
	+ Bugfix: add EBox::Config::Redis::get to fetch scalar or list
	  values. Make GConfModule use it to avoid issues with directories
	  that have both sort of values.
1.5.14
	+ Fixed redis bug with dir keys prefix
	+ Improved login page style
	+ New login method using PAM instead of password file
	+ Allow to change admin passwords under System->General
	+ Avoid auto submit wizard forms
	+ Wizard skip buttons always available
	+ Rebranded post-installation questions
	+ Added zentyal-conf script to get/set redis config keys
1.5.13
	+ Added transition effect on first install slides
	+ Zentyal rebrand
	+ Added web page favicon
	+ Fixed already seen wizards apparition
	+ Fixed ro module creation with redis backend
	+ Use mason for links widgets
	+ Use new domain to official strings for subscriptions
1.5.12
	+ Added option to change hostname under System->General
	+ Show option "return to dashboard" when save changes fails.
1.5.11
	+ Added more tries on redis reconnection
	+ Fixed user corner access problems with redis server
	+ writeFile* methods reorganized
	+ Added cron as dependency as cron.hourly was never executed with anacron
	+ Improvements in consolidation of data for reports
1.5.10
	+ Fixed gconf to redis conversion for boolean values
1.5.9
	+ Improved migrations speed using the same perl interpreter
	+ Redis as configuration backend (instead of gconf)
	+ Improved error messages in ebox-software
	+ Set event source to 256 chars in database to adjust longer event
	  sources
	+ Progress bar AJAX updates are sent using JSON
	+ Fixed progress bar width problems
	+ Fixed top menu on wizards
	+ Improved error message when disconnecting a not connected database
	+ Abort installation if 'ebox' user already exists
	+ Bugfix: IP address is now properly registered if login fails
1.5.8
	+ Added template tableorderer.css.mas
	+ Added buttonless top menu option
	+ Bugfix: Save all modules on first installation
	+ Bugfix: General ebox database is now created if needed when
	  re/starting services
	+ Bugfix: Data to report are now uniform in number of elements per
	  value. This prevents errors when a value is present in a month and
	  not in another
	+ Bugfix: Don't show already visited wizard pages again
1.5.7
	+ Bugfix: Avoid error when RAID is not present
	+ Bugfix: Add ebox-consolidate-reportinfo call in daily cron script
	+ Bugfix: Called multiInsert and unbufferedInsert when necessary
	  after the loggerd reimplementation
	+ Bugfix: EBox::ThirdParty::Apache2::AuthCookie and
	  EBox::ThirdParty::Apache2::AuthCookie::Util package defined just
	  once
	+ Added util SystemKernel
	+ Improved progress indicator
	+ Changes in sudo generation to allow sudo for remote support user
	+ Initial setup wizards support
1.5.6
	+ Reimplementation of loggerd using inotify instead of File::Tail
1.5.5
	+ Asynchronous load of dashboard widgets for a smoother interface
1.5.4
	+ Changed dbus-check script to accept config file as a parameter
1.5.3
	+ Function _isDaemonRunning works now with snort in lucid
	+ Javascript refreshing instead of meta tag in log pages
	+ Updated links in dashboard widget
	+ Add package versions to downloadable ebox.log
	+ Fixed postgresql data dir path for disk usage with pg 8.4
	+ GUI improvements in search box
1.5.2
	+ Security [ESN-1-1]: Validate referer to avoid CSRF attacks
	+ Added reporting structure to events module
	+ Added new CGI to download the last lines of ebox.log
1.5.1
	+ Bugfix: Catch exception when upstart daemon does not exist and
	  return a stopped status
	+ Added method in logs module to dump database in behalf of
	ebackup module
	+ Bugfix: Do not check in row uniqueness for optional fields that
	are not passed as parameters
	+ Improve the output of ebox module status, to be consistent with the one
	  shown in the interface
	+ Add options to the report generation to allow queries to be more
	  flexible
	+ Events: Add possibility to enable watchers by default
	+ Bugfix: Adding a new field to a model now uses default
	  value instead of an empty value
	+ Added script and web interface for configuration report, added
	  more log files to the configuration report
1.5
	+ Use built-in authentication
	+ Use new upstart directory "init" instead of "event.d"
	+ Use new libjson-perl API
	+ Increase PerlInterpMaxRequests to 200
	+ Increase MaxRequestsPerChild (mpm-worker) to 200
	+ Fix issue with enconding in Ajax error responses
	+ Loggerd: if we don't have any file to watch we just sleep otherwise the process
	  will finish and upstart will try to start it over again and again.
	+ Make /etc/init.d/ebox depend on $network virtual facility
	+ Show uptime and users on General Information widget.
1.4.2
	+ Start services in the appropriate order (by dependencies) to fix a problem
	  when running /etc/init.d/ebox start in slaves (mail and other modules
	  were started before usersandgroups and thus failed)
1.4.1
	+ Remove network workarounds from /etc/init.d/ebox as we don't bring
	  interfaces down anymore
1.4
	+ Bug fix: i18n. setDomain in composites and models.
1.3.19
	+ Make the module dashboard widget update as the rest of the widgets
	+ Fix problem regarding translation of module names: fixes untranslated
	  module names in the dashboard, module status and everywhere else where
	  a module name is written
1.3.18
	+ Add version comparing function and use it instead of 'gt' in the
	  general widget
1.3.17
	+ Minor bug fix: check if value is defined in EBox::Type::Union
1.3.16
	+ Move enable field to first row in ConfigureDispatcherDataTable
	+ Add a warning to let users know that a module with unsaved changes
	  is disabled
	+ Remove events migration directory:
		- 0001_add_conf_configureeventtable.pl
		- 0002_add_conf_diskfree_watcher.pl
	+ Bug fix: We don't use names to stringify date to avoid issues
	  with DB insertions and localisation in event logging
	+ Bug fix: do not warn about disabled services which return false from
	  showModuleStatus()
	+ Add blank line under "Module Status"
	+ Installed and latest available versions of the core are now displayed
	  in the General Information widget
1.3.15
	+ Bug fix: Call EBox::Global::sortModulesByDependencies when
	  saving all modules and remove infinite loop in that method.
	  EBox::Global::modifiedModules now requires an argument to sort
	  its result dependending on enableDepends or depends attribute.
	+ Bug fix: keep menu folders open during page reloads
	+ Bug fix: enable the log events dispatcher by default now works
	+ Bug fix: fixed _lock function in EBox::Module::Base
	+ Bug fix: composites honor menuFolder()
	+ Add support for in-place edition for boolean types. (Closes
	  #1664)
	+ Add method to add new database table columnts to EBox::Migration::Helpers
	+ Bug fix: enable "Save Changes" button after an in-place edition
1.3.14
	+ Bug fix: fix critical bug in migration helper that caused some log
	  log tables to disappear
	+ Create events table
	+ Bug fix: log watcher works again
	+ Bug fix: delete cache if log index is not found as it could be
	  disabled
1.3.13
	+ Bug fix: critical error in EventDaemon that prevented properly start
	+ Cron script for manage logs does not run if another is already
	  running, hope that this will avoid problems with large logs
	+ Increased maximum size of message field in events
	+ Added script to purge logs
	+ Bug fix: multi-domain logs can be enabled again
1.3.12
	+ Added type for EBox::Dashboard::Value to stand out warning
	  messages in dashboard
	+ Added EBox::MigrationHelpers to include migration helpers, for now,
	  include a db table renaming one
	+ Bug fix: Fix mismatch in event table field names
	+ Bug fix: Add migration to create language plpgsql in database
	+ Bug fix: Add missing script for report log consolidation
	+ Bug fix: Don't show modules in logs if they are not configured. This
	  prevents some crashes when modules need information only available when
	  configured, such as mail which holds the vdomains in LDAP
	+ Added method EBox::Global::lastModificationTime to know when
	  eBox configuration was modified for last time
	+ Add support for breadcrumbs on the UI
	+ Bug fix: in Loggerd files are only parsed one time regardless of
	  how many LogHelper reference them
	+ Added precondition for Loggerd: it does not run if there isnt
	anything to watch
1.3.11
	+ Support customFilter in models for big tables
	+ Added EBox::Events::sendEvent method to send events using Perl
	  code (used by ebackup module)
	+ Bug fix: EBox::Type::Service::cmp now works when only the
	  protocols are different
	+ Check $self is defined in PgDBEngine::DESTROY
	+ Do not watch files in ebox-loggerd related to disabled modules and
	  other improvements in the daemon
	+ Silent some exceptions that are used for flow control
	+ Improve the message from Service Event Watcher
1.3.10
	+ Show warning when accesing the UI with unsupported browsers
	+ Add disableApparmorProfile to EBox::Module::Service
	+ Bug fix: add missing use
	+ Bug fix: Make EventDaemon more robust against malformed sent
	  events by only accepting EBox::Event objects
1.3.8
	+ Bug fix: fixed order in EBox::Global::modified modules. Now
	  Global and Backup use the same method to order the module list
	  by dependencies
1.3.7
	+ Bug fix: generate public.css and login.css in dynamic-www directory
	  which is /var/lib/zentyal/dynamicwww/css/ and not in /usr/share/ebox/www/css
	  as these files are generate every time eBox's apache is
	  restarted
	+ Bug fix: modules are restored now in the correct dependency
	  order
	+ ebox-make-backup accepts --destinaton flag to set backup's file name
	+ Add support for permanent messages to EBox::View::Customizer
1.3.6
	+ Bug fix: override _ids in EBox::Events::Watcher::Log to not return ids
	which do not exist
	+ Bug fix: fixed InverseMatchSelect type which is used by Firewall module
	+ New widget for the dashboard showing useful support information
	+ Bugfix: wrong permissions on CSS files caused problem with usercorner
	+ CSS are now templates for easier rebranding
	+ Added default.theme with eBox colors
1.3.5
	+ Bugfix: Allow unsafe characters in password type
	+ Add FollowSymLinks in eBox apache configuration. This is useful
	  if we use js libraries provided by packages
1.3.4
	+ Updated company name in the footer
	+ Bugfix: humanEventMessage works with multiple tableInfos now
	+ Add ebox-dbus-check to test if we can actually connect to dbus
1.3.4
	+ bugfix: empty cache before calling updatedRowNotify
	+ enable Log dispatcher by default and not allow users to disable
	it
	+ consolidation process continues in disabled but configured modules
	+ bugfix: Save Changes button doesn't turn red when accessing events for
	first time
1.3.2
	+ bugfix: workaround issue with dhcp configured interfaces at boot time
1.3.1
	+ bugfix: wrong regex in service status check
1.3.0
	+ bugfix: make full backup work again
1.1.30
	+ Change footer to new company holder
	+  RAID does not generate 'change in completion events, some text
	problems fixed with RAID events
	+ Report graphics had a datapoints limit dependent on the active
	time unit
	+ Apache certificate can be replaced by CA module
	+ Fixed regression in detailed report: total row now aggregates
	properly
	+ More characters allowed when changing password from web GUI
	+ Fixed regression with already used values in select types
	+ Do not a button to restart eBox's apache
	+ Fixed auth problem when dumping and restoring postgre database
1.1.20
	+ Added custom view support
	+ Bugfix: report models now can use the limit parameter in
	  reportRows() method
	+ use a regexp to fetch the PID in a pidfile, some files such as
	postfix's add tabs and spaces before the actual number
	+ Changed "pidfile" to "pidfiles" in _daemons() to allow checking more than
one (now it is a array ref instead of scalar)
	+ Modified Service.pm to support another output format for /etc/init.d daemon
status that returns [OK] instead of "running".
	+ unuformized case in menu entries and some more visual fixes
1.1.10
	+ Fix issue when there's a file managed by one module that has been modified
	  when saving changes
	+ Bugfix: events models are working again even if an event aware
	module is uninstalled and it is in a backup to restore
	+ Select.pm returns first value in options as default
       + Added 'parentModule' to model class to avoid recursive problems
	+ Added Float type
	+ Apache module allows to add configuration includes from other modules
	+ Display remote services button if subscribed
	+ Event daemon may received events through a named pipe
	+ Bugfix. SysInfo revokes its config correctly
	+ Added storer property to types in order to store the data in
	somewhere different from GConf
	+ Added protected property 'volatile' to the models to indicate
	that they store nothing in GConf but in somewhere different
	+ System Menu item element 'RAID' is always visible even when RAID
	is not installed
	+ Files in deleted rows are deleted when the changes are saved
	+ Fixed some bug whens backing and restore files
	+ Components can be subModels of the HasMany type
	+ Added EBox::Types::Text::WriteOnce type
	+ Do not use rows(), use row to force iteration over the rows and increase
	performance and reduce memory use.
	+ Do not suggest_sync after read operations in gconf
	+ Increase MaxRequestsPerChild to 200 in eBox's apache
	+ Make apache spawn only one child process
	+ Log module is backed up and restored normally because the old
	problem is not longer here
	+ Backup is more gentle with no backup files in backup directory,
	now it does not delete them
	+ HasMany  can retrieve again the model and row after the weak
	refence is garbage-collected. (Added to solve a bug in the doenload
	bundle dialog)
	+ EBox::Types::DomainName no longer accepts IP addresses as domain
	names
	+ Bugfix: modules that fail at configuration stage no longer appear as enabled
	+ Add parameter to EBox::Types::Select to disable options cache

0.12.103
	+ Bugfix: fix SQL statement to fetch last rows to consolidate
0.12.102
	+ Bugfix: consolidate logs using the last date and not starting from scratch
0.12.101
	+ Bugfix: DomainName type make comparisons case insensitive
	according to RFC 1035
0.12.100
	+ Bugfix: Never skip user's modifications if it set to true
	override user's changes
	+ EBox::Module::writeConfFile and EBox::Service scape file's path
	+ Bugfix. Configure logrotate to actually rotate ebox logs
	+ Fixed bug in ForcePurge logs model
	+ Fixed bug in DataTable: ModelManaged was called with tableName
	instead of context Name
	+ Fixing an `img` tag closed now properly and adding alternative
	text to match W3C validation in head title
	+ Backup pages now includes the size of the archive
	+ Fixed bug in ForcePurge logs model
	+ Now the modules can have more than one tableInfo for logging information
	+ Improve model debugging
	+ Improve restart debugging
	+ Backups and bug reports can be made from the command line
	+ Bugfix: `isEqualTo` is working now for `Boolean` types
	+ Bugfix: check if we must disable file modification checks in
	Manager::skipModification

0.12.99
	+ Add support for reporting
	+ Refresh logs automatically
	+ Reverse log order
	+ Remove temp file after it is downloaded with FromTempDir controller
0.12.3
	+ Bug fix: use the new API in purge method. Now purging logs is working
	again.
0.12.2
	+ Increase random string length used to generate the cookie to
	2048 bits
	+ Logs are show in inverse chronological order
0.12.1
	+ Bug fix: use unsafeParam for progress indicator or some i18 strings
	will fail when saving changes
0.12
	+ Bugfix: Don't assume timecol is 'timestamp' but defined by
	module developer. This allows to purge some logs tables again
	+ Add page titles to models
	+ Set default values when not given in `add` method in models
	+ Add method to manage page size in model
	+ Add hidden field to help with Ajax request and automated testing with
	  ANSTE
	+ Bugfix: cast sql types to filter fields in logs
	+ Bugfix: Restricted resources are back again to make RSS
	access policy work again
	+ Workaround bogus mason warnings
	+ Make postinst script less verbose
	+ Disable keepalive in eBox apache
	+ Do not run a startup script in eBox apache
	+ Set default purge time for logs stored in eBox db to 1 week
	+ Disable LogAdmin actions in `ebox-global-action` until LogAdmin
	feature is completely done
0.11.103
	+ Modify EBox::Types::HasMany to create directory based on its row
	+ Add _setRelationship method to set up relationships between models
	  and submodels
	+ Use the new EBox::Model::Row api
	+ Add help method to EBox::Types::Abstract
	+ Decrease size for percentage value in disk free watcher
	+ Increase channel link field size in RSS dispatcher
0.11.102
	+ Bugfix: cmp in EBox::Types::HostIP now sorts correctly
	+ updatedRowNotify in EBox::Model::DataTable receives old row as
	well as the recently updated row
	+ Added `override_user_modification` configuration parameter to
	avoid user modification checkings and override them without asking
	+ Added EBox::Model::Row to ease the management of data returned
	by models
	+ Added support to pre-save and post-save executable files. They
	must be placed at /etc/ebox/pre-save or /etc/ebox/post-save
	+ Added `findRow` method to ease find and set
0.11.101
	+ Bugfix: Fix memory leak in models while cloning types. Now
	cloning is controlled by clone method in types
	+ Bugfix: Union type now checks for its uniqueness
	+ DESTROY is not an autoloaded method anymore
	+ HasOne fields now may set printable value from the foreign field
	to set its value
	+ findId now searches as well using printableValue
	+ Bugfix. Minor bug found when key is an IP address in autoloaded
	methods
	+ Ordered tables may insert values at the beginning or the end of
	the table by "insertPosition" attribute
	+ Change notConfigured template to fix English and add link to the
	  module status section
	+ Add loading gif to module status actions
	+ Remove debug from ServiceInterface.pm
	+ Add support for custom separators to be used as index separators on
	  exposedMethods
	+ Bugfix. Stop eBox correctly when it's removed
	+ Improve apache-restart to make it more reliable.
0.11.100
	+ Bugfix. Fix issue with event filters and empty hashes
	+ Bugfix. Cache stuff in log and soap watcher to avoid memory leaks
	+ Bugfix. Fix bug that prevented the user from being warned when a row to
	  be deleted is being used by other model
	+ Bugfix. Add missing use of EBox::Global in State event watcher
	+ Added progress screen, now pogress screen keeps track of the changed
	  state of the modules and change the top page element properly
	+ Do not exec() to restart apache outside mod_perl
	+ Improve apache restart script
	+ Improve progress screen
0.11.99
	+ DataTable contains the property 'enableProperty' to set a column
	called 'enabled' to enable/disable rows from the user point of
	view. The 'enabled' column is put the first
	+ Added state to the RAID report instead of simpler active boolean
        + Fix bug when installing new event components and event GConf
	subtree has not changed
	+ Add RSS dispatcher to show eBox events under a RSS feed
	+ Rotate log files when they reach 10MB for 7 rotations
	+ Configurable minimum free space left for being notified by means
	of percentage
	+ Add File type including uploading and downloading
	+ Event daemon now checks if it is possible to send an event
	before actually sending it
	+ Added Action forms to perform an action without modifying
	persistent data
	+ Log queries are faster if there is no results
	+ Show no data stored when there are no logs for a domain
	+ Log watcher is added in order to notify when an event has
	happened. You can configure which log watcher you may enable and
	what you want to be notify by a determined filter and/or event.
	+ RAID watcher is added to check the RAID events that may happen
	when the RAID subsystem is configured in the eBox machine
	+ Change colour dataset in pie chart used for disk usage reporting
	+ Progress indicator now contains a returned value and error
	message as well
	+ Lock session file for HTTP session to avoid bugs
	related to multiple requests (AJAX) in a short time
	+ Upgrade runit dependency until 1.8.0 to avoid runit related
	issues
0.11
	+ Use apache2
	+ Add ebox-unblock-exec to unset signal mask before running  a executable
	+ Fix issue with multiple models and models with params.
	  This triggered a bug in DHCP when there was just one static
	  interface
	+ Fix _checkRowIsUnique and _checkFieldIsUnique
	+ Fix paging
	+ Trim long strings in log table, show tooltip with the whole string
	  and show links for URLs starting with "http://"
0.10.99
	+ Add disk usage information
	+ Show progress in backup process
	+ Add option to purge logs
	+ Create a link from /var/lib/zentyal/log to /var/log/ebox
	+ Fix bug with backup descriptions containing spaces
	+ Add removeAll method on data models
	+ Add HostIP, DomainName and Port types
	+ Add readonly forms to display static information
	+ Add Danish translation thanks to Allan Jacobsen
0.10
	+ New release
0.9.100
	+ Add checking for SOAP session opened
	+ Add EventDaemon
	+ Add Watcher and Dispatch framework to support an event
	  architecture on eBox
	+ Add volatile EBox::Types in order not to store their values
	  on GConf
	+ Add generic form
	+ Improvements on generic table
	+ Added Swedish translation

0.9.99
	+ Added Portuguese from Portugal translation
	+ Added Russian translation
	+ Bugfix: bad changed state in modules after restore

0.9.3
	+ New release

0.9.2
	+ Add browser warning when uploading files
	+ Enable/disable logging modules
0.9.1
	+ Fix backup issue with changed state
	+ Generic table supports custom ordering
0.9
	+ Added Polish translation
        + Bug in recognition of old CD-R writting devices fixed
	+ Added Aragonese translation
	+ Added Dutch translation
	+ Added German translation
	+ Added Portuguese translation

0.8.99
	+ Add data table model for generic Ajax tables
	+ Add types to be used by models
	+ Add MigrationBase and ebox-migrate to upgrade data models
	+ Some English fixes
0.8.1
	+ New release
0.8
	+ Fix backup issue related to bug reports
	+ Improved backup GUI
0.7.99
        + changed sudo stub to be more permissive
	+ added startup file to apache web server
	+ enhanced backup module
	+ added basic CD/DVD support to backup module
	+ added test stubs to simplify testing
	+ added test class in the spirit of Test::Class
	+ Html.pm now uses mason templates
0.7.1
	+ use Apache::Reload to reload modules when changed
	+ GUI consistency (#12)
	+ Fixed a bug for passwords longer than 16 chars
	+ ebox-sudoers-friendly added to not overwrite /etc/sudoers each time
0.7
	+ First public release
0.6
	+ Move to client
	+ Remove obsolete TODO list
	+ Remove firewall module from  base system
	+ Remove objects module from base system
	+ Remove network module from base system
	+ Add modInstances and modInstancesOfType
	+ Raname Base to ClientBase
	+ Remove calls to deprecated methods
	+ API documented using naturaldocs
	+ Update INSTALL
	+ Use a new method to get configkeys, now configkey reads every
	  [0.9
	+ Added Polish translation][0-9]+.conf file from the EBox::Config::etc() dir and
	  tries to get the value from the files in order.
	+ Display date in the correct languae in Summary
	+ Update debian scripts
	+ Several bugfixes
0.5.2
	+ Fix some packaging issues
0.5.1
	+ New menu system
	+ New firewall filtering rules
	+ 802.1q support

0.5
	+ New bug-free menus (actually Internet Explorer is the buggy piece
	  of... software that caused the reimplementation)
	+ Lots of small bugfixes
	+ Firewall: apply rules with no destination address to packets
	  routed through external interfaces only
	+ New debianize script
	+ Firewall: do not require port and protocol parameters as they
	  are now optional.
	+ Include SSL stuff in the dist tarball
	+ Let modules block changes in the network interfaces
	  configuration if they have references to the network config in
	  their config.
	+ Debian network configuration import script
	+ Fix the init.d script: it catches exceptions thrown by modules so that
	  it can try to start/stop all of them if an exception is thrown.
	+ Firewall: fix default policy bug in INPUT chains.
	+ Restore textdomain in exceptions
	+ New services section in the summary
	+ Added Error item to Summary. Catch exceptions from modules in
	  summary and generate error item
	+ Fix several errors with redirections and error handling in CGIs
	+ Several data validation functions were fixed, and a few others added
	+ Prevent the global module from keeping a reference to itself. And make
	  the read-only/read-write behavior of the factory consistent.
	+ Stop using ifconfig-wrapper and implement our own NetWrapper module
	  with wrappers for ifconfig and ip.
	+ Start/stop apache, network and firewall modules in first place.
	+ Ignore some network interface names such as irda, sit0, etc.
	+ The summary page uses read-only module instances.
	+ New DataInUse exception, old one renamed to DataExists.
	+ Network: do not overwrite resolv.conf if there are nameservers
	  given via dhcp.
	+ Do not set a default global policy for the ssh service.
	+ Check for forbiden characters when the parameter value is
	  requested by the CGI, this allows CGI's to handle the error,
	  and make some decissions before it happens.
	+ Create an "edit object" template and remove the object edition stuff
	  from the main objects page.
	+ Fix the apache restarting code.
	+ Network: Remove the route reordering feature, the kernel handles that
	  automatically.
	+ Fix tons of bugs in the network restarting code.
	+ Network: removed the 3rd nameserver configuration.
	+ Network: Get gateway info in the dhcp hook.
	+ Network: Removed default configuration from the gconf schema.
	+ New function for config-file generation
	+ New functions for pid file handling

0.4
	+ debian package
	+ added module to export/import configuration
	+ changes in firewall's API
	+ Added content filter based on dansguardian
	+ Added French translation
	+ Added Catalan translation
	+ Sudoers file is generated automatically based on module's needs
	+ Apache config file is generated by ebox  now
	+ Use SSL
	+ Added ebox.conf file
	+ Added module template generator

0.3
	+ Supports i18n
	+ API name consistency
	+ Use Mason for templates
	+ added tips to GUI
	+ added dhcp hooks
	+ administration port configuration
	+ Fixed bugs to IE compliant
	+ Revoke changes after logout
	+ Several bugfixes

0.2
	+ All modules are now based on gconf.
	+ Removed dependencies on xml-simple, xerces and xpath
	+ New MAC address field in Object members.
	+ Several bugfixes.

0.1
	+ Initial release<|MERGE_RESOLUTION|>--- conflicted
+++ resolved
@@ -1,5 +1,5 @@
 HEAD
-<<<<<<< HEAD
+	+ loggerd shows loaded LogHelpers when in debug mode
 	+ Added additional info to events from RAID watcher
 	+ Use sudo to remove temporal files/diectories in backup, avoiding
 	  permissions errors
@@ -12,9 +12,6 @@
 	+ Added needsSaveAfterConfig state to service modules
 	+ Better logging of exceptions in EBox::CGI::Run
 	+ Fixed 'element not exists' error when enabling a log watcher
-=======
-	+ loggerd shows loaded LogHelpers when in debug mode
->>>>>>> 6264f7a5
 	+ Scroll up when showing modal dialog
 	+ Added fqdnChanged methods to SysInfo::Observer
 	+ Fixed SSL configuration conflicts betwen SOAPClient and RESTClient
