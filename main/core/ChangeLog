HEAD
<<<<<<< HEAD
	+ Fixed errors with row ID in ManageAdmins table
	+ Added missing EBox::Exceptions uses
	+ Fixed bug in selectSetter which hitted selects on DataForm with
	  'unique' option enabled
	+ Added EBox::Types::IPRange::addressesFromBeginToEnd class method
3.2.4
	+ Set proper trial link in advertisements
	+ Show register link in local backup when not registered
	+ Strip the 'C:\fakepath\' that chrome adds to the file input
	+ Make dump_exceptions key work also for mason exceptions
=======
	+ Fixed audit logging of delete actions
3.0.30
>>>>>>> 4534c5ed
	+ Pass HTTP_PROXY system environment variable to CGIs as they are
	  used in Zentyal modules
	+ Waiting for Zentyal ready page check is more robust now
3.2.3
	+ Fixed error in the recursive method for getting module dependencies
	+ Fixed JS typo which disabled export backup dialog
	+ Added dbus dependency to avoid problems on some minimal installations
3.2.2
	+ When restoring pre-3.2 backups take in account that apache
	  module was renamed to webadmin
	+ Make sure that we always commit/discard audit of changes when we
	  save/revoke all modules
	+ Add new row attribute "disabled"
	+ Fixed JS glitch which broke the dashboard periodical updates
	+ Better check of referer which skips cloud domain if it does not exists
	+ Avoid warning when stopping a module without FirewallHelper
3.2.1
	+ Include contents of /etc/resolv.conf in bug report
	+ Avoid Apache error screen in login when entering through Zentyal
	  Remote using password
	+ Fix warning comparing undefined string in DomainName type
	+ Rewrite row isEqualTo method using hashElements instead of elements
	+ Only allow to move dashboard widget by its handle
	+ Service type setter works again
3.2
	+ Set 3.2 versions and non-beta logo
3.1.13
	+ Added missing EBox::Gettext uses, fixes crash in view logs refresh
	+ Minor CSS style fixes
	+ Added missing use statement in EBox::Types::MultiStateAction
3.1.12
	+ Do not crash if /etc/timezone does not exist
	+ Clean /var/lib/zentyal/tmp at the first moments of boot instead of
	  when running zentyal start, this fixes problems with leftover locks
	  that affect dhclient hooks
	+ Fixed wrong case in some class names for the save changes button
	+ Fixed autoscroll in dashboard widgets
	+ Added placeholder for drag & drop of table rows
	+ No autoscroll is done when overflow happens. This makes sortable
	  work in chromium
	+ Set audit after logs when enabling in first install
	+ Avoid getting unsaved changes by using readonly instance in manage-logs
3.1.11
	+ Initial setup for webadmin is now executed in postinst
	+ Fixed webadmin port migration
3.1.10
	+ Use DATETIME type in date column for consolidation tables
	+ Summarised reports shows graphs again
	+ Events summarised report has breadcrumbs now
	+ Base EBox::Logs::Composite::SummarizedReport to let summarised
	  reports have common breadcrumbs
	+ Added migration from 3.0 (apache -> webadmin)
3.1.9
	+ Fixed in-place boolean edit with non-basic types different to Union
	+ Removed some warnings in error.log
	+ Fixed confirmation dialogs warning style
	+ Fixed configure widgets width and drop behavior
	+ Fixed regression in dashboard register link after jQuery migration
	+ Always set as changed without checking RO value, this fixes some
	  situations in which the save changes button was not enabled
	+ Fixed regression in audit log IP addresses after nginx integration
	+ Added datetime time formatter to JS graphs which show dates in X
	  axis and date and time in the tracker
	+ Fixed bug sending parameters in Zentyal.Tabs prototype
	+ Fixed side-effect in Model::Manager::_modelHasMultipleInstances() that
	  tried to load composite as model by mistake, the bug was at least
	  present sometimes when trying to generate the configuration report
	+ Throw internal exception in valueByName if elementByName is undef
	+ Added captiveportal icons to CSS
	+ Restore configuration backup from file now works again after JS
	  framework change
	+ Configuration backup download, restore and delete from the list
	  works again after the UI changes
	+ Fixed regression in tabbed composites with the jQuery changes
	+ Set proper title in dialogs when loading in an existent one
	+ Fixed regression on dashboard which allowed to move already
	  present dashboard widgets
3.1.8
	+ Always log Perl errors that are not Zentyal exceptions
	+ Move package icons from software to core as required for the menu
	+ Use dpkg --clear-avail to avoid incoherent updates information
	+ Show printableModelName in DataTables when precondition fails
	+ Fixed number of decimals in Disk Usage when unit is MB
	+ Fixed UTF-8 encoding problems in TreeView
	+ Copyright footer is now at the bottom of the menu
	+ Fixed regression on logs search caused by autoFilter changes
	+ Fix bytes formatter in graphs
	+ Simplified CSS and improved styles and icons
	+ Improved dashboard drag&drop behavior in Chrome
	+ Allow to define permanentMessage directly on models
	+ Show placeholder in dashboard widgets drag&drop
	+ Fixed crash reloading dashboard after configure widgets
	+ Only apply redirect port fix on administration port
	+ Fixed regression in user interface with DataInUse exceptions
	+ Fixed wrong behavior of software updates in dashboard widget
	+ Always show proper language name for english locales
	+ Fixed wrong redirects when using a non-default admin port
	+ Fixed regression in webadmin reload after changing the language
	+ Remove unnecessary and problematic desktop services code
	+ Added icons for disabled users.
3.1.7
	+ Avoid eval operation when using standard HtmlBlocks class
	+ Changed some code to not trigger some unnecesary warnings
	+ Fixed regression on active menu entry highlight
	+ No-committed changes does not appear in configuration changes
	  log table
	+ Added autoFilter property to method tableInfo
	+ Modules can now be marked for restart after save changes via
	  post_save_modules redis key of the global module
	+ Make all dashboards div of the same height to ease drag and drop
	+ Don't allow invalid email in create report CGI
	+ DBEngineFactory is now a singleton
	+ EBox::Util::Random mentions /dev/urandom in its error messages
	  to ease troubleshooting
	+ Assure that type's references to its row are not lost in the
	  edit form template methods
3.1.6
	+ Restyled UI
	+ Added form.js
	+ Added better 502 error page for nginx with redirect when apache is ready
	+ Always call udpateRowNotify in row update, even when the new
	  values are the same than old ones
	+ Fixed bad call to EBox::CGI::Run::urlToClass in EBox::CGi::Base
	+ Added icons for top-level menu entries and module status page
	+ Fixed bad arguments in CGI::Controller::Composite call to SUPER::new()
	+ More flexible EBox::CGI::run for inheritance
	+ Fixed encoding of parameters in confirmation dialogs
	+ Check backup integrity by listing the tar file, throw
	  InvalidData exception if the tar is corrupted
	+ Do not use hidden form fields for generating confirmation dialog JS
	+ Fixed log bugs: use correct RO mode in loggerd, fixed behaviour
	  when all log helpers are disabled, enable logs correctly when
	  added by first time to configure logs table
	+ Fixed bad interpolation in JS code in booleanInPlaceViewer.mas
	+ WizardPage CGIs can now return JSON replies as response
	+ unconfigure-module script disables also the module
	+ Restart firewall module when a firewall observer module is
	  stopped/started using zentyal init.d script
	+ Added temporary stopped state to a Service module to know if a
	  module is stopped but enabled
	+ Redirect to / from /ebox using remote access to avoid blank page
	+ Removed no longer necessary jQuery noConflict()
	+ Added combobox.js
	+ Added EBox::Model::Base as base for DataTable and the new TreeView
	+ Adapted EBox::CGI::Run for the new TreeView models
	+ Fixed DataTable row removal from the UI with 100% volatile models with
	  'ids' method overriden.
3.1.5
	+ Increased webadmin default timeout.
	+ Disable drag & drop on tables with only one row
3.1.4
	+ Don't allow to move read-only rows
	+ Better prefix for user configuration redis keys
	+ Hide disabled carousel buttons, fix modal template
	+ Fixed modal dialog template
	+ Mark save changes button as changed when moving rows
	+ Remove unused parameter in Zentyal.DataTable.changeRow
3.1.3
	+ Enhanced UI styles: dialogs, progress bars, carousel, colors and images
	+ Rows of tables can now be moved using drag & drop
	+ Added logout dialog with option of discarding changes
	+ Remember page size options per users, added 'View all' page size option
	+ Added storage of options per user
	+ Enable and/or conifgure module dependencies automatically in
	  Module Status page
	+ Adapted CGIs to new modal dialogs
	+ Ported graphs from flotr.js to flot.js
	+ Ported JS code to jQuery and jQuery-ui
	+ Removed Modalbox.js, table_orderer.js and carousel.js
	+ Left menu keyword search is now case insensitive
3.1.2
	+ Make manage administrators table resilent against invalid users
	+ Remove deprecated backup domains related from logs module
	+ Added EBox::Types::URI type
	+ Added saveReload method to use reload instead of restart to
	  reduce service downtime. Use with care and programatically
	+ Added findValueMultipleFields() to DataTable and refactor _find()
	  to allow search by multiple fields
	+ Fixed disk usage report for logs component
3.1.1
	+ Do not dump unnecessary .bak files to /var/lib/zentyal/conf
	+ Restart all the core daemons instead of only apache after logrotate
	+ Fixed graph template so it could be feed with data using decimal
	  comma, it will convert it to a JS array without problems
	+ Fixed regression parsing ModalController urls
	+ Fixed regression non-model CGIs with aliases
	+ Added a way to retrieve all Models inside a Composite and its children.
	+ Increased the size limit for file uploads.
	+ Implemented a way to include configuration files for Nginx so the SOAP
	  services are able to use Nginx for SSL.
3.1
	+ Improved the message shown when there are no changes pending to save on
	  logout.
	+ Use the X-Forwarded-Proto header for redirects construction.
	+ Added nginx as the public HTTP server of Zentyal.
	+ Renamed 'Apache' module to 'WebAdmin' module. If you need to restart the
	  web administration you must use 'service zentyal webadmin restart'.
	+ Set trac milestone for reported bugs to 3.1.X
	+ CGIs are now EBox::Module::CGI::* instead of EBox::CGI::Module::*
	+ Daemons are now disabled when configuring a module, so Zentyal can
	  manage them directly instead of being autostarted by the system
	+ EBox::Model::DataForm::formSubmitted called even where there is no
	  previous row
	+ Added Pre-Depends on mysql-server to avoid problems with upgrades
	+ Depend on mysql-server metapackage instead of mysql-server-5.5
	+ Depend on zentyal-common 3.1
3.0.20
	+ Check against inexistent path in EBox::Util::SHM::subkeys
	+ Silent diff in EBox::Types::File::isEqualTo
	+ Print correctly UTF8 characters from configuration backup description
	+ When host name is changed, update /etc/hostname
	+ Proper link to remote in configuration backup page
3.0.19
	+ Removed full restore option for restore-backup tool and
	  EBox:Backup relevant methods
	+ Optimise loading Test::Deep::NoTest to avoid test environment creation
	+ Use EBox::Module::Base::writeConfFileNoCheck to write apache
	  configuration file
	+ Log events after dispatching them in the EventDaemon and catch exception
	  to avoid crashes when mysql is already stopped
	+ Emit events on zentyal start and stop
	+ Refactor some events-related code
	+ Changed MB_widedialog CSS class to use all width available in
	  the screen
	+ Fixed a broken link to SysInfo/Composite/General when activating the
	  WebServer module.
3.0.18
	+ Pass model instance when invoking EBox::Types::Select populate function
	+ Improve dynamic editable property detection for framework types
	+ Override _validateReferer method in Desktop services CGI
	+ Don't abort configuration backup when we get a error retrieving the
	  partition table information
	+ In EBox:Model::Row, refactored elementExists and
	  elementByName to make them to have similiar code structure
	+ Improvement in test help classes and added test fakes for
	  EBox::Model::Manager and EBox::Util::SHMLock
	+ Prevented unuseful warning in
	  EBox::Model::DataTable::setDirectory when the old directory is undef
	+ Fixed unit tests under EBox/Model/t, backup configuration tests and
	  some others
	+ Remove unused method EBox::Auth::alreadyLogged()
	+ Apache::setRestrictedResource updates properly if already exists
	+ Global and Module::Config allow to set redis instance to ease testing
	+ Now EBox::GlobalImpl::lastModificationTime also checks
	  modification time of configuration files
	+ Rows in events models are now synced before running EventDaemon
	+ Better way of checking if event daemon is needed
3.0.17
	+ Allow numeric zero as search filter
	+ When filtering rows don't match agains link urls or hidden values
	+ Avoid CA file check when removing it from Apache module
	+ Silent removeCA and removeInclude exceptions when removing
	  non-existant element
	+ Fixed rollback operation in redis config backend
	+ Desktop services CGI now only returns JSON responses
	+ Log error when dynamic loading a class fails in
	  ConfigureDispatchers model
	+ Update total ticks dynamically in progress indicator if ticks overflow
3.0.16
	+ Fixed regression in boolean in-place edit with Union types
	+ Added some missing timezones to EBox::Types::TimeZone
	+ Add a new method to DBEngine 'checkForColumn' to retrieve columns
	  definition from a given table
	+ Reload models info in model manager if new modules are installed
3.0.15
	+ Make sure that halt/reboot button can be clicked only once
	+ Cleaner way of disabling dependant modules when the parent is disabled,
	  avoiding unnecessary calls to enableService each time the module status
	  page is loaded.
	+ Show confirmation dialog when trying to change host or domain
	  if zentyal-samba is installed and provisioned
	+ Modified data table controller so edit boolean in place reuses
	  the code of regular edits, avoiding getting incorrect read-only
	  values from cache
3.0.14
	+ Allow search filters with a leading '*'
	+ Better error reporting when choosing a bad search filter
	+ External exceptions from _print method are caught correctly in CGIs
	+ EBox::CGI::run now supports correct handling of APR::Error
	+ Fixed dashboard check updates ajax requests in Chrome
	+ Fixed errors with zero digits components in time type
3.0.13
	+ Better warning if size file is missing in a backup when
	  restoring it
	+ Fixed table cache behaviour on cache miss in logs module
	+ Fix wrong button label when deleting rows in 'datainuse' template
	+ Removed unused method EBox::Model::DataTable::_tailoredOrder
	+ Added force default mode and permission to writeConfFileNoCheck(),
	  writeFile() and derivatives
	+ Fixed bug in EBox:::Logs::CGI::Index with internationalized
	  parameter names
	+ DataTables with sortedBy are now orderer alphabetically with
	  proper case treatment
	+ Display messages in model even when there are not elements and
	  table body is not shown
3.0.12
	+ Improve change-hostname script, delete all references to current name
	+ Faster dashboard loading with asynchronous check of software updates
	+ Workaround for when the progress id parameter has been lost
	+ Fixed problems calling upstart coomands from cron jobs with wrong PATH
	+ Decode CGI unsafeParams as utf8
	+ Avoid double encoding when printing JSON response in EBox::CGI::Base
	+ Remove warning in EBox::Menu::Folder when currentfolder is not defined
	+ Removed unnecesary and misleading method new from EBox::Auth package
3.0.11
	+ Avoid flickering loading pages when switching between menu entries
	+ Incorrect regular expression in logs search page are correctly handled
	+ Fix input badly hidden in the logs screen
	+ reloadTable from DataTable now remove cached fields as well
3.0.10
	+ Fixed unsafe characters error when getting title of progress
	  indicator in progress dialog
	+ Added use utf8 to dashboard template to fix look of closable messages
3.0.9
	+ Adapted file downloads to the new utf8 fixes
	+ Write backup files in raw mode to avoid utf8 problems
	+ Print always utf8 in STDOUT on all CGIs
	+ Decode CGI params of values entered at the interface as utf8
	+ Proper encode/decode of utf8 with also pretty JSON
	+ Fixed utf8 decoding in date shown at dashboard
	+ Removed old workarounds for utf8 problems
	+ Added new recoveryEnabled() helper method to Module::Base
	+ Added recoveryDomainName() method to SyncProvider interface
	+ Restore backup can now install missing modules in Disaster Recovery
	+ Show specific slides when installing a commercial edition
	+ Redirect to proper CGI after login in disaster recovery mode
	+ Removed old debconf workaround for first stage installation
	+ Log redis start message as debug instead of info to avoid flood
	+ Use unsafeParam in EBox::CGI::Base::paramsAsHash
	+ EBox::Module::Service does not raise exception and logs
	  nothing when using init.d status
	+ Fixed glitch in backup CGI which sometimes showed
	  the modal dialog with a incorrect template
3.0.8
	+ Use path for default name in SyncFolders::Folder
	+ Do not restrict characters in data table searchs
	+ Fixed automatic bug report regression
	+ Fixed refresh of the table and temporal control states
	  in customActionClicked callback
	+ Modified modalbox-zentyal.js to accept wideDialog parameter
	+ Fixed template method in MultiStateAction to return the default
	  template when it is not any supplied to the object
	+ Fixed sendInPlaceBooleanValue method from table-helper.js; it
	  aborted because bad parameters of Ajax.Updater
	+ Fixed bug that made that the lock was shared between owners
	+ Some fixes in the function to add the rule for desktops services
	  to the firewall
	+ Delete obsolete EBox::CGI::MenuCSS package
3.0.7
	+ Add new EBox::Module::Service::Observer to notify modules about
	  changes in the service status
	+ Administration accounts management reflects the changes in
	  system accounts in ids() or row() method call
	+ Some fixes in the RAID event watcher
	+ foreignModelInstance returns undef if foreignModel is
	  undef. This happens when a module has been uninstalled and it is
	  referenced in other installed module (events)
	+ loggerd shows loaded LogHelpers when in debug mode
	+ Added additional info to events from RAID watcher
	+ Use sudo to remove temporal files/diectories in backup, avoiding
	  permissions errors
	+ Added exception for cloud-prof module to events dependencies
3.0.6
	+ Skip keys deleted in cache in Redis::_keys()
	+ Fixed events modules dependencies to depend on any module which
	  provides watchers or dispatchers
	+ Always call enableActions before enableService when configuring modules
	+ Added needsSaveAfterConfig state to service modules
	+ Better exceptions logging in EBox::CGI::Run
	+ Fixed 'element not exists' error when enabling a log watcher
	+ Scroll up when showing modal dialog
	+ Added fqdnChanged methods to SysInfo::Observer
	+ Fixed SSL configuration conflicts betwen SOAPClient and RESTClient
3.0.5
	+ Template ajax/simpleModalDialog.mas can now accept text
	+ Used poweroff instead of halt to assure that system is powered
	  off after halt
	+ Fixed log audit database insert error when halting or rebooting
	+ Added time-based closable notification messages
	+ Adapted to new EBox::setLocaleEnvironment method
	+ EBox::Type::File now allows ebox user to own files in directories
	  which are not writable by him
	+ Removed cron daily invocation of deprecated report scripts
3.0.4
	+ Added EBox::SyncFolders interface
	+ Fixed invokation of tar for backup of model files
	+ New observer for sysinfo module to notify modules implementing the
	  SysInfo::Observer interface when the host name or host domain is
	  changed by the user, before and after the change takes effect
	+ Stop and start apache after language change to force environment reload
	+ Reload page after language change
	+ EBox::Module::Service::isRunning() skips daemons whose precondition fail
	+ Fixed undefined reference in DataTable controller for log audit
	+ Added and used serviceId field for service certificates
	+ Fixed SQL quoting of column names in unbuffered inserts and consolidation
3.0.3
	+ Fixed bug which prevented highlight of selected item in menu
	+ Fixed base class of event dispatcher to be compatible with the
	  changes dispatcher configuration table
	+ Fixed event daemon to use dumped variables
	+ Fixed need of double-click when closing menu items in some cases
	+ Fixed logs consolidation to avoid high CPU usage
	+ In view log table: correctly align previous and first page buttons
	+ Improve host name and domain validation.
	+ Forbidden the use of a qualified hostname in change hostname form
	+ Update samba hostname-dependent fields when hostname is changed
	+ Confirmation dialog when the local domain is changed and with a
	  warning if local domain which ends in .local
3.0.2
	+ The synchronization of redis cache refuses with log message to set
	  undefined values
	+ Fixed wrong sql statement which cause unwanted logs purge
	+ DataForm does not check for uniqueness of its fields, as it only
	  contains a single row
	+ In ConfigureLogs, restored printable names for log domains
	+ Fixed dashboard update error on modules widget, counter-graph
	  widget and widget without sections
	+ Better way to fix non-root warnings during boot without interfering
	  on manual restart commands in the shell
3.0.1
	+ Properly set default language as the first element of the Select to
	  avoid its loss on the first apache restart
	+ Set milestone to 3.0.X when creating tickets in trac.zentyal.org
	+ Removed forced setting of LANG variables in mod_perl which made progress
	  indicator fail when using any language different to English
	+ Removed some frequent undef warnings
	+ Added executeOnBrothers method to EBox::Model::Component
	+ Fixed repetition of 'add' and 'number change' events in RAID watcher
	+ Fixed incorrect display of edit button in tables without editField action
	+ Cache MySQL password to avoid reading it all the time
	+ Fixed request came from non-root user warnings during boot
	+ Send info event in Runit watcher only if the service was down
	  MAX_DOWN_PERIODS
3.0
	+ Removed beta logo
	+ Set 'firstInstall' flag on modules when installing during initial install
	+ Set 'restoringBackup' flag on modules when restoring backup
	+ Call enableService after initialSetup while restoring backup
	+ Registration link in widget now have appropiate content when either
	  remoteservices or software are not installed
	+ Fixed style for disabled buttons
	+ Composite and DataTable viewers recover from errors in pageTitle method
	+ Fixed intermitent failure in progress when there are no slides
	+ Rollback redis transaction on otherwise instead finally block
	+ Members of the 'admin' group can now login again on Zentyal
	+ Multi-admin management for commercial editions
	+ First and last move row buttons are now disabled instead of hidden
	+ In save changes dialog set focus always in the 'save' button
	+ Fixed i18n problem in some cases where environment variables
	  were different than the selected locale on Zentyal UI, now
	  LANG and LC_MESSAGES are explicitly passed to mod_perl
	+ Reviewed registration strings
	+ Added template attribute to MultiStateAction to provide any kind
	  of HTML to display an action
	+ Changed icon, name and link for Zentyal Remote
	+ Fixed some compatibility issues with Internet Explorer 9
	+ Show warning with Internet Explorer 8 or older
	+ Improved dashboard buttons colors
2.3.24
	+ Do not cache undef values in EBox::Config::Redis::get()
	+ Code fix on subscription retrieval for Updates event
	+ Update validate referer to new Remote Services module API
	+ In-place booleans now properly mark the module as changed
	+ Do not try to read slides if software module is not installed
	+ Fixed wrong call in Events::isEnabledDispatcher()
	+ Updated 'created by' footer
2.3.23
	+ Change the default domain name from 'zentyal.lan' to
	  'zentyal-domain.lan'
	+ Changes in first enable to avoid letting modules unsaved
	+ Type File now accepts spaces in the file name
	+ Added setTimezone method to MyDBEngine
	+ Enable consolidation after reviewing and pruning
	+ Code typo fix in Events::isEnabledWatcher
	+ Remove all report code from core
	+ Move SysInfo report related to remoteservices module
	+ Fixed regression which removed scroll bars from popups
	+ New carousel transition for the installation slides
	+ Added option to not show final notes in progress bar
	+ EBox::Model::Component::modelGetter does not die when trying to
	  get a model for an uninstalled module
	+ Added previous/next buttons to manually switch installation slides
	+ New installation slides format
	+ Added compatibility with MS Internet Explorer >= 8
2.3.22
	+ Changed first installation workflow and wizard infraestructure
	+ Improved firewall icons
	+ Set hover style for configure rules button in firewall
	+ Do not disable InnoDB in mysql if there are other databases
	+ Progress indicator no longer calls showAds if it is undefined
	+ Send cache headers on static files to improve browsing speed
	+ Added foreignNoSyncRows and foreignFilter options to EBox::Types::Select
	+ Improved settings icon
	+ Fixed modalboxes style
	+ Improve host domain validation. Single label domains are not allowed.
2.3.21
	+ Fixes on notifyActions
	+ Check for isDaemonRunning now compatible with asterisk status
	+ Fixed warning call in EBox::Types::HasMany
2.3.20
	+ New look & feel for the web interface
	+ Adjust slides transition timeout during installation
	+ Audit changes table in save changes popup has scroll and better style
	+ Model messages are printed below model title
	+ noDataMsg now allows to add elements if it makes sense
	+ Fixed ajax/form.mas to avoid phantom change button
	+ EBox::Model::Manager::_setupModelDepends uses full paths so the
	  dependecies can discriminate between models with the same name
	+ Default row addition in DataForm does not fires validateTypedRow
	+ Code typo fix in change administration port model
	+ Set only Remote as option to export/import configuration to a
	  remote site
	+ Return undef in HasMany type when a model is not longer
	  available due to being uninstalled
	+ Added onclick atribute to the link.mas template
	+ Fix exception raising when no event component is found
	+ table_ordered.js : more robust trClick event method
	+ Changed dashboard JS which sometimes halted widget updates
	+ Added popup dialogs for import/export configuration
	+ Changes in styles and sizes of the save/revoke dialog
	+ Removed redudant code in ConfigureWatchers::syncRows which made module
	  to have an incorrect modified state
	+ Dont show in bug report removed packages with configuration
	  held as broken packages
	+ DataTable::size() now calls to syncRows()
	+ EBox::Module::Config::set_list quivalent now has the same
	  behaviour than EBox::Module::Config::set
2.3.19
	+ Manually set up models for events to take into account the
	  dynamic models from the log watcher filtering models
	+ Fixed warnings when deleting a row which is referenced in other model
	+ Disable HTML form autocompletion in admin password change model
	+ Fixed incorrect non-editable warnings in change date and time model
	+ Fixed parsing value bug in EBox::Types::Date and EBox::Types::Time
	+ Reworked mdstat parsing, added failure_spare status
	+ Configuration backup implicitly preserves ownership of files
	+ Changes in styles and sizes of the save/revoke dialog
	+ New data form row is copied from default row, avoiding letting hidden
	  fields without its default value and causing missing fields errors
	+ Always fill abstract type with its default value, this avoids
	  errors with hidden fields with default value
	+ Different page to show errors when there are broken software packages
	+ InverseMatchSelect and InverseMatchUnion use 'not' instead of '!' to
	  denote inverse match. This string is configurable with a type argument
	+ Fixed types EBox::Type::InverseMatchSelect and InverseMatchUnion
	+ Fixed bug in DataTable::setTypedRow() which produced an incorrect 'id'
	  row element in DataTable::updateRowNotify()
	+ In tableBody.mas template: decomposed table topToolbar section in methods
	+ Fixed bug in discard changes dialog
	+ Confirmation dialogs now use styled modalboxes
	+ Do not reload page after save changes dialog if operation is successful
	+ Maintenance menu is now kept open when visiting the logs index page
2.3.18
	+ Manual clone of row in DataTable::setTypedRow to avoid segfault
	+ Avoid undef warnings in EBox::Model::DataTable::_find when the
	  element value is undef
	+ Fixed kill of ebox processes during postrm
	+ Set MySQL root password in create-db script and added mysql script
	  to /usr/share/zentyal for easy access to the zentyal database
	+ Increased timeout redirecting to wizards on installation to 5 seconds
	  to avoid problems on some slow or loaded machines
	+ Save changes dialog do not appear if there are no changes
	+ Delete no longer needed duplicated code
	+ Do not go to save changes after a regular package installation
	  they are saved only in the first install
	+ Progress bar in installation refactored
2.3.17
	+ Do not use modal box for save changes during installation
	+ Hidden fields in DataTables are no longer considered compulsory
	+ Select type has now its own viewer that allows use of filter function
	+ User is now enabled together with the rest of modules on first install
2.3.16
	+ Fix 'oldRow' parameter in UpdatedRowNotify
	+ Use Clone::Fast instead of Clone
	+ Modal dialog for the save and discard changes operations
	+ Use a different lock file for the usercorner redis
	+ Improved look of tables when checkAll controls are present
	+ Better icons for clone action
	+ Added confirmation dialog feature to models; added confirmation
	  dialog to change hostname model
	+ Dynamic default values are now properly updated when adding a row
	+ Kill processes owned by the ebox user before trying to delete it
	+ Do not use sudo to call status command at EBox::Service::running
	+ Fixed regression setting default CSS class in notes
2.3.15
	+ Added missing call to updateRowNotify in DataForms
	+ Fixed silent error in EBox::Types::File templates for non-readable
	  by ebox files
	+ Use pkill instead of killall in postinst
	+ Use unset instead of delete_dir when removing rows
	+ Do not set order list for DataForms
	+ Only try to clean tmp dir on global system start
2.3.14
	+ Error message for failure in package cache creation
	+ Fixed regression when showing a data table in a modal view
	+ Do not do a redis transaction for network module init actions
	+ Fixed EBox::Module::Config::st_unset()
	+ Allowed error class in msg template
2.3.13
	+ Fixed problems in EventDaemon with JSON and blessed references
	+ More crashes avoided when watchers or dispatchers doesn't exist
	+ Proper RAID watcher reimplementation using the new state API
	+ EBox::Config::Redis singleton has now a instance() method instead of new()
	+ Deleted wrong use in ForcePurge model
2.3.12
	+ Fixed problem with watchers and dispatchers after a module deletion
	+ Fixed EBox::Model::DataTable::_checkFieldIsUnique, it failed when the
	  printableValue of the element was different to its value
	+ Fixed separation between Add table link and table body
	+ Adaptation of EventDaemon to model and field changes
	+ Disabled logs consolidation on purge until it is reworked, fixed
	  missing use in purge logs model
	+ Fixed Componet::parentRow, it not longer tries to get a row with
	  undefined id
	+ Fix typo in ConfigureLogs model
	+ Mark files for removing before deleting the row from backend in
	  removeRow
	+ The Includes directives are set just for the main virtual host
	+ Fixed EventDaemon crash
2.3.11
	+ Mark files for removing before deleting the row from backend in removeRow
	+ Dashboard widgets now always read the information from RO
	+ Enable actions are now executed before enableService()
	+ Fixed regression which prevented update of the administration service
	  port when it was changed in the interface
	+ New EBox::Model::Composite::componentNames() for dynamic composites
	+ Remove _exposedMethods() feature to reduce use of AUTOLOAD
	+ Removed any message set in the model in syncRows method
	+ Added global() method to modules and components to get a coherent
	  read-write or read-only instance depending on the context
	+ Removed Model::Report and Composite::Report namespaces to simplify model
	  management and specification
	+ New redis key naming, with $mod/conf/*, $mod/state and $mod/ro/* replacing
	  /ebox/modules/$mod/*, /ebox/state/$mod/* and /ebox-ro/modules/$mod/*
	+ Removed unnecessary parentComposite methods in EBox::Model::Component
	+ Only mark modules as changed when data has really changed
	+ EBox::Global::modChange() throws exception if instance is readonly
	+ New get_state() and set_state() methods, st_* methods are kept for
	  backwards compatibility, but they are deprecated
	+ Simplified events module internals with Watcher and Dispatcher providers
	+ Model Manager is now able to properly manage read-only instances
	+ Composites can now use parentModule() like Models
	+ Renamed old EBox::GConfModule to EBox::Module::Config
	+ Unified model and composite management in the new EBox::Model::Manager
	+ Model and composites are loaded on demand to reduce memory consumption
	+ Model and composite information is now stored in .yaml schemas
	+ ModelProvider and CompositeProvider are no longer necessary
	+ Simplified DataForm using more code from DataTable
	+ Adapted RAID and restrictedResources() to the new JSON objects in redis
	+ Remove unused override modifications code
	+ Added /usr/share/zentyal/redis-cli wrapper for low-level debugging
	+ Use simpler "key: value" format for dumps instead of YAML
	+ Row id prefixes are now better chosen to avoid confusion
	+ Use JSON instead of list and hash redis types (some operations,
	  specially on lists, are up to 50% faster and caching is much simpler)
	+ Store rows as hashes instead of separated keys
	+ Remove deprecated all_dirs and all_entries methods
	+ Remove obsolete EBox::Order package
	+ Remove no longer needed redis directory tree sets
	+ Fixed isEqualTo() method on EBox::Types::Time
	+ EBox::Types::Abstract now provides default implementations of fields(),
	  _storeInGConf() and _restoreFromHash() using the new _attrs() method
	+ Remove indexes on DataTables to reduce complexity, no longer needed
	+ Simplified ProgressIndicator implementation using shared memory
	+ New EBox::Util::SHMLock package
	+ Implemented transactions for redis operations
	+ Replace old MVC cache system with a new low-level redis one
	+ Delete no longer necessary regen-redis-db tool
	+ Added new checkAll property to DataTable description to allow
	  multiple check/uncheck of boolean columns
2.3.10
	+ Added Desktop::ServiceProvider to allow modules to implement
	  requests from Zentyal desktop
	+ Added VirtualHost to manage desktop requests to Zentyal server
	+ Fix EventDaemon in the transition to MySQL
	+ Send EventDaemon errors to new rotated log file /var/log/zentyal/events.err
	+ Send an event to Zentyal Cloud when the updates are up-to-date
	+ Send an info event when modules come back to running
	+ Include additional info for current event watchers
	+ Fixed RAID report for some cases of spare devices and bitmaps
	+ Fixed log purge, SQL call must be a statement not a query
	+ Fixed regex syntax in user log queries
	+ Added missing "use Filesys::Df" to SysInfo
	+ Disabled consolidation by default until is fixed or reimplemented
	+ Fixed regresion in full log page for events
	+ Added clone action to data tables
	+ Fixed regression in modal popup when showing element table
	+ Added new type EBox::Types::KrbRealm
	+ Fix broken packages when dist-upgrading from old versions: stop ebox
	  owned processes before changing home directory
	+ Log the start and finish of start/stop modules actions
	+ Added usesPort() method to apache module
2.3.9
	+ Enable SSLInsecureRenegotiation to avoid master -> slave SOAP handsake
	  problems
	+ Added validateRowRemoval method to EBox::Model::DataTable
	+ Use rm -rf instead of remove_tree to avoid chdir permission problems
	+ Avoid problems restarting apache when .pid file does not exist
	+ Do not use graceful on apache to allow proper change of listen port
	+ Simplified apache restart mechanism and avoid some problems
2.3.8
	+ Create tables using MyISAM engine by default
	+ Delete obsolete 'admin' table
2.3.7
	+ Fixed printableName for apache module and remove entry in status widget
	+ Merged tableBodyWithoutActions.mas into tableBody.mas
	+ Removed tableBodyWithoutEdit.mas because it is no longer used
	+ Better form validation message when there are no ids for
	  foreign rows in select control with add new popup
	+ Fixed branding of RSS channel items
	+ Fixed destination path when copying zentyal.cnf to /etc/mysql/conf.d
	+ Packaging fixes for precise
2.3.6
	+ Switch from CGIs to models in System -> General
	+ New value() and setValue() methods in DataForm::setValue() for cleaner
	  code avoiding use of AUTOLOAD
	+ Added new EBox::Types::Time, EBox::Types::Date and EBox::Types::TimeZone
	+ Added new attribute 'enabled' to the Action and MultiStateAction types
	  to allow disabling an action. Accepts a scalar or a CODE ref
	+ The 'defaultValue' parameter of the types now accept a CODE ref that
	  returns the default value.
2.3.5
	+ Added force parameter in validateTypedRow
	+ Fixed 'hidden' on types when using method references
	+ Removed some console problematic characters from Util::Random::generate
	+ Added methods to manage apache CA certificates
	+ Use IO::Socket::SSL for SOAPClient connections
	+ Removed apache rewrite from old slaves implementation
	+ Do not show RSS image if custom_prefix defined
2.3.4
	+ Avoid 'negative radius' error in DiskUsage chart
	+ Fixed call to partitionFileSystems in EBox::SysInfo::logReportInfo
	+ Log audit does not ignore fields which their values could be interpreted
	  as boolean false
	+ Avoid ebox.cgi failure when showing certain strings in the error template
	+ Do not calculate md5 digests if override_user_modification is enabled
	+ Clean /var/lib/zentyal/tmp on boot
	+ Stop apache gracefully and delete unused code in Apache.pm
	+ Cache contents of module.yaml files in Global
2.3.3
	+ The editable attribute of the types now accept a reference to a function
	  to dinamically enable or disable the field.
	+ In progress bar CGIs AJAX call checks the availability of the
	  next page before loading it
	+ Replaced community logo
	+ Adapted messages in the UI for new editions
	+ Changed cookie name to remove forbidden characters to avoid
	  incompatibilities with some applications
	+ Added methods to enable/disable restart triggers
2.3.2
	+ Fixed redis unix socket permissions problem with usercorner
	+ Get row ids without safe characters checking
	+ Added EBox::Util::Random as random string generator
	+ Set log level to debug when cannot compute md5 for a nonexistent file
	+ Filtering in tables is now case insensitive
	+ ProgressIndicator no longer leaves zombie processes in the system
	+ Implemented mysqldump for logs database
	+ Remove zentyal-events cron script which should not be longer necessary
	+ Bugfix: set executable permissions to cron scripts and example hooks
	+ Added a global method to retrieve installed server edition
	+ Log also duration and compMessage to events.log
2.3.1
	+ Updated Standards-Version to 3.9.2
	+ Fixed JS client side table sorting issue due to Prototype
	  library upgrade
	+ Disable InnoDB by default to reduce memory consumption of MySQL
	+ Now events are logged in a new file (events.log) in a more
	  human-readable format
	+ Added legend to DataTables with custom actions
	+ Changed JS to allow the restore of the action cell when a delete
	  action fails
	+ Set milestone to 3.0 when creating bug reports in the trac
	+ Avoid temporal modelInstance errors when adding or removing
	  modules with LogWatchers or LogDispatcher
	+ Unallow administration port change when the port is in use
2.3
	+ Do not launch a passwordless redis instance during first install
	+ New 'types' field in LogObserver and storers/acquirers to store special
	  types like IPs or MACs in an space-efficient way
	+ Use MySQL for the logs database instead of PostgreSQL
	+ Bugfix: logs database is now properly recreated after purge & install
	+ Avoid use of AUTOLOAD to execute redis commands, improves performance
	+ Use UNIX socket to connect to redis for better performance and
	  update default redis 2.2 settings
	+ Use "sudo" group instead of "admin" one for the UI access control
	+ Added EBox::Module::Base::version() to get package version
	+ Fixed problem in consalidation report when accumulating results
	  from queries having a "group by table.field"
	+ Added missing US and Etc zones in timezone selector
	+ Replaced autotools with zbuildtools
	+ Refuse to restore configuration backup from version lesser than
	  2.1 unless forced
	+ Do not retrieve format.js in every graph to improve performance
	+ The purge-module scripts are always managed as root user
	+ New grep-redis tool to search for patterns in redis keys or
	  values
	+ Use partitionFileSystems method from EBox::FileSystem
2.2.4
	+ New internal 'call' command in Zentyal shell to 'auto-use' the module
	+ Zentyal shell now can execute commandline arguments
	+ Bugfix: EBox::Types::IPAddr::isEqualTo allows to change netmask now
	+ Removed some undefined concatenation and compare warnings in error.log
	+ Ignore check operation in RAID event watcher
	+ Skip IP addresses ending in .0 in EBox::Types::IPRange::addresses()
	+ Do not store in redis trailing dots in Host and DomainName types
	+ Added internal command to instance models and other improvements in shell
	+ Now the whole /etc/zentyal directory is backed up and a copy of the
	  previous contents is stored at /var/backups before restoring
	+ Removing a module with a LogWatcher no longer breaks the LogWatcher
	  Configuration page anymore
	+ Fixed error in change-hostname script it does not longer match substrings
	+ Bugfix: Show breadcrumbs even from models which live in a
	  composite
	+ HTTPLink now returns empty string if no HTTPUrlView is defined
	  in DataTable class
	+ Added mising use sentence in EBox::Event::Watcher::Base
2.2.3
	+ Bugfix: Avoid url rewrite to ebox.cgi when requesting to /slave
	+ Fixed logrotate configuration
	+ More resilient way to handle with missing indexes in _find
	+ Added more informative text when mispelling methods whose prefix
	  is an AUTOLOAD action
	+ A more resilient solution to load events components in EventDaemon
	+ Added one and two years to the purge logs periods
	+ Fixed downloads from EBox::Type::File
2.2.2
	+ Revert cookie name change to avoid session loss in upgrades
	+ Do not try to change owner before user ebox is created
2.2.1
	+ Removed obsolete references to /zentyal URL
	+ Create configuration backup directories on install to avoid warnings
	  accessing the samba share when there are no backups
	+ Log result of save changes, either successful or with warnings
	+ Changed cookie name to remove forbidden characters to avoid
	  incompatibilities with some applications
	+ Removed duplicated and incorrect auding logging for password change
	+ Fixed some non-translatable strings
	+ Create automatic bug reports under 2.2.X milestone instead of 2.2
	+ Fixed bug changing background color on selected software packages
2.1.34
	+ Volatile types called password are now also masked in audit log
	+ Adjust padding for module descriptions in basic software view
	+ Removed beta icon
2.1.33
	+ Fixed modal add problems when using unique option on the type
	+ Fixed error management in the first screen of modal add
	+ Unify software selection and progress colors in CSS
	+ Set proper message type in Configure Events model
	+ Fixed error checking permanentMessage types in templates/msg.mas
2.1.32
	+ Added progress bar colors to theme definition
	+ Remove no longer correct UTF8 decode in ProgressIndicator
	+ Fixed UTF8 double-encoding on unexpected error CGI
	+ Reviewed some subscription strings
	+ Always fork before apache restart to avoid port change problems
	+ Stop modules in the correct order (inverse dependencies order)
	+ Better logging of failed modules on restore
2.1.31
	+ Do not start managed daemons on boot if the module is disabled
	+ Better message on redis error
	+ Watch for dependencies before automatic enable of modules on first install
2.1.30
	+ Removed obsolete /ebox URL from RSS link
	+ Changed methods related with extra backup data in modules logs
	  to play along with changes in ebackup module
	+ Set a user for remote access for audit reasons
	+ Detect session loss on AJAX requests
2.1.29
	+ Startup does not fail if SIGPIPE received
2.1.28
	+ Added code to mitigate false positives on module existence
	+ Avoid error in logs full summary due to incorrect syntax in template
	+ Allow unsafe chars in EBox::Types::File to avoid problems in some browsers
	+ Reviewed some subscription strings
	+ Warning about language-packs installed works again after Global changes
	+ Show n components update when only zentyal packages are left to
	  upgrade in the system widget
	+ Do not show debconf warning when installing packages
	+ EBox::Types::IPAddr (and IPNetwork) now works with defaultValue
	+ Allow to hide menu items, separators and dashboard widgets via conf keys
2.1.27
	+ Do not create tables during Disaster Recovery installation
	+ Added new EBox::Util::Debconf::value to get debconf values
	+ DataTable controller does no longer try to get a deleted row
	  for gather elements values for audit log
	+ Check if Updates watcher can be enabled if the subscription
	  level is yet unknown
2.1.26
	+ Detection of broken packages works again after proper deletion
	  of dpkg_running file
	+ Keep first install redis server running until trigger
	+ Unified module restart for package trigger and init.d
	+ Use restart-trigger script in postinst for faster daemons restarting
	+ System -> Halt/Reboot works again after regression in 2.1.25
	+ Added framework to show warning messages after save changes
	+ Change caption of remote services link to Zentyal Cloud
	+ Do not show Cloud link if hide_cloud_link config key is defined
	+ Added widget_ignore_updates key to hide updates in the dashboard
	+ Differentiate ads from notes
	+ Allow custom message type on permanentMessage
	+ Only allow custom themes signed by Zentyal
	+ Removed /zentyal prefix from URLs
	+ Caps lock detection on login page now works again
	+ Added HiddenIfNotAble property to event watchers to be hidden if
	  it is unabled to monitor the event
	+ Dashboard values can be now error and good as well
	+ Include a new software updates widget
	+ Include a new alert for basic subscriptions informing about
	  software updates
	+ Add update-notifier-common to dependencies
	+ EBox::DataTable::enabledRows returns rows in proper order
	+ Use custom ads when available
	+ Disable bug report when hide_bug_report defined on theme
2.1.25
	+ Do not show disabled module warnings in usercorner
	+ Mask passwords and unify boolean values in audit log
	+ Do not override type attribute for EBox::Types::Text subtypes
	+ Corrected installation finished message after first install
	+ Added new disableAutocomplete attribute on DataTables
	+ Optional values can be unset
	+ Minor improvements on nmap scan
2.1.24
	+ Do not try to generate config for unconfigured services
	+ Remove unnecessary redis call getting _serviceConfigured value
	+ Safer sizes for audit log fields
	+ Fix non-translatable "show help" string
	+ Allow links to first install wizard showing a desired page
	+ Fixed bug in disk usage when we have both values greater and
	  lower than 1024 MB
	+ Always return a number in EBox::AuditLogging::isEnabled to avoid
	  issues when returning the module status
	+ Added noDataMsg attribute on DataTable to show a message when
	  there are no rows
2.1.23
	+ Removed some warnings during consolidation process
	+ Depend on libterm-readline-gnu-perl for history support in shells
	+ Fixed error trying to change the admin port with NTP enabled
	+ Fixed breadcrumb destination for full log query page
	+ Use printableActionName in DataTable setter
2.1.22
	+ Fixed parentRow method in EBox::Types::Row
	+ Added new optionalLabel flag to EBox::Types::Abstract to avoid
	  show the label on non-optional values that need to be set as
	  optional when using show/hide viewCustomizers
	+ Added initHTMLStateOrder to View::Customizer to avoid incorrect
	  initial states
	+ Improved exceptions info in CGIs to help bug reporting
	+ Do not show customActions when editing row on DataTables
2.1.21
	+ Fixed bug printing traces at Global.pm
	+ Check new dump_exceptions confkey instead of the debug one in CGIs
	+ Explicit conversion to int those values stored in our database
	  for correct dumping in reporting
	+ Quote values in update overwrite while consolidating for reporting
2.1.20
	+ Fixed regression in edition in place of booleans
	+ Better default balance of the dashboard based on the size of the widgets
	+ Added defaultSelectedType argument to PortRange
2.1.19
	+ Disable KeepAlive as it seems to give performance problems with Firefox
	  and set MaxClients value back to 1 in apache.conf
	+ Throw exceptions when calling methods not aplicable to RO instances
	+ Fixed problems when mixing read/write and read-only instances
	+ Date/Time and Timezone moved from NTP to core under System -> General
	+ Do not instance hidden widgets to improve dashboard performance
	+ New command shell with Zentyal environment at /usr/share/zentyal/shell
	+ Show warning when a language-pack is not installed
	+ Removed unnecessary dump/load operations to .bak yaml files
	+ AuditLogging and Logs constructor now receive the 'ro' parameter
	+ Do not show Audit Logging in Module Status widget
2.1.18
	+ New unificated zentyal-core.logrotate for all the internal logs
	+ Added forceEnabled option for logHelpers
	+ Moved carousel.js to wizard template
	+ Add ordering option to wizard pages
	+ Fixed cmp and isEqualTo methods for EBox::Types::IPAddr
	+ Fixed wrong Mb unit labels in Disk Usage and use GB when > 1024 MB
	+ Now global-action script can be called without progress indicator
	+ Fixed EBox::Types::File JavaScript setter code
	+ Added support for "Add new..." modal boxes in foreign selectors
	+ Each module can have now its customized purge-module script
	  that will be executed after the package is removed
	+ Added Administration Audit Logging to log sessions, configuration
	  changes, and show pending actions in save changes confirmation
	+ User name is stored in session
	+ Remove deprecated extendedRestore from the old Full Backup
2.1.17
	+ Fixed RAID event crash
	+ Added warning on models and composites when the module is disabled
	+ Fixed login page style with some languages
	+ Login page template can now be reused accepting title as parameter
	+ EBox::Types::File does not write on redis when it fails to
	  move the fail to its final destination
	+ Added quote column option for periodic log consolidation and
	  report consolidation
	+ Added exclude module option to backup restore
2.1.16
	+ Do not show incompatible navigator warning on Google Chrome
	+ Fixed syncRows override detection on DataTable find
	+ clean-conf script now deletes also state data
	+ Avoid 'undefined' message in selectors
2.1.15
	+ Move Disk Usage and RAID to the new Maintenance menu
	+ Always call syncRows on find (avoid data inconsistencies)
	+ Filename when downloading a conf backup now contains hostname
	+ Fixed bug in RAID template
	+ Set proper menu order in System menu (fixes NTP position)
	+ Fixed regresion in page size selector on DataTables
	+ Fixed legend style in Import/Export Configuration
2.1.14
	+ Fixed regresion with double quotes in HTML templates
	+ Fixed problems with libredis-perl version dependency
	+ Adding new apparmor profile management
2.1.13
	+ Better control of errors when saving changes
	+ Elements of Union type can be hidden
	+ Model elements can be hidden only in the viewer or the setter
	+ HTML attributtes are double-quoted
	+ Models can have sections of items
	+ Password view modified to show the confirmation field
	+ New multiselect type
	+ Redis backend now throws different kind of exceptions
2.1.12
	+ Revert no longer necessary parents workaround
	+ Hide action on viewCustomizer works now on DataTables
2.1.11
	+ Fixed bug which setted bad directory to models in tab view
	+ Union type: Use selected subtype on trailingText property if the
	  major type does not have the property
	+ Raise MaxClients to 2 to prevent apache slowness
2.1.10
	+ Security [ZSN-2-1]: Avoid XSS in process list widget
2.1.9
	+ Do not try to initialize redis client before EBox::init()
	+ Safer way to delete rows, deleting its id reference first
	+ Delete no longer needed workaround for gconf with "removed" attribute
	+ Fixed regression in port range setter
2.1.8
	+ Fixed regression in menu search
	+ Fixed missing messages of multi state actions
	+ Help toggler is shown if needed when dynamic content is received
	+ Fixed issue when disabling several actions at once in a data table view
	+ All the custom actions are disabled when one is clicked
	+ Submit wizard pages asynchronously and show loading indicator
	+ Added carousel.js for slide effects
2.1.7
	+ Fixed issues with wrong html attributes quotation
	+ Bugfix: volatile types can now calculate their value using other
	  the value from other elements in the row no matter their position
2.1.6
	+ Attach software.log to bug report if there are broken packages
	+ Added keyGenerator option to report queries
	+ Tuned apache conf to provide a better user experience
	+ Actions click handlers can contain custom javascript
	+ Restore configuration with force dependencies option continues
	  when modules referenced in the backup are not present
	+ Added new MultiStateAction type
2.1.5
	+ Avoid problems getting parent if the manager is uninitialized
	+ Rename some icon files with wrong extension
	+ Remove wrong optional attribute for read-only fields in Events
	+ Renamed all /EBox/ CGI URLs to /SysInfo/ for menu folder coherency
	+ Added support for custom actions in DataTables
	+ Replaced Halt/Reboot CGI with a model
	+ Message classes can be set from models
	+ Fixed error in Jabber dispatcher
	+ Show module name properly in log when restart from the dashboard fails
	+ Avoid warning when looking for inexistent PID in pidFileRunning
2.1.4
	+ Changed Component's parent/child relationships implementation
	+ Fixed WikiFormat on automatic bug report tickets
	+ Do not show available community version in Dashboard with QA
 	  updates
2.1.3
	+ Fall back to readonly data in config backup if there are unsaved changes
	+ Allow to automatically send a report in the unexpected error page
	+ Logs and Events are now submenus of the new Maintenance menu
	+ Configuration Report option is now present on the Import/Export section
	+ Require save changes operation after changing the language
	+ Added support for URL aliases via schemas/urls/*.urls files
	+ Allow to sort submenu items via 'order' attribute
	+ Automatically save changes after syncRows is called and mark the module
	  mark the module as unchanged unless it was previously changed
	+ Removed unnecessary ConfigureEvents composite
	+ Removed unnecessary code from syncRows in logs and events
	+ Restore configuration is safer when restoring /etc/zentyal files
	+ Fixed unescaped characters when showing an exception
	+ Fixed nested error page on AJAX requests
	+ Adapted dumpBackupExtraData to new expected return value
	+ Report remoteservices, when required, a change in administration
	  port
	+ Added continueOnModuleFail mode to configuration restore
	+ Fixed Firefox 4 issue when downloading backups
	+ Show scroll when needed in stacktraces (error page)
	+ More informative error messages when trying to restart locked modules
	  from the dashboard
	+ Creation of plpgsql language moved from EBox::Logs::initialSetup
	  to create-db script
	+ Redis backend now throws different kind of exceptions
	+ Avoid unnecesary warnings about PIDs
	+ Update Jabber dispatcher to use Net::XMPP with some refactoring
	+ Save changes messages are correctly shown with international charsets
	+ Support for bitmap option in RAID report
	+ Retry multiInsert line by line if there are encoding errors
	+ Adapted to new location of partitionsFileSystems in EBox::FileSystem
	+ Event messages are cleaned of null characters and truncated
	  before inserting in the database when is necessary
	+ Improve message for "Free storage space" event and send an info
	  message when a given partition is not full anymore
	+ Event messages now can contain newline characters
	+ Objects of select type are compared also by context
	+ Remove cache from optionsFromForeignModel since it produces
	  problems and it is useless
	+ Set title with server name if the server is subscribed
	+ Fix title HTML tag in views for Models and Composites
	+ Added lastEventsReport to be queried by remoteservices module
	+ Added EBox::Types::HTML type
	+ Added missing manage-logs script to the package
	+ Fixed problems with show/hide help switch and dynamic content
	+ Menus with subitems are now kept unfolded until a section on a
	  different menu is accessed
	+ Sliced restore mode fails correctly when schema file is missing,
	  added option to force restore without schema file
	+ Purge conf now purges the state keys as well
	+ Added EBox::Types::IPRange
2.1.2
	+ Now a menu folder can be closed clicking on it while is open
	+ Bugfix: cron scripts are renamed and no longer ignored by run-parts
	+ Added new EBox::Util::Nmap class implementing a nmap wrapper
2.1.1
	+ Fixed incoherency problems with 'on' and '1' in boolean indexes
	+ Move cron scripts from debian packaging to src/scripts/cron
	+ Trigger restart of logs and events when upgrading zentyal-core
	  without any other modules
	+ Don't restart apache twice when upgrading together with more modules
	+ Fixed params validation issues in addRow
2.1
	+ Replace YAML::Tiny with libyaml written in C through YAML::XS wrapper
	+ Minor bugfix: filter invalid '_' param added by Webkit-based browser
	  on EBox::CGI::Base::params() instead of _validateParams(), avoids
	  warning in zentyal.log when enabling modules
	+ All CGI urls renamed from /ebox to /zentyal
	+ New first() and deleteFirst() methods in EBox::Global to check
	  existence and delete the /var/lib/zentyal/.first file
	+ PO files are now included in the language-pack-zentyal-* packages
	+ Migrations are now always located under /usr/share/$package/migration
	  this change only affects to the events and logs migrations
	+ Delete no longer used domain and translationDomain methods/attributes
	+ Unified src/libexec and tools in the new src/scripts directory
	+ Remove the ebox- prefix on all the names of the /usr/share scripts
	+ New EBox::Util::SQL package with helpers to create and drop tables
	  from initial-setup and purge-module for each module
	+ Always drop tables when purging a package
	+ Delete 'ebox' user when purging zentyal-core
	+ Moved all SQL schemas from tools/sqllogs to schemas/sql
	+ SQL time-period tables are now located under schemas/sql/period
	+ Old ebox-clean-gconf renamed to /usr/share/zentyal/clean-conf and
	  ebox-unconfigure-module is now /usr/share/zentyal/unconfigure-module
	+ Added default implementation for enableActions, executing
	  /usr/share/zentyal-$modulename/enable-module if exists
	+ Optimization: Do not check if a row is unique if any field is unique
	+ Never call syncRows on read-only instances
	+ Big performance improvements using hashes and sets in redis
	  database to avoid calls to the keys command
	+ Delete useless calls to exists in EBox::Config::Redis
	+ New regen-redis-db tool to recreate the directory structure
	+ Renamed /etc/cron.hourly/90manageEBoxLogs to 90zentyal-manage-logs
	  and moved the actual code to /usr/share/zentyal/manage-logs
	+ Move /usr/share/ebox/zentyal-redisvi to /usr/share/zentyal/redisvi
	+ New /usr/share/zentyal/initial-setup script for modules postinst
	+ New /usr/share/zentyal/purge-module script for modules postrm
	+ Removed obsolete logs and events migrations
	+ Create plpgsql is now done on EBox::Logs::initialSetup
	+ Replace old ebox-migrate script with EBox::Module::Base::migrate
	+ Rotate duplicity-debug.log log if exists
	+ Bug fix: Port selected during installation is correctly saved
	+ Zentyal web UI is restarted if their dependencies are upgraded
	+ Bug fix: Logs don't include unrelated information now
	+ Add total in disk_usage report
	+ Bugfix: Events report by source now works again
	+ Do not include info messages in the events report
	+ Services event is triggered only after five failed checkings
	+ Do not add redundant includedir lines to /etc/sudoers
	+ Fixed encoding for strings read from redis server
	+ Support for redis-server 2.0 configuration
	+ Move core templates to /usr/share/zentyal/stubs/core
	+ Old /etc/ebox directory replaced with the new /etc/zentyal with
	  renamed core.conf, logs.conf and events.conf files
	+ Fixed broken link to alerts list
2.0.15
	+ Do not check the existence of cloud-prof package during the
	  restore since it is possible not to be installed while disaster
	  recovery process is done
	+ Renamed /etc/init.d/ebox to /etc/init.d/zentyal
	+ Use new zentyal-* package names
	+ Don't check .yaml existence for core modules
2.0.14
	+ Added compMessage in some events to distinguish among events if
	  required
	+ Make source in events non i18n
	+ After restore, set all the restored modules as changed
	+ Added module pre-checks for configuration backup
2.0.13
	+ Fixed dashboard graphs refresh
	+ Fixed module existence check when dpkg is running
	+ Fix typo in sudoers creation to make remote support work again
2.0.12
	+ Include status of packages in the downloadable bug report
	+ Bugfix: Avoid possible problems deleting redis.first file if not exist
2.0.11
	+ New methods entry_exists and st_entry_exists in config backend
2.0.10
	+ Now redis backend returns undef on get for undefined values
	+ Allow custom mason templates under /etc/ebox/stubs
	+ Better checks before restoring a configuration backup with
	  a set of modules different than the installed one
	+ Wait for 10 seconds to the child process when destroying the
	  progress indicator to avoid zombie processes
	+ Caught SIGPIPE when trying to contact Redis server and the
	  socket was already closed
	+ Do not stop redis server when restarting apache but only when
	  the service is asked to stop
	+ Improvements in import/export configuration (know before as
	  configuration backup)
	+ Improvements in ProgressIndicator
	+ Better behaviour of read-only rows with up/down arrows
	+ Added support for printableActionName in DataTable's
	+ Added information about automatic configuration backup
	+ Removed warning on non existent file digest
	+ Safer way to check if core modules exist during installation
2.0.9
	+ Treat wrong installed packages as not-existent modules
	+ Added a warning in dashboard informing about broken packages
	+ File sharing and mailfilter log event watchers works again since
	  it is managed several log tables per module
2.0.8
	+ Replaced zentyal-conf script with the more powerful zentyal-redisvi
	+ Set always the same default order for dashboard widgets
	+ Added help message to the configure widgets dialog
	+ Check for undefined values in logs consolidation
	+ Now dashboard notifies fails when restarting a service
	+ Fixed bug with some special characters in dashboard
	+ Fixed bug with some special characters in disk usage graph
2.0.7
	+ Pre-installation includes sudoers.d into sudoers file if it's not yet
	  installed
	+ Install apache-prefork instead of worker by default
	+ Rename service certificate to Zentyal Administration Web Server
2.0.6
	+ Use mod dependencies as default restore dependencies
	+ Fixed dependencies in events module
	+ Increased recursive dependency threshold to avoid
	  backup restoration problems
2.0.5
	+ Removed deprecated "Full backup" option from configuration backup
	+ Bugfix: SCP method works again after addition of SlicedBackup
	+ Added option in 90eboxpglogger.conf to disable logs consolidation
2.0.4
	+ Removed useless gconf backup during upgrade
	+ Fixed postinstall script problems during upgrade
2.0.3
	+ Added support for the sliced backup of the DB
	+ Hostname change is now visible in the form before saving changes
	+ Fixed config backend problems with _fileList call
	+ Added new bootDepends method to customize daemons boot order
	+ Added permanent message property to Composite
	+ Bugfix: Minor aesthetic fix in horizontal menu
	+ Bugfix: Disk usage is now reported in expected bytes
	+ Bugfix: Event dispatcher is not disabled when it is impossible
	  for it to dispatch the message
2.0.2
	+ Better message for the service status event
	+ Fixed modules configuration purge script
	+ Block enable module button after first click
	+ Avoid division by zero in progress indicator when total ticks is
	  zero
	+ Removed warning during postinst
	+ Added new subscription messages in logs, events and backup
2.0.1
	+ Bugfix: Login from Zentyal Cloud is passwordless again
	+ Some defensive code for the synchronization in Events models
	+ Bugfix: add EBox::Config::Redis::get to fetch scalar or list
	  values. Make GConfModule use it to avoid issues with directories
	  that have both sort of values.
1.5.14
	+ Fixed redis bug with dir keys prefix
	+ Improved login page style
	+ New login method using PAM instead of password file
	+ Allow to change admin passwords under System->General
	+ Avoid auto submit wizard forms
	+ Wizard skip buttons always available
	+ Rebranded post-installation questions
	+ Added zentyal-conf script to get/set redis config keys
1.5.13
	+ Added transition effect on first install slides
	+ Zentyal rebrand
	+ Added web page favicon
	+ Fixed already seen wizards apparition
	+ Fixed ro module creation with redis backend
	+ Use mason for links widgets
	+ Use new domain to official strings for subscriptions
1.5.12
	+ Added option to change hostname under System->General
	+ Show option "return to dashboard" when save changes fails.
1.5.11
	+ Added more tries on redis reconnection
	+ Fixed user corner access problems with redis server
	+ writeFile* methods reorganized
	+ Added cron as dependency as cron.hourly was never executed with anacron
	+ Improvements in consolidation of data for reports
1.5.10
	+ Fixed gconf to redis conversion for boolean values
1.5.9
	+ Improved migrations speed using the same perl interpreter
	+ Redis as configuration backend (instead of gconf)
	+ Improved error messages in ebox-software
	+ Set event source to 256 chars in database to adjust longer event
	  sources
	+ Progress bar AJAX updates are sent using JSON
	+ Fixed progress bar width problems
	+ Fixed top menu on wizards
	+ Improved error message when disconnecting a not connected database
	+ Abort installation if 'ebox' user already exists
	+ Bugfix: IP address is now properly registered if login fails
1.5.8
	+ Added template tableorderer.css.mas
	+ Added buttonless top menu option
	+ Bugfix: Save all modules on first installation
	+ Bugfix: General ebox database is now created if needed when
	  re/starting services
	+ Bugfix: Data to report are now uniform in number of elements per
	  value. This prevents errors when a value is present in a month and
	  not in another
	+ Bugfix: Don't show already visited wizard pages again
1.5.7
	+ Bugfix: Avoid error when RAID is not present
	+ Bugfix: Add ebox-consolidate-reportinfo call in daily cron script
	+ Bugfix: Called multiInsert and unbufferedInsert when necessary
	  after the loggerd reimplementation
	+ Bugfix: EBox::ThirdParty::Apache2::AuthCookie and
	  EBox::ThirdParty::Apache2::AuthCookie::Util package defined just
	  once
	+ Added util SystemKernel
	+ Improved progress indicator
	+ Changes in sudo generation to allow sudo for remote support user
	+ Initial setup wizards support
1.5.6
	+ Reimplementation of loggerd using inotify instead of File::Tail
1.5.5
	+ Asynchronous load of dashboard widgets for a smoother interface
1.5.4
	+ Changed dbus-check script to accept config file as a parameter
1.5.3
	+ Function _isDaemonRunning works now with snort in lucid
	+ Javascript refreshing instead of meta tag in log pages
	+ Updated links in dashboard widget
	+ Add package versions to downloadable ebox.log
	+ Fixed postgresql data dir path for disk usage with pg 8.4
	+ GUI improvements in search box
1.5.2
	+ Security [ESN-1-1]: Validate referer to avoid CSRF attacks
	+ Added reporting structure to events module
	+ Added new CGI to download the last lines of ebox.log
1.5.1
	+ Bugfix: Catch exception when upstart daemon does not exist and
	  return a stopped status
	+ Added method in logs module to dump database in behalf of
	ebackup module
	+ Bugfix: Do not check in row uniqueness for optional fields that
	are not passed as parameters
	+ Improve the output of ebox module status, to be consistent with the one
	  shown in the interface
	+ Add options to the report generation to allow queries to be more
	  flexible
	+ Events: Add possibility to enable watchers by default
	+ Bugfix: Adding a new field to a model now uses default
	  value instead of an empty value
	+ Added script and web interface for configuration report, added
	  more log files to the configuration report
1.5
	+ Use built-in authentication
	+ Use new upstart directory "init" instead of "event.d"
	+ Use new libjson-perl API
	+ Increase PerlInterpMaxRequests to 200
	+ Increase MaxRequestsPerChild (mpm-worker) to 200
	+ Fix issue with enconding in Ajax error responses
	+ Loggerd: if we don't have any file to watch we just sleep otherwise the process
	  will finish and upstart will try to start it over again and again.
	+ Make /etc/init.d/ebox depend on $network virtual facility
	+ Show uptime and users on General Information widget.
1.4.2
	+ Start services in the appropriate order (by dependencies) to fix a problem
	  when running /etc/init.d/ebox start in slaves (mail and other modules
	  were started before usersandgroups and thus failed)
1.4.1
	+ Remove network workarounds from /etc/init.d/ebox as we don't bring
	  interfaces down anymore
1.4
	+ Bug fix: i18n. setDomain in composites and models.
1.3.19
	+ Make the module dashboard widget update as the rest of the widgets
	+ Fix problem regarding translation of module names: fixes untranslated
	  module names in the dashboard, module status and everywhere else where
	  a module name is written
1.3.18
	+ Add version comparing function and use it instead of 'gt' in the
	  general widget
1.3.17
	+ Minor bug fix: check if value is defined in EBox::Type::Union
1.3.16
	+ Move enable field to first row in ConfigureDispatcherDataTable
	+ Add a warning to let users know that a module with unsaved changes
	  is disabled
	+ Remove events migration directory:
		- 0001_add_conf_configureeventtable.pl
		- 0002_add_conf_diskfree_watcher.pl
	+ Bug fix: We don't use names to stringify date to avoid issues
	  with DB insertions and localisation in event logging
	+ Bug fix: do not warn about disabled services which return false from
	  showModuleStatus()
	+ Add blank line under "Module Status"
	+ Installed and latest available versions of the core are now displayed
	  in the General Information widget
1.3.15
	+ Bug fix: Call EBox::Global::sortModulesByDependencies when
	  saving all modules and remove infinite loop in that method.
	  EBox::Global::modifiedModules now requires an argument to sort
	  its result dependending on enableDepends or depends attribute.
	+ Bug fix: keep menu folders open during page reloads
	+ Bug fix: enable the log events dispatcher by default now works
	+ Bug fix: fixed _lock function in EBox::Module::Base
	+ Bug fix: composites honor menuFolder()
	+ Add support for in-place edition for boolean types. (Closes
	  #1664)
	+ Add method to add new database table columnts to EBox::Migration::Helpers
	+ Bug fix: enable "Save Changes" button after an in-place edition
1.3.14
	+ Bug fix: fix critical bug in migration helper that caused some log
	  log tables to disappear
	+ Create events table
	+ Bug fix: log watcher works again
	+ Bug fix: delete cache if log index is not found as it could be
	  disabled
1.3.13
	+ Bug fix: critical error in EventDaemon that prevented properly start
	+ Cron script for manage logs does not run if another is already
	  running, hope that this will avoid problems with large logs
	+ Increased maximum size of message field in events
	+ Added script to purge logs
	+ Bug fix: multi-domain logs can be enabled again
1.3.12
	+ Added type for EBox::Dashboard::Value to stand out warning
	  messages in dashboard
	+ Added EBox::MigrationHelpers to include migration helpers, for now,
	  include a db table renaming one
	+ Bug fix: Fix mismatch in event table field names
	+ Bug fix: Add migration to create language plpgsql in database
	+ Bug fix: Add missing script for report log consolidation
	+ Bug fix: Don't show modules in logs if they are not configured. This
	  prevents some crashes when modules need information only available when
	  configured, such as mail which holds the vdomains in LDAP
	+ Added method EBox::Global::lastModificationTime to know when
	  eBox configuration was modified for last time
	+ Add support for breadcrumbs on the UI
	+ Bug fix: in Loggerd files are only parsed one time regardless of
	  how many LogHelper reference them
	+ Added precondition for Loggerd: it does not run if there isnt
	anything to watch
1.3.11
	+ Support customFilter in models for big tables
	+ Added EBox::Events::sendEvent method to send events using Perl
	  code (used by ebackup module)
	+ Bug fix: EBox::Type::Service::cmp now works when only the
	  protocols are different
	+ Check $self is defined in PgDBEngine::DESTROY
	+ Do not watch files in ebox-loggerd related to disabled modules and
	  other improvements in the daemon
	+ Silent some exceptions that are used for flow control
	+ Improve the message from Service Event Watcher
1.3.10
	+ Show warning when accesing the UI with unsupported browsers
	+ Add disableApparmorProfile to EBox::Module::Service
	+ Bug fix: add missing use
	+ Bug fix: Make EventDaemon more robust against malformed sent
	  events by only accepting EBox::Event objects
1.3.8
	+ Bug fix: fixed order in EBox::Global::modified modules. Now
	  Global and Backup use the same method to order the module list
	  by dependencies
1.3.7
	+ Bug fix: generate public.css and login.css in dynamic-www directory
	  which is /var/lib/zentyal/dynamicwww/css/ and not in /usr/share/ebox/www/css
	  as these files are generate every time eBox's apache is
	  restarted
	+ Bug fix: modules are restored now in the correct dependency
	  order
	+ ebox-make-backup accepts --destinaton flag to set backup's file name
	+ Add support for permanent messages to EBox::View::Customizer
1.3.6
	+ Bug fix: override _ids in EBox::Events::Watcher::Log to not return ids
	which do not exist
	+ Bug fix: fixed InverseMatchSelect type which is used by Firewall module
	+ New widget for the dashboard showing useful support information
	+ Bugfix: wrong permissions on CSS files caused problem with usercorner
	+ CSS are now templates for easier rebranding
	+ Added default.theme with eBox colors
1.3.5
	+ Bugfix: Allow unsafe characters in password type
	+ Add FollowSymLinks in eBox apache configuration. This is useful
	  if we use js libraries provided by packages
1.3.4
	+ Updated company name in the footer
	+ Bugfix: humanEventMessage works with multiple tableInfos now
	+ Add ebox-dbus-check to test if we can actually connect to dbus
1.3.4
	+ bugfix: empty cache before calling updatedRowNotify
	+ enable Log dispatcher by default and not allow users to disable
	it
	+ consolidation process continues in disabled but configured modules
	+ bugfix: Save Changes button doesn't turn red when accessing events for
	first time
1.3.2
	+ bugfix: workaround issue with dhcp configured interfaces at boot time
1.3.1
	+ bugfix: wrong regex in service status check
1.3.0
	+ bugfix: make full backup work again
1.1.30
	+ Change footer to new company holder
	+  RAID does not generate 'change in completion events, some text
	problems fixed with RAID events
	+ Report graphics had a datapoints limit dependent on the active
	time unit
	+ Apache certificate can be replaced by CA module
	+ Fixed regression in detailed report: total row now aggregates
	properly
	+ More characters allowed when changing password from web GUI
	+ Fixed regression with already used values in select types
	+ Do not a button to restart eBox's apache
	+ Fixed auth problem when dumping and restoring postgre database
1.1.20
	+ Added custom view support
	+ Bugfix: report models now can use the limit parameter in
	  reportRows() method
	+ use a regexp to fetch the PID in a pidfile, some files such as
	postfix's add tabs and spaces before the actual number
	+ Changed "pidfile" to "pidfiles" in _daemons() to allow checking more than
one (now it is a array ref instead of scalar)
	+ Modified Service.pm to support another output format for /etc/init.d daemon
status that returns [OK] instead of "running".
	+ unuformized case in menu entries and some more visual fixes
1.1.10
	+ Fix issue when there's a file managed by one module that has been modified
	  when saving changes
	+ Bugfix: events models are working again even if an event aware
	module is uninstalled and it is in a backup to restore
	+ Select.pm returns first value in options as default
       + Added 'parentModule' to model class to avoid recursive problems
	+ Added Float type
	+ Apache module allows to add configuration includes from other modules
	+ Display remote services button if subscribed
	+ Event daemon may received events through a named pipe
	+ Bugfix. SysInfo revokes its config correctly
	+ Added storer property to types in order to store the data in
	somewhere different from GConf
	+ Added protected property 'volatile' to the models to indicate
	that they store nothing in GConf but in somewhere different
	+ System Menu item element 'RAID' is always visible even when RAID
	is not installed
	+ Files in deleted rows are deleted when the changes are saved
	+ Fixed some bug whens backing and restore files
	+ Components can be subModels of the HasMany type
	+ Added EBox::Types::Text::WriteOnce type
	+ Do not use rows(), use row to force iteration over the rows and increase
	performance and reduce memory use.
	+ Do not suggest_sync after read operations in gconf
	+ Increase MaxRequestsPerChild to 200 in eBox's apache
	+ Make apache spawn only one child process
	+ Log module is backed up and restored normally because the old
	problem is not longer here
	+ Backup is more gentle with no backup files in backup directory,
	now it does not delete them
	+ HasMany  can retrieve again the model and row after the weak
	refence is garbage-collected. (Added to solve a bug in the doenload
	bundle dialog)
	+ EBox::Types::DomainName no longer accepts IP addresses as domain
	names
	+ Bugfix: modules that fail at configuration stage no longer appear as enabled
	+ Add parameter to EBox::Types::Select to disable options cache

0.12.103
	+ Bugfix: fix SQL statement to fetch last rows to consolidate
0.12.102
	+ Bugfix: consolidate logs using the last date and not starting from scratch
0.12.101
	+ Bugfix: DomainName type make comparisons case insensitive
	according to RFC 1035
0.12.100
	+ Bugfix: Never skip user's modifications if it set to true
	override user's changes
	+ EBox::Module::writeConfFile and EBox::Service scape file's path
	+ Bugfix. Configure logrotate to actually rotate ebox logs
	+ Fixed bug in ForcePurge logs model
	+ Fixed bug in DataTable: ModelManaged was called with tableName
	instead of context Name
	+ Fixing an `img` tag closed now properly and adding alternative
	text to match W3C validation in head title
	+ Backup pages now includes the size of the archive
	+ Fixed bug in ForcePurge logs model
	+ Now the modules can have more than one tableInfo for logging information
	+ Improve model debugging
	+ Improve restart debugging
	+ Backups and bug reports can be made from the command line
	+ Bugfix: `isEqualTo` is working now for `Boolean` types
	+ Bugfix: check if we must disable file modification checks in
	Manager::skipModification

0.12.99
	+ Add support for reporting
	+ Refresh logs automatically
	+ Reverse log order
	+ Remove temp file after it is downloaded with FromTempDir controller
0.12.3
	+ Bug fix: use the new API in purge method. Now purging logs is working
	again.
0.12.2
	+ Increase random string length used to generate the cookie to
	2048 bits
	+ Logs are show in inverse chronological order
0.12.1
	+ Bug fix: use unsafeParam for progress indicator or some i18 strings
	will fail when saving changes
0.12
	+ Bugfix: Don't assume timecol is 'timestamp' but defined by
	module developer. This allows to purge some logs tables again
	+ Add page titles to models
	+ Set default values when not given in `add` method in models
	+ Add method to manage page size in model
	+ Add hidden field to help with Ajax request and automated testing with
	  ANSTE
	+ Bugfix: cast sql types to filter fields in logs
	+ Bugfix: Restricted resources are back again to make RSS
	access policy work again
	+ Workaround bogus mason warnings
	+ Make postinst script less verbose
	+ Disable keepalive in eBox apache
	+ Do not run a startup script in eBox apache
	+ Set default purge time for logs stored in eBox db to 1 week
	+ Disable LogAdmin actions in `ebox-global-action` until LogAdmin
	feature is completely done
0.11.103
	+ Modify EBox::Types::HasMany to create directory based on its row
	+ Add _setRelationship method to set up relationships between models
	  and submodels
	+ Use the new EBox::Model::Row api
	+ Add help method to EBox::Types::Abstract
	+ Decrease size for percentage value in disk free watcher
	+ Increase channel link field size in RSS dispatcher
0.11.102
	+ Bugfix: cmp in EBox::Types::HostIP now sorts correctly
	+ updatedRowNotify in EBox::Model::DataTable receives old row as
	well as the recently updated row
	+ Added `override_user_modification` configuration parameter to
	avoid user modification checkings and override them without asking
	+ Added EBox::Model::Row to ease the management of data returned
	by models
	+ Added support to pre-save and post-save executable files. They
	must be placed at /etc/ebox/pre-save or /etc/ebox/post-save
	+ Added `findRow` method to ease find and set
0.11.101
	+ Bugfix: Fix memory leak in models while cloning types. Now
	cloning is controlled by clone method in types
	+ Bugfix: Union type now checks for its uniqueness
	+ DESTROY is not an autoloaded method anymore
	+ HasOne fields now may set printable value from the foreign field
	to set its value
	+ findId now searches as well using printableValue
	+ Bugfix. Minor bug found when key is an IP address in autoloaded
	methods
	+ Ordered tables may insert values at the beginning or the end of
	the table by "insertPosition" attribute
	+ Change notConfigured template to fix English and add link to the
	  module status section
	+ Add loading gif to module status actions
	+ Remove debug from ServiceInterface.pm
	+ Add support for custom separators to be used as index separators on
	  exposedMethods
	+ Bugfix. Stop eBox correctly when it's removed
	+ Improve apache-restart to make it more reliable.
0.11.100
	+ Bugfix. Fix issue with event filters and empty hashes
	+ Bugfix. Cache stuff in log and soap watcher to avoid memory leaks
	+ Bugfix. Fix bug that prevented the user from being warned when a row to
	  be deleted is being used by other model
	+ Bugfix. Add missing use of EBox::Global in State event watcher
	+ Added progress screen, now pogress screen keeps track of the changed
	  state of the modules and change the top page element properly
	+ Do not exec() to restart apache outside mod_perl
	+ Improve apache restart script
	+ Improve progress screen
0.11.99
	+ DataTable contains the property 'enableProperty' to set a column
	called 'enabled' to enable/disable rows from the user point of
	view. The 'enabled' column is put the first
	+ Added state to the RAID report instead of simpler active boolean
        + Fix bug when installing new event components and event GConf
	subtree has not changed
	+ Add RSS dispatcher to show eBox events under a RSS feed
	+ Rotate log files when they reach 10MB for 7 rotations
	+ Configurable minimum free space left for being notified by means
	of percentage
	+ Add File type including uploading and downloading
	+ Event daemon now checks if it is possible to send an event
	before actually sending it
	+ Added Action forms to perform an action without modifying
	persistent data
	+ Log queries are faster if there is no results
	+ Show no data stored when there are no logs for a domain
	+ Log watcher is added in order to notify when an event has
	happened. You can configure which log watcher you may enable and
	what you want to be notify by a determined filter and/or event.
	+ RAID watcher is added to check the RAID events that may happen
	when the RAID subsystem is configured in the eBox machine
	+ Change colour dataset in pie chart used for disk usage reporting
	+ Progress indicator now contains a returned value and error
	message as well
	+ Lock session file for HTTP session to avoid bugs
	related to multiple requests (AJAX) in a short time
	+ Upgrade runit dependency until 1.8.0 to avoid runit related
	issues
0.11
	+ Use apache2
	+ Add ebox-unblock-exec to unset signal mask before running  a executable
	+ Fix issue with multiple models and models with params.
	  This triggered a bug in DHCP when there was just one static
	  interface
	+ Fix _checkRowIsUnique and _checkFieldIsUnique
	+ Fix paging
	+ Trim long strings in log table, show tooltip with the whole string
	  and show links for URLs starting with "http://"
0.10.99
	+ Add disk usage information
	+ Show progress in backup process
	+ Add option to purge logs
	+ Create a link from /var/lib/zentyal/log to /var/log/ebox
	+ Fix bug with backup descriptions containing spaces
	+ Add removeAll method on data models
	+ Add HostIP, DomainName and Port types
	+ Add readonly forms to display static information
	+ Add Danish translation thanks to Allan Jacobsen
0.10
	+ New release
0.9.100
	+ Add checking for SOAP session opened
	+ Add EventDaemon
	+ Add Watcher and Dispatch framework to support an event
	  architecture on eBox
	+ Add volatile EBox::Types in order not to store their values
	  on GConf
	+ Add generic form
	+ Improvements on generic table
	+ Added Swedish translation

0.9.99
	+ Added Portuguese from Portugal translation
	+ Added Russian translation
	+ Bugfix: bad changed state in modules after restore

0.9.3
	+ New release

0.9.2
	+ Add browser warning when uploading files
	+ Enable/disable logging modules
0.9.1
	+ Fix backup issue with changed state
	+ Generic table supports custom ordering
0.9
	+ Added Polish translation
        + Bug in recognition of old CD-R writting devices fixed
	+ Added Aragonese translation
	+ Added Dutch translation
	+ Added German translation
	+ Added Portuguese translation

0.8.99
	+ Add data table model for generic Ajax tables
	+ Add types to be used by models
	+ Add MigrationBase and ebox-migrate to upgrade data models
	+ Some English fixes
0.8.1
	+ New release
0.8
	+ Fix backup issue related to bug reports
	+ Improved backup GUI
0.7.99
        + changed sudo stub to be more permissive
	+ added startup file to apache web server
	+ enhanced backup module
	+ added basic CD/DVD support to backup module
	+ added test stubs to simplify testing
	+ added test class in the spirit of Test::Class
	+ Html.pm now uses mason templates
0.7.1
	+ use Apache::Reload to reload modules when changed
	+ GUI consistency (#12)
	+ Fixed a bug for passwords longer than 16 chars
	+ ebox-sudoers-friendly added to not overwrite /etc/sudoers each time
0.7
	+ First public release
0.6
	+ Move to client
	+ Remove obsolete TODO list
	+ Remove firewall module from  base system
	+ Remove objects module from base system
	+ Remove network module from base system
	+ Add modInstances and modInstancesOfType
	+ Raname Base to ClientBase
	+ Remove calls to deprecated methods
	+ API documented using naturaldocs
	+ Update INSTALL
	+ Use a new method to get configkeys, now configkey reads every
	  [0.9
	+ Added Polish translation][0-9]+.conf file from the EBox::Config::etc() dir and
	  tries to get the value from the files in order.
	+ Display date in the correct languae in Summary
	+ Update debian scripts
	+ Several bugfixes
0.5.2
	+ Fix some packaging issues
0.5.1
	+ New menu system
	+ New firewall filtering rules
	+ 802.1q support

0.5
	+ New bug-free menus (actually Internet Explorer is the buggy piece
	  of... software that caused the reimplementation)
	+ Lots of small bugfixes
	+ Firewall: apply rules with no destination address to packets
	  routed through external interfaces only
	+ New debianize script
	+ Firewall: do not require port and protocol parameters as they
	  are now optional.
	+ Include SSL stuff in the dist tarball
	+ Let modules block changes in the network interfaces
	  configuration if they have references to the network config in
	  their config.
	+ Debian network configuration import script
	+ Fix the init.d script: it catches exceptions thrown by modules so that
	  it can try to start/stop all of them if an exception is thrown.
	+ Firewall: fix default policy bug in INPUT chains.
	+ Restore textdomain in exceptions
	+ New services section in the summary
	+ Added Error item to Summary. Catch exceptions from modules in
	  summary and generate error item
	+ Fix several errors with redirections and error handling in CGIs
	+ Several data validation functions were fixed, and a few others added
	+ Prevent the global module from keeping a reference to itself. And make
	  the read-only/read-write behavior of the factory consistent.
	+ Stop using ifconfig-wrapper and implement our own NetWrapper module
	  with wrappers for ifconfig and ip.
	+ Start/stop apache, network and firewall modules in first place.
	+ Ignore some network interface names such as irda, sit0, etc.
	+ The summary page uses read-only module instances.
	+ New DataInUse exception, old one renamed to DataExists.
	+ Network: do not overwrite resolv.conf if there are nameservers
	  given via dhcp.
	+ Do not set a default global policy for the ssh service.
	+ Check for forbiden characters when the parameter value is
	  requested by the CGI, this allows CGI's to handle the error,
	  and make some decissions before it happens.
	+ Create an "edit object" template and remove the object edition stuff
	  from the main objects page.
	+ Fix the apache restarting code.
	+ Network: Remove the route reordering feature, the kernel handles that
	  automatically.
	+ Fix tons of bugs in the network restarting code.
	+ Network: removed the 3rd nameserver configuration.
	+ Network: Get gateway info in the dhcp hook.
	+ Network: Removed default configuration from the gconf schema.
	+ New function for config-file generation
	+ New functions for pid file handling

0.4
	+ debian package
	+ added module to export/import configuration
	+ changes in firewall's API
	+ Added content filter based on dansguardian
	+ Added French translation
	+ Added Catalan translation
	+ Sudoers file is generated automatically based on module's needs
	+ Apache config file is generated by ebox  now
	+ Use SSL
	+ Added ebox.conf file
	+ Added module template generator

0.3
	+ Supports i18n
	+ API name consistency
	+ Use Mason for templates
	+ added tips to GUI
	+ added dhcp hooks
	+ administration port configuration
	+ Fixed bugs to IE compliant
	+ Revoke changes after logout
	+ Several bugfixes

0.2
	+ All modules are now based on gconf.
	+ Removed dependencies on xml-simple, xerces and xpath
	+ New MAC address field in Object members.
	+ Several bugfixes.

0.1
	+ Initial release<|MERGE_RESOLUTION|>--- conflicted
+++ resolved
@@ -1,5 +1,5 @@
 HEAD
-<<<<<<< HEAD
+	+ Fixed audit logging of delete actions
 	+ Fixed errors with row ID in ManageAdmins table
 	+ Added missing EBox::Exceptions uses
 	+ Fixed bug in selectSetter which hitted selects on DataForm with
@@ -10,10 +10,6 @@
 	+ Show register link in local backup when not registered
 	+ Strip the 'C:\fakepath\' that chrome adds to the file input
 	+ Make dump_exceptions key work also for mason exceptions
-=======
-	+ Fixed audit logging of delete actions
-3.0.30
->>>>>>> 4534c5ed
 	+ Pass HTTP_PROXY system environment variable to CGIs as they are
 	  used in Zentyal modules
 	+ Waiting for Zentyal ready page check is more robust now
