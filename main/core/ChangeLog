<<<<<<< HEAD
3.3
=======
3.2.4
	+ Set proper trial link in advertisements
	+ Show register link in local backup when not registered
>>>>>>> c1f77a87
	+ Strip the 'C:\fakepath\' that chrome adds to the file input
	+ Make dump_exceptions key work also for mason exceptions
	+ Pass HTTP_PROXY system environment variable to CGIs as they are
	  used in Zentyal modules
	+ Waiting for Zentyal ready page check is more robust now
	+ Fixed error in the recursive method for getting module dependencies
	+ Fixed JS typo which disabled export backup dialog
	+ Added dbus dependency to avoid problems on some minimal installations
	+ When restoring pre-3.2 backups take in account that apache
	  module was renamed to webadmin
	+ Make sure that we always commit/discard audit of changes when we
	  save/revoke all modules
	+ Add new row attribute "disabled"
	+ Fixed JS glitch which broke the dashboard periodical updates
	+ Better check of referer which skips cloud domain if it does not exists
	+ Avoid warning when stopping a module without FirewallHelper
	+ Include contents of /etc/resolv.conf in bug report
	+ Avoid Apache error screen in login when entering through Zentyal
	  Remote using password
	+ Fix warning comparing undefined string in DomainName type
	+ Rewrite row isEqualTo method using hashElements instead of elements
	+ Only allow to move dashboard widget by its handle
	+ Do not fail if zentyal-mysql.passwd ends with a newline character
	+ Removed old migration code from 3.0 to 3.2
	+ Added Number.prototype.toTimeDiffString in format.js
	+ Added .btn-black CSS class
	+ Set version to 3.3
	+ Added enableInnoDbIfNeeded() to MyDBEngine
	+ Fix loading on custom action buttons
	+ Add icon for openchange module
	+ Add missing use statement in EBox::Types::MultiStateAction
	+ Add icon for openchange module
	+ Service type setter works again
3.2
	+ Set 3.2 versions and non-beta logo
3.1.13
	+ Added missing EBox::Gettext uses, fixes crash in view logs refresh
	+ Minor CSS style fixes
	+ Added missing use statement in EBox::Types::MultiStateAction
3.1.12
	+ Do not crash if /etc/timezone does not exist
	+ Clean /var/lib/zentyal/tmp at the first moments of boot instead of
	  when running zentyal start, this fixes problems with leftover locks
	  that affect dhclient hooks
	+ Fixed wrong case in some class names for the save changes button
	+ Fixed autoscroll in dashboard widgets
	+ Added placeholder for drag & drop of table rows
	+ No autoscroll is done when overflow happens. This makes sortable
	  work in chromium
	+ Set audit after logs when enabling in first install
	+ Avoid getting unsaved changes by using readonly instance in manage-logs
3.1.11
	+ Initial setup for webadmin is now executed in postinst
	+ Fixed webadmin port migration
3.1.10
	+ Use DATETIME type in date column for consolidation tables
	+ Summarised reports shows graphs again
	+ Events summarised report has breadcrumbs now
	+ Base EBox::Logs::Composite::SummarizedReport to let summarised
	  reports have common breadcrumbs
	+ Added migration from 3.0 (apache -> webadmin)
3.1.9
	+ Fixed in-place boolean edit with non-basic types different to Union
	+ Removed some warnings in error.log
	+ Fixed confirmation dialogs warning style
	+ Fixed configure widgets width and drop behavior
	+ Fixed regression in dashboard register link after jQuery migration
	+ Always set as changed without checking RO value, this fixes some
	  situations in which the save changes button was not enabled
	+ Fixed regression in audit log IP addresses after nginx integration
	+ Added datetime time formatter to JS graphs which show dates in X
	  axis and date and time in the tracker
	+ Fixed bug sending parameters in Zentyal.Tabs prototype
	+ Fixed side-effect in Model::Manager::_modelHasMultipleInstances() that
	  tried to load composite as model by mistake, the bug was at least
	  present sometimes when trying to generate the configuration report
	+ Throw internal exception in valueByName if elementByName is undef
	+ Added captiveportal icons to CSS
	+ Restore configuration backup from file now works again after JS
	  framework change
	+ Configuration backup download, restore and delete from the list
	  works again after the UI changes
	+ Fixed regression in tabbed composites with the jQuery changes
	+ Set proper title in dialogs when loading in an existent one
	+ Fixed regression on dashboard which allowed to move already
	  present dashboard widgets
3.1.8
	+ Always log Perl errors that are not Zentyal exceptions
	+ Move package icons from software to core as required for the menu
	+ Use dpkg --clear-avail to avoid incoherent updates information
	+ Show printableModelName in DataTables when precondition fails
	+ Fixed number of decimals in Disk Usage when unit is MB
	+ Fixed UTF-8 encoding problems in TreeView
	+ Copyright footer is now at the bottom of the menu
	+ Fixed regression on logs search caused by autoFilter changes
	+ Fix bytes formatter in graphs
	+ Simplified CSS and improved styles and icons
	+ Improved dashboard drag&drop behavior in Chrome
	+ Allow to define permanentMessage directly on models
	+ Show placeholder in dashboard widgets drag&drop
	+ Fixed crash reloading dashboard after configure widgets
	+ Only apply redirect port fix on administration port
	+ Fixed regression in user interface with DataInUse exceptions
	+ Fixed wrong behavior of software updates in dashboard widget
	+ Always show proper language name for english locales
	+ Fixed wrong redirects when using a non-default admin port
	+ Fixed regression in webadmin reload after changing the language
	+ Remove unnecessary and problematic desktop services code
	+ Added icons for disabled users.
3.1.7
	+ Avoid eval operation when using standard HtmlBlocks class
	+ Changed some code to not trigger some unnecesary warnings
	+ Fixed regression on active menu entry highlight
	+ No-committed changes does not appear in configuration changes
	  log table
	+ Added autoFilter property to method tableInfo
	+ Modules can now be marked for restart after save changes via
	  post_save_modules redis key of the global module
	+ Make all dashboards div of the same height to ease drag and drop
	+ Don't allow invalid email in create report CGI
	+ DBEngineFactory is now a singleton
	+ EBox::Util::Random mentions /dev/urandom in its error messages
	  to ease troubleshooting
	+ Assure that type's references to its row are not lost in the
	  edit form template methods
3.1.6
	+ Restyled UI
	+ Added form.js
	+ Added better 502 error page for nginx with redirect when apache is ready
	+ Always call udpateRowNotify in row update, even when the new
	  values are the same than old ones
	+ Fixed bad call to EBox::CGI::Run::urlToClass in EBox::CGi::Base
	+ Added icons for top-level menu entries and module status page
	+ Fixed bad arguments in CGI::Controller::Composite call to SUPER::new()
	+ More flexible EBox::CGI::run for inheritance
	+ Fixed encoding of parameters in confirmation dialogs
	+ Check backup integrity by listing the tar file, throw
	  InvalidData exception if the tar is corrupted
	+ Do not use hidden form fields for generating confirmation dialog JS
	+ Fixed log bugs: use correct RO mode in loggerd, fixed behaviour
	  when all log helpers are disabled, enable logs correctly when
	  added by first time to configure logs table
	+ Fixed bad interpolation in JS code in booleanInPlaceViewer.mas
	+ WizardPage CGIs can now return JSON replies as response
	+ unconfigure-module script disables also the module
	+ Restart firewall module when a firewall observer module is
	  stopped/started using zentyal init.d script
	+ Added temporary stopped state to a Service module to know if a
	  module is stopped but enabled
	+ Redirect to / from /ebox using remote access to avoid blank page
	+ Removed no longer necessary jQuery noConflict()
	+ Added combobox.js
	+ Added EBox::Model::Base as base for DataTable and the new TreeView
	+ Adapted EBox::CGI::Run for the new TreeView models
	+ Fixed DataTable row removal from the UI with 100% volatile models with
	  'ids' method overriden.
3.1.5
	+ Increased webadmin default timeout.
	+ Disable drag & drop on tables with only one row
3.1.4
	+ Don't allow to move read-only rows
	+ Better prefix for user configuration redis keys
	+ Hide disabled carousel buttons, fix modal template
	+ Fixed modal dialog template
	+ Mark save changes button as changed when moving rows
	+ Remove unused parameter in Zentyal.DataTable.changeRow
3.1.3
	+ Enhanced UI styles: dialogs, progress bars, carousel, colors and images
	+ Rows of tables can now be moved using drag & drop
	+ Added logout dialog with option of discarding changes
	+ Remember page size options per users, added 'View all' page size option
	+ Added storage of options per user
	+ Enable and/or conifgure module dependencies automatically in
	  Module Status page
	+ Adapted CGIs to new modal dialogs
	+ Ported graphs from flotr.js to flot.js
	+ Ported JS code to jQuery and jQuery-ui
	+ Removed Modalbox.js, table_orderer.js and carousel.js
	+ Left menu keyword search is now case insensitive
3.1.2
	+ Make manage administrators table resilent against invalid users
	+ Remove deprecated backup domains related from logs module
	+ Added EBox::Types::URI type
	+ Added saveReload method to use reload instead of restart to
	  reduce service downtime. Use with care and programatically
	+ Added findValueMultipleFields() to DataTable and refactor _find()
	  to allow search by multiple fields
	+ Fixed disk usage report for logs component
3.1.1
	+ Do not dump unnecessary .bak files to /var/lib/zentyal/conf
	+ Restart all the core daemons instead of only apache after logrotate
	+ Fixed graph template so it could be feed with data using decimal
	  comma, it will convert it to a JS array without problems
	+ Fixed regression parsing ModalController urls
	+ Fixed regression non-model CGIs with aliases
	+ Added a way to retrieve all Models inside a Composite and its children.
	+ Increased the size limit for file uploads.
	+ Implemented a way to include configuration files for Nginx so the SOAP
	  services are able to use Nginx for SSL.
3.1
	+ Improved the message shown when there are no changes pending to save on
	  logout.
	+ Use the X-Forwarded-Proto header for redirects construction.
	+ Added nginx as the public HTTP server of Zentyal.
	+ Renamed 'Apache' module to 'WebAdmin' module. If you need to restart the
	  web administration you must use 'service zentyal webadmin restart'.
	+ Set trac milestone for reported bugs to 3.1.X
	+ CGIs are now EBox::Module::CGI::* instead of EBox::CGI::Module::*
	+ Daemons are now disabled when configuring a module, so Zentyal can
	  manage them directly instead of being autostarted by the system
	+ EBox::Model::DataForm::formSubmitted called even where there is no
	  previous row
	+ Added Pre-Depends on mysql-server to avoid problems with upgrades
	+ Depend on mysql-server metapackage instead of mysql-server-5.5
	+ Depend on zentyal-common 3.1
3.0.20
	+ Check against inexistent path in EBox::Util::SHM::subkeys
	+ Silent diff in EBox::Types::File::isEqualTo
	+ Print correctly UTF8 characters from configuration backup description
	+ When host name is changed, update /etc/hostname
	+ Proper link to remote in configuration backup page
3.0.19
	+ Removed full restore option for restore-backup tool and
	  EBox:Backup relevant methods
	+ Optimise loading Test::Deep::NoTest to avoid test environment creation
	+ Use EBox::Module::Base::writeConfFileNoCheck to write apache
	  configuration file
	+ Log events after dispatching them in the EventDaemon and catch exception
	  to avoid crashes when mysql is already stopped
	+ Emit events on zentyal start and stop
	+ Refactor some events-related code
	+ Changed MB_widedialog CSS class to use all width available in
	  the screen
	+ Fixed a broken link to SysInfo/Composite/General when activating the
	  WebServer module.
3.0.18
	+ Pass model instance when invoking EBox::Types::Select populate function
	+ Improve dynamic editable property detection for framework types
	+ Override _validateReferer method in Desktop services CGI
	+ Don't abort configuration backup when we get a error retrieving the
	  partition table information
	+ In EBox:Model::Row, refactored elementExists and
	  elementByName to make them to have similiar code structure
	+ Improvement in test help classes and added test fakes for
	  EBox::Model::Manager and EBox::Util::SHMLock
	+ Prevented unuseful warning in
	  EBox::Model::DataTable::setDirectory when the old directory is undef
	+ Fixed unit tests under EBox/Model/t, backup configuration tests and
	  some others
	+ Remove unused method EBox::Auth::alreadyLogged()
	+ Apache::setRestrictedResource updates properly if already exists
	+ Global and Module::Config allow to set redis instance to ease testing
	+ Now EBox::GlobalImpl::lastModificationTime also checks
	  modification time of configuration files
	+ Rows in events models are now synced before running EventDaemon
	+ Better way of checking if event daemon is needed
3.0.17
	+ Allow numeric zero as search filter
	+ When filtering rows don't match agains link urls or hidden values
	+ Avoid CA file check when removing it from Apache module
	+ Silent removeCA and removeInclude exceptions when removing
	  non-existant element
	+ Fixed rollback operation in redis config backend
	+ Desktop services CGI now only returns JSON responses
	+ Log error when dynamic loading a class fails in
	  ConfigureDispatchers model
	+ Update total ticks dynamically in progress indicator if ticks overflow
3.0.16
	+ Fixed regression in boolean in-place edit with Union types
	+ Added some missing timezones to EBox::Types::TimeZone
	+ Add a new method to DBEngine 'checkForColumn' to retrieve columns
	  definition from a given table
	+ Reload models info in model manager if new modules are installed
3.0.15
	+ Make sure that halt/reboot button can be clicked only once
	+ Cleaner way of disabling dependant modules when the parent is disabled,
	  avoiding unnecessary calls to enableService each time the module status
	  page is loaded.
	+ Show confirmation dialog when trying to change host or domain
	  if zentyal-samba is installed and provisioned
	+ Modified data table controller so edit boolean in place reuses
	  the code of regular edits, avoiding getting incorrect read-only
	  values from cache
3.0.14
	+ Allow search filters with a leading '*'
	+ Better error reporting when choosing a bad search filter
	+ External exceptions from _print method are caught correctly in CGIs
	+ EBox::CGI::run now supports correct handling of APR::Error
	+ Fixed dashboard check updates ajax requests in Chrome
	+ Fixed errors with zero digits components in time type
3.0.13
	+ Better warning if size file is missing in a backup when
	  restoring it
	+ Fixed table cache behaviour on cache miss in logs module
	+ Fix wrong button label when deleting rows in 'datainuse' template
	+ Removed unused method EBox::Model::DataTable::_tailoredOrder
	+ Added force default mode and permission to writeConfFileNoCheck(),
	  writeFile() and derivatives
	+ Fixed bug in EBox:::Logs::CGI::Index with internationalized
	  parameter names
	+ DataTables with sortedBy are now orderer alphabetically with
	  proper case treatment
	+ Display messages in model even when there are not elements and
	  table body is not shown
3.0.12
	+ Improve change-hostname script, delete all references to current name
	+ Faster dashboard loading with asynchronous check of software updates
	+ Workaround for when the progress id parameter has been lost
	+ Fixed problems calling upstart coomands from cron jobs with wrong PATH
	+ Decode CGI unsafeParams as utf8
	+ Avoid double encoding when printing JSON response in EBox::CGI::Base
	+ Remove warning in EBox::Menu::Folder when currentfolder is not defined
	+ Removed unnecesary and misleading method new from EBox::Auth package
3.0.11
	+ Avoid flickering loading pages when switching between menu entries
	+ Incorrect regular expression in logs search page are correctly handled
	+ Fix input badly hidden in the logs screen
	+ reloadTable from DataTable now remove cached fields as well
3.0.10
	+ Fixed unsafe characters error when getting title of progress
	  indicator in progress dialog
	+ Added use utf8 to dashboard template to fix look of closable messages
3.0.9
	+ Adapted file downloads to the new utf8 fixes
	+ Write backup files in raw mode to avoid utf8 problems
	+ Print always utf8 in STDOUT on all CGIs
	+ Decode CGI params of values entered at the interface as utf8
	+ Proper encode/decode of utf8 with also pretty JSON
	+ Fixed utf8 decoding in date shown at dashboard
	+ Removed old workarounds for utf8 problems
	+ Added new recoveryEnabled() helper method to Module::Base
	+ Added recoveryDomainName() method to SyncProvider interface
	+ Restore backup can now install missing modules in Disaster Recovery
	+ Show specific slides when installing a commercial edition
	+ Redirect to proper CGI after login in disaster recovery mode
	+ Removed old debconf workaround for first stage installation
	+ Log redis start message as debug instead of info to avoid flood
	+ Use unsafeParam in EBox::CGI::Base::paramsAsHash
	+ EBox::Module::Service does not raise exception and logs
	  nothing when using init.d status
	+ Fixed glitch in backup CGI which sometimes showed
	  the modal dialog with a incorrect template
3.0.8
	+ Use path for default name in SyncFolders::Folder
	+ Do not restrict characters in data table searchs
	+ Fixed automatic bug report regression
	+ Fixed refresh of the table and temporal control states
	  in customActionClicked callback
	+ Modified modalbox-zentyal.js to accept wideDialog parameter
	+ Fixed template method in MultiStateAction to return the default
	  template when it is not any supplied to the object
	+ Fixed sendInPlaceBooleanValue method from table-helper.js; it
	  aborted because bad parameters of Ajax.Updater
	+ Fixed bug that made that the lock was shared between owners
	+ Some fixes in the function to add the rule for desktops services
	  to the firewall
	+ Delete obsolete EBox::CGI::MenuCSS package
3.0.7
	+ Add new EBox::Module::Service::Observer to notify modules about
	  changes in the service status
	+ Administration accounts management reflects the changes in
	  system accounts in ids() or row() method call
	+ Some fixes in the RAID event watcher
	+ foreignModelInstance returns undef if foreignModel is
	  undef. This happens when a module has been uninstalled and it is
	  referenced in other installed module (events)
	+ loggerd shows loaded LogHelpers when in debug mode
	+ Added additional info to events from RAID watcher
	+ Use sudo to remove temporal files/diectories in backup, avoiding
	  permissions errors
	+ Added exception for cloud-prof module to events dependencies
3.0.6
	+ Skip keys deleted in cache in Redis::_keys()
	+ Fixed events modules dependencies to depend on any module which
	  provides watchers or dispatchers
	+ Always call enableActions before enableService when configuring modules
	+ Added needsSaveAfterConfig state to service modules
	+ Better exceptions logging in EBox::CGI::Run
	+ Fixed 'element not exists' error when enabling a log watcher
	+ Scroll up when showing modal dialog
	+ Added fqdnChanged methods to SysInfo::Observer
	+ Fixed SSL configuration conflicts betwen SOAPClient and RESTClient
3.0.5
	+ Template ajax/simpleModalDialog.mas can now accept text
	+ Used poweroff instead of halt to assure that system is powered
	  off after halt
	+ Fixed log audit database insert error when halting or rebooting
	+ Added time-based closable notification messages
	+ Adapted to new EBox::setLocaleEnvironment method
	+ EBox::Type::File now allows ebox user to own files in directories
	  which are not writable by him
	+ Removed cron daily invocation of deprecated report scripts
3.0.4
	+ Added EBox::SyncFolders interface
	+ Fixed invokation of tar for backup of model files
	+ New observer for sysinfo module to notify modules implementing the
	  SysInfo::Observer interface when the host name or host domain is
	  changed by the user, before and after the change takes effect
	+ Stop and start apache after language change to force environment reload
	+ Reload page after language change
	+ EBox::Module::Service::isRunning() skips daemons whose precondition fail
	+ Fixed undefined reference in DataTable controller for log audit
	+ Added and used serviceId field for service certificates
	+ Fixed SQL quoting of column names in unbuffered inserts and consolidation
3.0.3
	+ Fixed bug which prevented highlight of selected item in menu
	+ Fixed base class of event dispatcher to be compatible with the
	  changes dispatcher configuration table
	+ Fixed event daemon to use dumped variables
	+ Fixed need of double-click when closing menu items in some cases
	+ Fixed logs consolidation to avoid high CPU usage
	+ In view log table: correctly align previous and first page buttons
	+ Improve host name and domain validation.
	+ Forbidden the use of a qualified hostname in change hostname form
	+ Update samba hostname-dependent fields when hostname is changed
	+ Confirmation dialog when the local domain is changed and with a
	  warning if local domain which ends in .local
3.0.2
	+ The synchronization of redis cache refuses with log message to set
	  undefined values
	+ Fixed wrong sql statement which cause unwanted logs purge
	+ DataForm does not check for uniqueness of its fields, as it only
	  contains a single row
	+ In ConfigureLogs, restored printable names for log domains
	+ Fixed dashboard update error on modules widget, counter-graph
	  widget and widget without sections
	+ Better way to fix non-root warnings during boot without interfering
	  on manual restart commands in the shell
3.0.1
	+ Properly set default language as the first element of the Select to
	  avoid its loss on the first apache restart
	+ Set milestone to 3.0.X when creating tickets in trac.zentyal.org
	+ Removed forced setting of LANG variables in mod_perl which made progress
	  indicator fail when using any language different to English
	+ Removed some frequent undef warnings
	+ Added executeOnBrothers method to EBox::Model::Component
	+ Fixed repetition of 'add' and 'number change' events in RAID watcher
	+ Fixed incorrect display of edit button in tables without editField action
	+ Cache MySQL password to avoid reading it all the time
	+ Fixed request came from non-root user warnings during boot
	+ Send info event in Runit watcher only if the service was down
	  MAX_DOWN_PERIODS
3.0
	+ Removed beta logo
	+ Set 'firstInstall' flag on modules when installing during initial install
	+ Set 'restoringBackup' flag on modules when restoring backup
	+ Call enableService after initialSetup while restoring backup
	+ Registration link in widget now have appropiate content when either
	  remoteservices or software are not installed
	+ Fixed style for disabled buttons
	+ Composite and DataTable viewers recover from errors in pageTitle method
	+ Fixed intermitent failure in progress when there are no slides
	+ Rollback redis transaction on otherwise instead finally block
	+ Members of the 'admin' group can now login again on Zentyal
	+ Multi-admin management for commercial editions
	+ First and last move row buttons are now disabled instead of hidden
	+ In save changes dialog set focus always in the 'save' button
	+ Fixed i18n problem in some cases where environment variables
	  were different than the selected locale on Zentyal UI, now
	  LANG and LC_MESSAGES are explicitly passed to mod_perl
	+ Reviewed registration strings
	+ Added template attribute to MultiStateAction to provide any kind
	  of HTML to display an action
	+ Changed icon, name and link for Zentyal Remote
	+ Fixed some compatibility issues with Internet Explorer 9
	+ Show warning with Internet Explorer 8 or older
	+ Improved dashboard buttons colors
2.3.24
	+ Do not cache undef values in EBox::Config::Redis::get()
	+ Code fix on subscription retrieval for Updates event
	+ Update validate referer to new Remote Services module API
	+ In-place booleans now properly mark the module as changed
	+ Do not try to read slides if software module is not installed
	+ Fixed wrong call in Events::isEnabledDispatcher()
	+ Updated 'created by' footer
2.3.23
	+ Change the default domain name from 'zentyal.lan' to
	  'zentyal-domain.lan'
	+ Changes in first enable to avoid letting modules unsaved
	+ Type File now accepts spaces in the file name
	+ Added setTimezone method to MyDBEngine
	+ Enable consolidation after reviewing and pruning
	+ Code typo fix in Events::isEnabledWatcher
	+ Remove all report code from core
	+ Move SysInfo report related to remoteservices module
	+ Fixed regression which removed scroll bars from popups
	+ New carousel transition for the installation slides
	+ Added option to not show final notes in progress bar
	+ EBox::Model::Component::modelGetter does not die when trying to
	  get a model for an uninstalled module
	+ Added previous/next buttons to manually switch installation slides
	+ New installation slides format
	+ Added compatibility with MS Internet Explorer >= 8
2.3.22
	+ Changed first installation workflow and wizard infraestructure
	+ Improved firewall icons
	+ Set hover style for configure rules button in firewall
	+ Do not disable InnoDB in mysql if there are other databases
	+ Progress indicator no longer calls showAds if it is undefined
	+ Send cache headers on static files to improve browsing speed
	+ Added foreignNoSyncRows and foreignFilter options to EBox::Types::Select
	+ Improved settings icon
	+ Fixed modalboxes style
	+ Improve host domain validation. Single label domains are not allowed.
2.3.21
	+ Fixes on notifyActions
	+ Check for isDaemonRunning now compatible with asterisk status
	+ Fixed warning call in EBox::Types::HasMany
2.3.20
	+ New look & feel for the web interface
	+ Adjust slides transition timeout during installation
	+ Audit changes table in save changes popup has scroll and better style
	+ Model messages are printed below model title
	+ noDataMsg now allows to add elements if it makes sense
	+ Fixed ajax/form.mas to avoid phantom change button
	+ EBox::Model::Manager::_setupModelDepends uses full paths so the
	  dependecies can discriminate between models with the same name
	+ Default row addition in DataForm does not fires validateTypedRow
	+ Code typo fix in change administration port model
	+ Set only Remote as option to export/import configuration to a
	  remote site
	+ Return undef in HasMany type when a model is not longer
	  available due to being uninstalled
	+ Added onclick atribute to the link.mas template
	+ Fix exception raising when no event component is found
	+ table_ordered.js : more robust trClick event method
	+ Changed dashboard JS which sometimes halted widget updates
	+ Added popup dialogs for import/export configuration
	+ Changes in styles and sizes of the save/revoke dialog
	+ Removed redudant code in ConfigureWatchers::syncRows which made module
	  to have an incorrect modified state
	+ Dont show in bug report removed packages with configuration
	  held as broken packages
	+ DataTable::size() now calls to syncRows()
	+ EBox::Module::Config::set_list quivalent now has the same
	  behaviour than EBox::Module::Config::set
2.3.19
	+ Manually set up models for events to take into account the
	  dynamic models from the log watcher filtering models
	+ Fixed warnings when deleting a row which is referenced in other model
	+ Disable HTML form autocompletion in admin password change model
	+ Fixed incorrect non-editable warnings in change date and time model
	+ Fixed parsing value bug in EBox::Types::Date and EBox::Types::Time
	+ Reworked mdstat parsing, added failure_spare status
	+ Configuration backup implicitly preserves ownership of files
	+ Changes in styles and sizes of the save/revoke dialog
	+ New data form row is copied from default row, avoiding letting hidden
	  fields without its default value and causing missing fields errors
	+ Always fill abstract type with its default value, this avoids
	  errors with hidden fields with default value
	+ Different page to show errors when there are broken software packages
	+ InverseMatchSelect and InverseMatchUnion use 'not' instead of '!' to
	  denote inverse match. This string is configurable with a type argument
	+ Fixed types EBox::Type::InverseMatchSelect and InverseMatchUnion
	+ Fixed bug in DataTable::setTypedRow() which produced an incorrect 'id'
	  row element in DataTable::updateRowNotify()
	+ In tableBody.mas template: decomposed table topToolbar section in methods
	+ Fixed bug in discard changes dialog
	+ Confirmation dialogs now use styled modalboxes
	+ Do not reload page after save changes dialog if operation is successful
	+ Maintenance menu is now kept open when visiting the logs index page
2.3.18
	+ Manual clone of row in DataTable::setTypedRow to avoid segfault
	+ Avoid undef warnings in EBox::Model::DataTable::_find when the
	  element value is undef
	+ Fixed kill of ebox processes during postrm
	+ Set MySQL root password in create-db script and added mysql script
	  to /usr/share/zentyal for easy access to the zentyal database
	+ Increased timeout redirecting to wizards on installation to 5 seconds
	  to avoid problems on some slow or loaded machines
	+ Save changes dialog do not appear if there are no changes
	+ Delete no longer needed duplicated code
	+ Do not go to save changes after a regular package installation
	  they are saved only in the first install
	+ Progress bar in installation refactored
2.3.17
	+ Do not use modal box for save changes during installation
	+ Hidden fields in DataTables are no longer considered compulsory
	+ Select type has now its own viewer that allows use of filter function
	+ User is now enabled together with the rest of modules on first install
2.3.16
	+ Fix 'oldRow' parameter in UpdatedRowNotify
	+ Use Clone::Fast instead of Clone
	+ Modal dialog for the save and discard changes operations
	+ Use a different lock file for the usercorner redis
	+ Improved look of tables when checkAll controls are present
	+ Better icons for clone action
	+ Added confirmation dialog feature to models; added confirmation
	  dialog to change hostname model
	+ Dynamic default values are now properly updated when adding a row
	+ Kill processes owned by the ebox user before trying to delete it
	+ Do not use sudo to call status command at EBox::Service::running
	+ Fixed regression setting default CSS class in notes
2.3.15
	+ Added missing call to updateRowNotify in DataForms
	+ Fixed silent error in EBox::Types::File templates for non-readable
	  by ebox files
	+ Use pkill instead of killall in postinst
	+ Use unset instead of delete_dir when removing rows
	+ Do not set order list for DataForms
	+ Only try to clean tmp dir on global system start
2.3.14
	+ Error message for failure in package cache creation
	+ Fixed regression when showing a data table in a modal view
	+ Do not do a redis transaction for network module init actions
	+ Fixed EBox::Module::Config::st_unset()
	+ Allowed error class in msg template
2.3.13
	+ Fixed problems in EventDaemon with JSON and blessed references
	+ More crashes avoided when watchers or dispatchers doesn't exist
	+ Proper RAID watcher reimplementation using the new state API
	+ EBox::Config::Redis singleton has now a instance() method instead of new()
	+ Deleted wrong use in ForcePurge model
2.3.12
	+ Fixed problem with watchers and dispatchers after a module deletion
	+ Fixed EBox::Model::DataTable::_checkFieldIsUnique, it failed when the
	  printableValue of the element was different to its value
	+ Fixed separation between Add table link and table body
	+ Adaptation of EventDaemon to model and field changes
	+ Disabled logs consolidation on purge until it is reworked, fixed
	  missing use in purge logs model
	+ Fixed Componet::parentRow, it not longer tries to get a row with
	  undefined id
	+ Fix typo in ConfigureLogs model
	+ Mark files for removing before deleting the row from backend in
	  removeRow
	+ The Includes directives are set just for the main virtual host
	+ Fixed EventDaemon crash
2.3.11
	+ Mark files for removing before deleting the row from backend in removeRow
	+ Dashboard widgets now always read the information from RO
	+ Enable actions are now executed before enableService()
	+ Fixed regression which prevented update of the administration service
	  port when it was changed in the interface
	+ New EBox::Model::Composite::componentNames() for dynamic composites
	+ Remove _exposedMethods() feature to reduce use of AUTOLOAD
	+ Removed any message set in the model in syncRows method
	+ Added global() method to modules and components to get a coherent
	  read-write or read-only instance depending on the context
	+ Removed Model::Report and Composite::Report namespaces to simplify model
	  management and specification
	+ New redis key naming, with $mod/conf/*, $mod/state and $mod/ro/* replacing
	  /ebox/modules/$mod/*, /ebox/state/$mod/* and /ebox-ro/modules/$mod/*
	+ Removed unnecessary parentComposite methods in EBox::Model::Component
	+ Only mark modules as changed when data has really changed
	+ EBox::Global::modChange() throws exception if instance is readonly
	+ New get_state() and set_state() methods, st_* methods are kept for
	  backwards compatibility, but they are deprecated
	+ Simplified events module internals with Watcher and Dispatcher providers
	+ Model Manager is now able to properly manage read-only instances
	+ Composites can now use parentModule() like Models
	+ Renamed old EBox::GConfModule to EBox::Module::Config
	+ Unified model and composite management in the new EBox::Model::Manager
	+ Model and composites are loaded on demand to reduce memory consumption
	+ Model and composite information is now stored in .yaml schemas
	+ ModelProvider and CompositeProvider are no longer necessary
	+ Simplified DataForm using more code from DataTable
	+ Adapted RAID and restrictedResources() to the new JSON objects in redis
	+ Remove unused override modifications code
	+ Added /usr/share/zentyal/redis-cli wrapper for low-level debugging
	+ Use simpler "key: value" format for dumps instead of YAML
	+ Row id prefixes are now better chosen to avoid confusion
	+ Use JSON instead of list and hash redis types (some operations,
	  specially on lists, are up to 50% faster and caching is much simpler)
	+ Store rows as hashes instead of separated keys
	+ Remove deprecated all_dirs and all_entries methods
	+ Remove obsolete EBox::Order package
	+ Remove no longer needed redis directory tree sets
	+ Fixed isEqualTo() method on EBox::Types::Time
	+ EBox::Types::Abstract now provides default implementations of fields(),
	  _storeInGConf() and _restoreFromHash() using the new _attrs() method
	+ Remove indexes on DataTables to reduce complexity, no longer needed
	+ Simplified ProgressIndicator implementation using shared memory
	+ New EBox::Util::SHMLock package
	+ Implemented transactions for redis operations
	+ Replace old MVC cache system with a new low-level redis one
	+ Delete no longer necessary regen-redis-db tool
	+ Added new checkAll property to DataTable description to allow
	  multiple check/uncheck of boolean columns
2.3.10
	+ Added Desktop::ServiceProvider to allow modules to implement
	  requests from Zentyal desktop
	+ Added VirtualHost to manage desktop requests to Zentyal server
	+ Fix EventDaemon in the transition to MySQL
	+ Send EventDaemon errors to new rotated log file /var/log/zentyal/events.err
	+ Send an event to Zentyal Cloud when the updates are up-to-date
	+ Send an info event when modules come back to running
	+ Include additional info for current event watchers
	+ Fixed RAID report for some cases of spare devices and bitmaps
	+ Fixed log purge, SQL call must be a statement not a query
	+ Fixed regex syntax in user log queries
	+ Added missing "use Filesys::Df" to SysInfo
	+ Disabled consolidation by default until is fixed or reimplemented
	+ Fixed regresion in full log page for events
	+ Added clone action to data tables
	+ Fixed regression in modal popup when showing element table
	+ Added new type EBox::Types::KrbRealm
	+ Fix broken packages when dist-upgrading from old versions: stop ebox
	  owned processes before changing home directory
	+ Log the start and finish of start/stop modules actions
	+ Added usesPort() method to apache module
2.3.9
	+ Enable SSLInsecureRenegotiation to avoid master -> slave SOAP handsake
	  problems
	+ Added validateRowRemoval method to EBox::Model::DataTable
	+ Use rm -rf instead of remove_tree to avoid chdir permission problems
	+ Avoid problems restarting apache when .pid file does not exist
	+ Do not use graceful on apache to allow proper change of listen port
	+ Simplified apache restart mechanism and avoid some problems
2.3.8
	+ Create tables using MyISAM engine by default
	+ Delete obsolete 'admin' table
2.3.7
	+ Fixed printableName for apache module and remove entry in status widget
	+ Merged tableBodyWithoutActions.mas into tableBody.mas
	+ Removed tableBodyWithoutEdit.mas because it is no longer used
	+ Better form validation message when there are no ids for
	  foreign rows in select control with add new popup
	+ Fixed branding of RSS channel items
	+ Fixed destination path when copying zentyal.cnf to /etc/mysql/conf.d
	+ Packaging fixes for precise
2.3.6
	+ Switch from CGIs to models in System -> General
	+ New value() and setValue() methods in DataForm::setValue() for cleaner
	  code avoiding use of AUTOLOAD
	+ Added new EBox::Types::Time, EBox::Types::Date and EBox::Types::TimeZone
	+ Added new attribute 'enabled' to the Action and MultiStateAction types
	  to allow disabling an action. Accepts a scalar or a CODE ref
	+ The 'defaultValue' parameter of the types now accept a CODE ref that
	  returns the default value.
2.3.5
	+ Added force parameter in validateTypedRow
	+ Fixed 'hidden' on types when using method references
	+ Removed some console problematic characters from Util::Random::generate
	+ Added methods to manage apache CA certificates
	+ Use IO::Socket::SSL for SOAPClient connections
	+ Removed apache rewrite from old slaves implementation
	+ Do not show RSS image if custom_prefix defined
2.3.4
	+ Avoid 'negative radius' error in DiskUsage chart
	+ Fixed call to partitionFileSystems in EBox::SysInfo::logReportInfo
	+ Log audit does not ignore fields which their values could be interpreted
	  as boolean false
	+ Avoid ebox.cgi failure when showing certain strings in the error template
	+ Do not calculate md5 digests if override_user_modification is enabled
	+ Clean /var/lib/zentyal/tmp on boot
	+ Stop apache gracefully and delete unused code in Apache.pm
	+ Cache contents of module.yaml files in Global
2.3.3
	+ The editable attribute of the types now accept a reference to a function
	  to dinamically enable or disable the field.
	+ In progress bar CGIs AJAX call checks the availability of the
	  next page before loading it
	+ Replaced community logo
	+ Adapted messages in the UI for new editions
	+ Changed cookie name to remove forbidden characters to avoid
	  incompatibilities with some applications
	+ Added methods to enable/disable restart triggers
2.3.2
	+ Fixed redis unix socket permissions problem with usercorner
	+ Get row ids without safe characters checking
	+ Added EBox::Util::Random as random string generator
	+ Set log level to debug when cannot compute md5 for a nonexistent file
	+ Filtering in tables is now case insensitive
	+ ProgressIndicator no longer leaves zombie processes in the system
	+ Implemented mysqldump for logs database
	+ Remove zentyal-events cron script which should not be longer necessary
	+ Bugfix: set executable permissions to cron scripts and example hooks
	+ Added a global method to retrieve installed server edition
	+ Log also duration and compMessage to events.log
2.3.1
	+ Updated Standards-Version to 3.9.2
	+ Fixed JS client side table sorting issue due to Prototype
	  library upgrade
	+ Disable InnoDB by default to reduce memory consumption of MySQL
	+ Now events are logged in a new file (events.log) in a more
	  human-readable format
	+ Added legend to DataTables with custom actions
	+ Changed JS to allow the restore of the action cell when a delete
	  action fails
	+ Set milestone to 3.0 when creating bug reports in the trac
	+ Avoid temporal modelInstance errors when adding or removing
	  modules with LogWatchers or LogDispatcher
	+ Unallow administration port change when the port is in use
2.3
	+ Do not launch a passwordless redis instance during first install
	+ New 'types' field in LogObserver and storers/acquirers to store special
	  types like IPs or MACs in an space-efficient way
	+ Use MySQL for the logs database instead of PostgreSQL
	+ Bugfix: logs database is now properly recreated after purge & install
	+ Avoid use of AUTOLOAD to execute redis commands, improves performance
	+ Use UNIX socket to connect to redis for better performance and
	  update default redis 2.2 settings
	+ Use "sudo" group instead of "admin" one for the UI access control
	+ Added EBox::Module::Base::version() to get package version
	+ Fixed problem in consalidation report when accumulating results
	  from queries having a "group by table.field"
	+ Added missing US and Etc zones in timezone selector
	+ Replaced autotools with zbuildtools
	+ Refuse to restore configuration backup from version lesser than
	  2.1 unless forced
	+ Do not retrieve format.js in every graph to improve performance
	+ The purge-module scripts are always managed as root user
	+ New grep-redis tool to search for patterns in redis keys or
	  values
	+ Use partitionFileSystems method from EBox::FileSystem
2.2.4
	+ New internal 'call' command in Zentyal shell to 'auto-use' the module
	+ Zentyal shell now can execute commandline arguments
	+ Bugfix: EBox::Types::IPAddr::isEqualTo allows to change netmask now
	+ Removed some undefined concatenation and compare warnings in error.log
	+ Ignore check operation in RAID event watcher
	+ Skip IP addresses ending in .0 in EBox::Types::IPRange::addresses()
	+ Do not store in redis trailing dots in Host and DomainName types
	+ Added internal command to instance models and other improvements in shell
	+ Now the whole /etc/zentyal directory is backed up and a copy of the
	  previous contents is stored at /var/backups before restoring
	+ Removing a module with a LogWatcher no longer breaks the LogWatcher
	  Configuration page anymore
	+ Fixed error in change-hostname script it does not longer match substrings
	+ Bugfix: Show breadcrumbs even from models which live in a
	  composite
	+ HTTPLink now returns empty string if no HTTPUrlView is defined
	  in DataTable class
	+ Added mising use sentence in EBox::Event::Watcher::Base
2.2.3
	+ Bugfix: Avoid url rewrite to ebox.cgi when requesting to /slave
	+ Fixed logrotate configuration
	+ More resilient way to handle with missing indexes in _find
	+ Added more informative text when mispelling methods whose prefix
	  is an AUTOLOAD action
	+ A more resilient solution to load events components in EventDaemon
	+ Added one and two years to the purge logs periods
	+ Fixed downloads from EBox::Type::File
2.2.2
	+ Revert cookie name change to avoid session loss in upgrades
	+ Do not try to change owner before user ebox is created
2.2.1
	+ Removed obsolete references to /zentyal URL
	+ Create configuration backup directories on install to avoid warnings
	  accessing the samba share when there are no backups
	+ Log result of save changes, either successful or with warnings
	+ Changed cookie name to remove forbidden characters to avoid
	  incompatibilities with some applications
	+ Removed duplicated and incorrect auding logging for password change
	+ Fixed some non-translatable strings
	+ Create automatic bug reports under 2.2.X milestone instead of 2.2
	+ Fixed bug changing background color on selected software packages
2.1.34
	+ Volatile types called password are now also masked in audit log
	+ Adjust padding for module descriptions in basic software view
	+ Removed beta icon
2.1.33
	+ Fixed modal add problems when using unique option on the type
	+ Fixed error management in the first screen of modal add
	+ Unify software selection and progress colors in CSS
	+ Set proper message type in Configure Events model
	+ Fixed error checking permanentMessage types in templates/msg.mas
2.1.32
	+ Added progress bar colors to theme definition
	+ Remove no longer correct UTF8 decode in ProgressIndicator
	+ Fixed UTF8 double-encoding on unexpected error CGI
	+ Reviewed some subscription strings
	+ Always fork before apache restart to avoid port change problems
	+ Stop modules in the correct order (inverse dependencies order)
	+ Better logging of failed modules on restore
2.1.31
	+ Do not start managed daemons on boot if the module is disabled
	+ Better message on redis error
	+ Watch for dependencies before automatic enable of modules on first install
2.1.30
	+ Removed obsolete /ebox URL from RSS link
	+ Changed methods related with extra backup data in modules logs
	  to play along with changes in ebackup module
	+ Set a user for remote access for audit reasons
	+ Detect session loss on AJAX requests
2.1.29
	+ Startup does not fail if SIGPIPE received
2.1.28
	+ Added code to mitigate false positives on module existence
	+ Avoid error in logs full summary due to incorrect syntax in template
	+ Allow unsafe chars in EBox::Types::File to avoid problems in some browsers
	+ Reviewed some subscription strings
	+ Warning about language-packs installed works again after Global changes
	+ Show n components update when only zentyal packages are left to
	  upgrade in the system widget
	+ Do not show debconf warning when installing packages
	+ EBox::Types::IPAddr (and IPNetwork) now works with defaultValue
	+ Allow to hide menu items, separators and dashboard widgets via conf keys
2.1.27
	+ Do not create tables during Disaster Recovery installation
	+ Added new EBox::Util::Debconf::value to get debconf values
	+ DataTable controller does no longer try to get a deleted row
	  for gather elements values for audit log
	+ Check if Updates watcher can be enabled if the subscription
	  level is yet unknown
2.1.26
	+ Detection of broken packages works again after proper deletion
	  of dpkg_running file
	+ Keep first install redis server running until trigger
	+ Unified module restart for package trigger and init.d
	+ Use restart-trigger script in postinst for faster daemons restarting
	+ System -> Halt/Reboot works again after regression in 2.1.25
	+ Added framework to show warning messages after save changes
	+ Change caption of remote services link to Zentyal Cloud
	+ Do not show Cloud link if hide_cloud_link config key is defined
	+ Added widget_ignore_updates key to hide updates in the dashboard
	+ Differentiate ads from notes
	+ Allow custom message type on permanentMessage
	+ Only allow custom themes signed by Zentyal
	+ Removed /zentyal prefix from URLs
	+ Caps lock detection on login page now works again
	+ Added HiddenIfNotAble property to event watchers to be hidden if
	  it is unabled to monitor the event
	+ Dashboard values can be now error and good as well
	+ Include a new software updates widget
	+ Include a new alert for basic subscriptions informing about
	  software updates
	+ Add update-notifier-common to dependencies
	+ EBox::DataTable::enabledRows returns rows in proper order
	+ Use custom ads when available
	+ Disable bug report when hide_bug_report defined on theme
2.1.25
	+ Do not show disabled module warnings in usercorner
	+ Mask passwords and unify boolean values in audit log
	+ Do not override type attribute for EBox::Types::Text subtypes
	+ Corrected installation finished message after first install
	+ Added new disableAutocomplete attribute on DataTables
	+ Optional values can be unset
	+ Minor improvements on nmap scan
2.1.24
	+ Do not try to generate config for unconfigured services
	+ Remove unnecessary redis call getting _serviceConfigured value
	+ Safer sizes for audit log fields
	+ Fix non-translatable "show help" string
	+ Allow links to first install wizard showing a desired page
	+ Fixed bug in disk usage when we have both values greater and
	  lower than 1024 MB
	+ Always return a number in EBox::AuditLogging::isEnabled to avoid
	  issues when returning the module status
	+ Added noDataMsg attribute on DataTable to show a message when
	  there are no rows
2.1.23
	+ Removed some warnings during consolidation process
	+ Depend on libterm-readline-gnu-perl for history support in shells
	+ Fixed error trying to change the admin port with NTP enabled
	+ Fixed breadcrumb destination for full log query page
	+ Use printableActionName in DataTable setter
2.1.22
	+ Fixed parentRow method in EBox::Types::Row
	+ Added new optionalLabel flag to EBox::Types::Abstract to avoid
	  show the label on non-optional values that need to be set as
	  optional when using show/hide viewCustomizers
	+ Added initHTMLStateOrder to View::Customizer to avoid incorrect
	  initial states
	+ Improved exceptions info in CGIs to help bug reporting
	+ Do not show customActions when editing row on DataTables
2.1.21
	+ Fixed bug printing traces at Global.pm
	+ Check new dump_exceptions confkey instead of the debug one in CGIs
	+ Explicit conversion to int those values stored in our database
	  for correct dumping in reporting
	+ Quote values in update overwrite while consolidating for reporting
2.1.20
	+ Fixed regression in edition in place of booleans
	+ Better default balance of the dashboard based on the size of the widgets
	+ Added defaultSelectedType argument to PortRange
2.1.19
	+ Disable KeepAlive as it seems to give performance problems with Firefox
	  and set MaxClients value back to 1 in apache.conf
	+ Throw exceptions when calling methods not aplicable to RO instances
	+ Fixed problems when mixing read/write and read-only instances
	+ Date/Time and Timezone moved from NTP to core under System -> General
	+ Do not instance hidden widgets to improve dashboard performance
	+ New command shell with Zentyal environment at /usr/share/zentyal/shell
	+ Show warning when a language-pack is not installed
	+ Removed unnecessary dump/load operations to .bak yaml files
	+ AuditLogging and Logs constructor now receive the 'ro' parameter
	+ Do not show Audit Logging in Module Status widget
2.1.18
	+ New unificated zentyal-core.logrotate for all the internal logs
	+ Added forceEnabled option for logHelpers
	+ Moved carousel.js to wizard template
	+ Add ordering option to wizard pages
	+ Fixed cmp and isEqualTo methods for EBox::Types::IPAddr
	+ Fixed wrong Mb unit labels in Disk Usage and use GB when > 1024 MB
	+ Now global-action script can be called without progress indicator
	+ Fixed EBox::Types::File JavaScript setter code
	+ Added support for "Add new..." modal boxes in foreign selectors
	+ Each module can have now its customized purge-module script
	  that will be executed after the package is removed
	+ Added Administration Audit Logging to log sessions, configuration
	  changes, and show pending actions in save changes confirmation
	+ User name is stored in session
	+ Remove deprecated extendedRestore from the old Full Backup
2.1.17
	+ Fixed RAID event crash
	+ Added warning on models and composites when the module is disabled
	+ Fixed login page style with some languages
	+ Login page template can now be reused accepting title as parameter
	+ EBox::Types::File does not write on redis when it fails to
	  move the fail to its final destination
	+ Added quote column option for periodic log consolidation and
	  report consolidation
	+ Added exclude module option to backup restore
2.1.16
	+ Do not show incompatible navigator warning on Google Chrome
	+ Fixed syncRows override detection on DataTable find
	+ clean-conf script now deletes also state data
	+ Avoid 'undefined' message in selectors
2.1.15
	+ Move Disk Usage and RAID to the new Maintenance menu
	+ Always call syncRows on find (avoid data inconsistencies)
	+ Filename when downloading a conf backup now contains hostname
	+ Fixed bug in RAID template
	+ Set proper menu order in System menu (fixes NTP position)
	+ Fixed regresion in page size selector on DataTables
	+ Fixed legend style in Import/Export Configuration
2.1.14
	+ Fixed regresion with double quotes in HTML templates
	+ Fixed problems with libredis-perl version dependency
	+ Adding new apparmor profile management
2.1.13
	+ Better control of errors when saving changes
	+ Elements of Union type can be hidden
	+ Model elements can be hidden only in the viewer or the setter
	+ HTML attributtes are double-quoted
	+ Models can have sections of items
	+ Password view modified to show the confirmation field
	+ New multiselect type
	+ Redis backend now throws different kind of exceptions
2.1.12
	+ Revert no longer necessary parents workaround
	+ Hide action on viewCustomizer works now on DataTables
2.1.11
	+ Fixed bug which setted bad directory to models in tab view
	+ Union type: Use selected subtype on trailingText property if the
	  major type does not have the property
	+ Raise MaxClients to 2 to prevent apache slowness
2.1.10
	+ Security [ZSN-2-1]: Avoid XSS in process list widget
2.1.9
	+ Do not try to initialize redis client before EBox::init()
	+ Safer way to delete rows, deleting its id reference first
	+ Delete no longer needed workaround for gconf with "removed" attribute
	+ Fixed regression in port range setter
2.1.8
	+ Fixed regression in menu search
	+ Fixed missing messages of multi state actions
	+ Help toggler is shown if needed when dynamic content is received
	+ Fixed issue when disabling several actions at once in a data table view
	+ All the custom actions are disabled when one is clicked
	+ Submit wizard pages asynchronously and show loading indicator
	+ Added carousel.js for slide effects
2.1.7
	+ Fixed issues with wrong html attributes quotation
	+ Bugfix: volatile types can now calculate their value using other
	  the value from other elements in the row no matter their position
2.1.6
	+ Attach software.log to bug report if there are broken packages
	+ Added keyGenerator option to report queries
	+ Tuned apache conf to provide a better user experience
	+ Actions click handlers can contain custom javascript
	+ Restore configuration with force dependencies option continues
	  when modules referenced in the backup are not present
	+ Added new MultiStateAction type
2.1.5
	+ Avoid problems getting parent if the manager is uninitialized
	+ Rename some icon files with wrong extension
	+ Remove wrong optional attribute for read-only fields in Events
	+ Renamed all /EBox/ CGI URLs to /SysInfo/ for menu folder coherency
	+ Added support for custom actions in DataTables
	+ Replaced Halt/Reboot CGI with a model
	+ Message classes can be set from models
	+ Fixed error in Jabber dispatcher
	+ Show module name properly in log when restart from the dashboard fails
	+ Avoid warning when looking for inexistent PID in pidFileRunning
2.1.4
	+ Changed Component's parent/child relationships implementation
	+ Fixed WikiFormat on automatic bug report tickets
	+ Do not show available community version in Dashboard with QA
 	  updates
2.1.3
	+ Fall back to readonly data in config backup if there are unsaved changes
	+ Allow to automatically send a report in the unexpected error page
	+ Logs and Events are now submenus of the new Maintenance menu
	+ Configuration Report option is now present on the Import/Export section
	+ Require save changes operation after changing the language
	+ Added support for URL aliases via schemas/urls/*.urls files
	+ Allow to sort submenu items via 'order' attribute
	+ Automatically save changes after syncRows is called and mark the module
	  mark the module as unchanged unless it was previously changed
	+ Removed unnecessary ConfigureEvents composite
	+ Removed unnecessary code from syncRows in logs and events
	+ Restore configuration is safer when restoring /etc/zentyal files
	+ Fixed unescaped characters when showing an exception
	+ Fixed nested error page on AJAX requests
	+ Adapted dumpBackupExtraData to new expected return value
	+ Report remoteservices, when required, a change in administration
	  port
	+ Added continueOnModuleFail mode to configuration restore
	+ Fixed Firefox 4 issue when downloading backups
	+ Show scroll when needed in stacktraces (error page)
	+ More informative error messages when trying to restart locked modules
	  from the dashboard
	+ Creation of plpgsql language moved from EBox::Logs::initialSetup
	  to create-db script
	+ Redis backend now throws different kind of exceptions
	+ Avoid unnecesary warnings about PIDs
	+ Update Jabber dispatcher to use Net::XMPP with some refactoring
	+ Save changes messages are correctly shown with international charsets
	+ Support for bitmap option in RAID report
	+ Retry multiInsert line by line if there are encoding errors
	+ Adapted to new location of partitionsFileSystems in EBox::FileSystem
	+ Event messages are cleaned of null characters and truncated
	  before inserting in the database when is necessary
	+ Improve message for "Free storage space" event and send an info
	  message when a given partition is not full anymore
	+ Event messages now can contain newline characters
	+ Objects of select type are compared also by context
	+ Remove cache from optionsFromForeignModel since it produces
	  problems and it is useless
	+ Set title with server name if the server is subscribed
	+ Fix title HTML tag in views for Models and Composites
	+ Added lastEventsReport to be queried by remoteservices module
	+ Added EBox::Types::HTML type
	+ Added missing manage-logs script to the package
	+ Fixed problems with show/hide help switch and dynamic content
	+ Menus with subitems are now kept unfolded until a section on a
	  different menu is accessed
	+ Sliced restore mode fails correctly when schema file is missing,
	  added option to force restore without schema file
	+ Purge conf now purges the state keys as well
	+ Added EBox::Types::IPRange
2.1.2
	+ Now a menu folder can be closed clicking on it while is open
	+ Bugfix: cron scripts are renamed and no longer ignored by run-parts
	+ Added new EBox::Util::Nmap class implementing a nmap wrapper
2.1.1
	+ Fixed incoherency problems with 'on' and '1' in boolean indexes
	+ Move cron scripts from debian packaging to src/scripts/cron
	+ Trigger restart of logs and events when upgrading zentyal-core
	  without any other modules
	+ Don't restart apache twice when upgrading together with more modules
	+ Fixed params validation issues in addRow
2.1
	+ Replace YAML::Tiny with libyaml written in C through YAML::XS wrapper
	+ Minor bugfix: filter invalid '_' param added by Webkit-based browser
	  on EBox::CGI::Base::params() instead of _validateParams(), avoids
	  warning in zentyal.log when enabling modules
	+ All CGI urls renamed from /ebox to /zentyal
	+ New first() and deleteFirst() methods in EBox::Global to check
	  existence and delete the /var/lib/zentyal/.first file
	+ PO files are now included in the language-pack-zentyal-* packages
	+ Migrations are now always located under /usr/share/$package/migration
	  this change only affects to the events and logs migrations
	+ Delete no longer used domain and translationDomain methods/attributes
	+ Unified src/libexec and tools in the new src/scripts directory
	+ Remove the ebox- prefix on all the names of the /usr/share scripts
	+ New EBox::Util::SQL package with helpers to create and drop tables
	  from initial-setup and purge-module for each module
	+ Always drop tables when purging a package
	+ Delete 'ebox' user when purging zentyal-core
	+ Moved all SQL schemas from tools/sqllogs to schemas/sql
	+ SQL time-period tables are now located under schemas/sql/period
	+ Old ebox-clean-gconf renamed to /usr/share/zentyal/clean-conf and
	  ebox-unconfigure-module is now /usr/share/zentyal/unconfigure-module
	+ Added default implementation for enableActions, executing
	  /usr/share/zentyal-$modulename/enable-module if exists
	+ Optimization: Do not check if a row is unique if any field is unique
	+ Never call syncRows on read-only instances
	+ Big performance improvements using hashes and sets in redis
	  database to avoid calls to the keys command
	+ Delete useless calls to exists in EBox::Config::Redis
	+ New regen-redis-db tool to recreate the directory structure
	+ Renamed /etc/cron.hourly/90manageEBoxLogs to 90zentyal-manage-logs
	  and moved the actual code to /usr/share/zentyal/manage-logs
	+ Move /usr/share/ebox/zentyal-redisvi to /usr/share/zentyal/redisvi
	+ New /usr/share/zentyal/initial-setup script for modules postinst
	+ New /usr/share/zentyal/purge-module script for modules postrm
	+ Removed obsolete logs and events migrations
	+ Create plpgsql is now done on EBox::Logs::initialSetup
	+ Replace old ebox-migrate script with EBox::Module::Base::migrate
	+ Rotate duplicity-debug.log log if exists
	+ Bug fix: Port selected during installation is correctly saved
	+ Zentyal web UI is restarted if their dependencies are upgraded
	+ Bug fix: Logs don't include unrelated information now
	+ Add total in disk_usage report
	+ Bugfix: Events report by source now works again
	+ Do not include info messages in the events report
	+ Services event is triggered only after five failed checkings
	+ Do not add redundant includedir lines to /etc/sudoers
	+ Fixed encoding for strings read from redis server
	+ Support for redis-server 2.0 configuration
	+ Move core templates to /usr/share/zentyal/stubs/core
	+ Old /etc/ebox directory replaced with the new /etc/zentyal with
	  renamed core.conf, logs.conf and events.conf files
	+ Fixed broken link to alerts list
2.0.15
	+ Do not check the existence of cloud-prof package during the
	  restore since it is possible not to be installed while disaster
	  recovery process is done
	+ Renamed /etc/init.d/ebox to /etc/init.d/zentyal
	+ Use new zentyal-* package names
	+ Don't check .yaml existence for core modules
2.0.14
	+ Added compMessage in some events to distinguish among events if
	  required
	+ Make source in events non i18n
	+ After restore, set all the restored modules as changed
	+ Added module pre-checks for configuration backup
2.0.13
	+ Fixed dashboard graphs refresh
	+ Fixed module existence check when dpkg is running
	+ Fix typo in sudoers creation to make remote support work again
2.0.12
	+ Include status of packages in the downloadable bug report
	+ Bugfix: Avoid possible problems deleting redis.first file if not exist
2.0.11
	+ New methods entry_exists and st_entry_exists in config backend
2.0.10
	+ Now redis backend returns undef on get for undefined values
	+ Allow custom mason templates under /etc/ebox/stubs
	+ Better checks before restoring a configuration backup with
	  a set of modules different than the installed one
	+ Wait for 10 seconds to the child process when destroying the
	  progress indicator to avoid zombie processes
	+ Caught SIGPIPE when trying to contact Redis server and the
	  socket was already closed
	+ Do not stop redis server when restarting apache but only when
	  the service is asked to stop
	+ Improvements in import/export configuration (know before as
	  configuration backup)
	+ Improvements in ProgressIndicator
	+ Better behaviour of read-only rows with up/down arrows
	+ Added support for printableActionName in DataTable's
	+ Added information about automatic configuration backup
	+ Removed warning on non existent file digest
	+ Safer way to check if core modules exist during installation
2.0.9
	+ Treat wrong installed packages as not-existent modules
	+ Added a warning in dashboard informing about broken packages
	+ File sharing and mailfilter log event watchers works again since
	  it is managed several log tables per module
2.0.8
	+ Replaced zentyal-conf script with the more powerful zentyal-redisvi
	+ Set always the same default order for dashboard widgets
	+ Added help message to the configure widgets dialog
	+ Check for undefined values in logs consolidation
	+ Now dashboard notifies fails when restarting a service
	+ Fixed bug with some special characters in dashboard
	+ Fixed bug with some special characters in disk usage graph
2.0.7
	+ Pre-installation includes sudoers.d into sudoers file if it's not yet
	  installed
	+ Install apache-prefork instead of worker by default
	+ Rename service certificate to Zentyal Administration Web Server
2.0.6
	+ Use mod dependencies as default restore dependencies
	+ Fixed dependencies in events module
	+ Increased recursive dependency threshold to avoid
	  backup restoration problems
2.0.5
	+ Removed deprecated "Full backup" option from configuration backup
	+ Bugfix: SCP method works again after addition of SlicedBackup
	+ Added option in 90eboxpglogger.conf to disable logs consolidation
2.0.4
	+ Removed useless gconf backup during upgrade
	+ Fixed postinstall script problems during upgrade
2.0.3
	+ Added support for the sliced backup of the DB
	+ Hostname change is now visible in the form before saving changes
	+ Fixed config backend problems with _fileList call
	+ Added new bootDepends method to customize daemons boot order
	+ Added permanent message property to Composite
	+ Bugfix: Minor aesthetic fix in horizontal menu
	+ Bugfix: Disk usage is now reported in expected bytes
	+ Bugfix: Event dispatcher is not disabled when it is impossible
	  for it to dispatch the message
2.0.2
	+ Better message for the service status event
	+ Fixed modules configuration purge script
	+ Block enable module button after first click
	+ Avoid division by zero in progress indicator when total ticks is
	  zero
	+ Removed warning during postinst
	+ Added new subscription messages in logs, events and backup
2.0.1
	+ Bugfix: Login from Zentyal Cloud is passwordless again
	+ Some defensive code for the synchronization in Events models
	+ Bugfix: add EBox::Config::Redis::get to fetch scalar or list
	  values. Make GConfModule use it to avoid issues with directories
	  that have both sort of values.
1.5.14
	+ Fixed redis bug with dir keys prefix
	+ Improved login page style
	+ New login method using PAM instead of password file
	+ Allow to change admin passwords under System->General
	+ Avoid auto submit wizard forms
	+ Wizard skip buttons always available
	+ Rebranded post-installation questions
	+ Added zentyal-conf script to get/set redis config keys
1.5.13
	+ Added transition effect on first install slides
	+ Zentyal rebrand
	+ Added web page favicon
	+ Fixed already seen wizards apparition
	+ Fixed ro module creation with redis backend
	+ Use mason for links widgets
	+ Use new domain to official strings for subscriptions
1.5.12
	+ Added option to change hostname under System->General
	+ Show option "return to dashboard" when save changes fails.
1.5.11
	+ Added more tries on redis reconnection
	+ Fixed user corner access problems with redis server
	+ writeFile* methods reorganized
	+ Added cron as dependency as cron.hourly was never executed with anacron
	+ Improvements in consolidation of data for reports
1.5.10
	+ Fixed gconf to redis conversion for boolean values
1.5.9
	+ Improved migrations speed using the same perl interpreter
	+ Redis as configuration backend (instead of gconf)
	+ Improved error messages in ebox-software
	+ Set event source to 256 chars in database to adjust longer event
	  sources
	+ Progress bar AJAX updates are sent using JSON
	+ Fixed progress bar width problems
	+ Fixed top menu on wizards
	+ Improved error message when disconnecting a not connected database
	+ Abort installation if 'ebox' user already exists
	+ Bugfix: IP address is now properly registered if login fails
1.5.8
	+ Added template tableorderer.css.mas
	+ Added buttonless top menu option
	+ Bugfix: Save all modules on first installation
	+ Bugfix: General ebox database is now created if needed when
	  re/starting services
	+ Bugfix: Data to report are now uniform in number of elements per
	  value. This prevents errors when a value is present in a month and
	  not in another
	+ Bugfix: Don't show already visited wizard pages again
1.5.7
	+ Bugfix: Avoid error when RAID is not present
	+ Bugfix: Add ebox-consolidate-reportinfo call in daily cron script
	+ Bugfix: Called multiInsert and unbufferedInsert when necessary
	  after the loggerd reimplementation
	+ Bugfix: EBox::ThirdParty::Apache2::AuthCookie and
	  EBox::ThirdParty::Apache2::AuthCookie::Util package defined just
	  once
	+ Added util SystemKernel
	+ Improved progress indicator
	+ Changes in sudo generation to allow sudo for remote support user
	+ Initial setup wizards support
1.5.6
	+ Reimplementation of loggerd using inotify instead of File::Tail
1.5.5
	+ Asynchronous load of dashboard widgets for a smoother interface
1.5.4
	+ Changed dbus-check script to accept config file as a parameter
1.5.3
	+ Function _isDaemonRunning works now with snort in lucid
	+ Javascript refreshing instead of meta tag in log pages
	+ Updated links in dashboard widget
	+ Add package versions to downloadable ebox.log
	+ Fixed postgresql data dir path for disk usage with pg 8.4
	+ GUI improvements in search box
1.5.2
	+ Security [ESN-1-1]: Validate referer to avoid CSRF attacks
	+ Added reporting structure to events module
	+ Added new CGI to download the last lines of ebox.log
1.5.1
	+ Bugfix: Catch exception when upstart daemon does not exist and
	  return a stopped status
	+ Added method in logs module to dump database in behalf of
	ebackup module
	+ Bugfix: Do not check in row uniqueness for optional fields that
	are not passed as parameters
	+ Improve the output of ebox module status, to be consistent with the one
	  shown in the interface
	+ Add options to the report generation to allow queries to be more
	  flexible
	+ Events: Add possibility to enable watchers by default
	+ Bugfix: Adding a new field to a model now uses default
	  value instead of an empty value
	+ Added script and web interface for configuration report, added
	  more log files to the configuration report
1.5
	+ Use built-in authentication
	+ Use new upstart directory "init" instead of "event.d"
	+ Use new libjson-perl API
	+ Increase PerlInterpMaxRequests to 200
	+ Increase MaxRequestsPerChild (mpm-worker) to 200
	+ Fix issue with enconding in Ajax error responses
	+ Loggerd: if we don't have any file to watch we just sleep otherwise the process
	  will finish and upstart will try to start it over again and again.
	+ Make /etc/init.d/ebox depend on $network virtual facility
	+ Show uptime and users on General Information widget.
1.4.2
	+ Start services in the appropriate order (by dependencies) to fix a problem
	  when running /etc/init.d/ebox start in slaves (mail and other modules
	  were started before usersandgroups and thus failed)
1.4.1
	+ Remove network workarounds from /etc/init.d/ebox as we don't bring
	  interfaces down anymore
1.4
	+ Bug fix: i18n. setDomain in composites and models.
1.3.19
	+ Make the module dashboard widget update as the rest of the widgets
	+ Fix problem regarding translation of module names: fixes untranslated
	  module names in the dashboard, module status and everywhere else where
	  a module name is written
1.3.18
	+ Add version comparing function and use it instead of 'gt' in the
	  general widget
1.3.17
	+ Minor bug fix: check if value is defined in EBox::Type::Union
1.3.16
	+ Move enable field to first row in ConfigureDispatcherDataTable
	+ Add a warning to let users know that a module with unsaved changes
	  is disabled
	+ Remove events migration directory:
		- 0001_add_conf_configureeventtable.pl
		- 0002_add_conf_diskfree_watcher.pl
	+ Bug fix: We don't use names to stringify date to avoid issues
	  with DB insertions and localisation in event logging
	+ Bug fix: do not warn about disabled services which return false from
	  showModuleStatus()
	+ Add blank line under "Module Status"
	+ Installed and latest available versions of the core are now displayed
	  in the General Information widget
1.3.15
	+ Bug fix: Call EBox::Global::sortModulesByDependencies when
	  saving all modules and remove infinite loop in that method.
	  EBox::Global::modifiedModules now requires an argument to sort
	  its result dependending on enableDepends or depends attribute.
	+ Bug fix: keep menu folders open during page reloads
	+ Bug fix: enable the log events dispatcher by default now works
	+ Bug fix: fixed _lock function in EBox::Module::Base
	+ Bug fix: composites honor menuFolder()
	+ Add support for in-place edition for boolean types. (Closes
	  #1664)
	+ Add method to add new database table columnts to EBox::Migration::Helpers
	+ Bug fix: enable "Save Changes" button after an in-place edition
1.3.14
	+ Bug fix: fix critical bug in migration helper that caused some log
	  log tables to disappear
	+ Create events table
	+ Bug fix: log watcher works again
	+ Bug fix: delete cache if log index is not found as it could be
	  disabled
1.3.13
	+ Bug fix: critical error in EventDaemon that prevented properly start
	+ Cron script for manage logs does not run if another is already
	  running, hope that this will avoid problems with large logs
	+ Increased maximum size of message field in events
	+ Added script to purge logs
	+ Bug fix: multi-domain logs can be enabled again
1.3.12
	+ Added type for EBox::Dashboard::Value to stand out warning
	  messages in dashboard
	+ Added EBox::MigrationHelpers to include migration helpers, for now,
	  include a db table renaming one
	+ Bug fix: Fix mismatch in event table field names
	+ Bug fix: Add migration to create language plpgsql in database
	+ Bug fix: Add missing script for report log consolidation
	+ Bug fix: Don't show modules in logs if they are not configured. This
	  prevents some crashes when modules need information only available when
	  configured, such as mail which holds the vdomains in LDAP
	+ Added method EBox::Global::lastModificationTime to know when
	  eBox configuration was modified for last time
	+ Add support for breadcrumbs on the UI
	+ Bug fix: in Loggerd files are only parsed one time regardless of
	  how many LogHelper reference them
	+ Added precondition for Loggerd: it does not run if there isnt
	anything to watch
1.3.11
	+ Support customFilter in models for big tables
	+ Added EBox::Events::sendEvent method to send events using Perl
	  code (used by ebackup module)
	+ Bug fix: EBox::Type::Service::cmp now works when only the
	  protocols are different
	+ Check $self is defined in PgDBEngine::DESTROY
	+ Do not watch files in ebox-loggerd related to disabled modules and
	  other improvements in the daemon
	+ Silent some exceptions that are used for flow control
	+ Improve the message from Service Event Watcher
1.3.10
	+ Show warning when accesing the UI with unsupported browsers
	+ Add disableApparmorProfile to EBox::Module::Service
	+ Bug fix: add missing use
	+ Bug fix: Make EventDaemon more robust against malformed sent
	  events by only accepting EBox::Event objects
1.3.8
	+ Bug fix: fixed order in EBox::Global::modified modules. Now
	  Global and Backup use the same method to order the module list
	  by dependencies
1.3.7
	+ Bug fix: generate public.css and login.css in dynamic-www directory
	  which is /var/lib/zentyal/dynamicwww/css/ and not in /usr/share/ebox/www/css
	  as these files are generate every time eBox's apache is
	  restarted
	+ Bug fix: modules are restored now in the correct dependency
	  order
	+ ebox-make-backup accepts --destinaton flag to set backup's file name
	+ Add support for permanent messages to EBox::View::Customizer
1.3.6
	+ Bug fix: override _ids in EBox::Events::Watcher::Log to not return ids
	which do not exist
	+ Bug fix: fixed InverseMatchSelect type which is used by Firewall module
	+ New widget for the dashboard showing useful support information
	+ Bugfix: wrong permissions on CSS files caused problem with usercorner
	+ CSS are now templates for easier rebranding
	+ Added default.theme with eBox colors
1.3.5
	+ Bugfix: Allow unsafe characters in password type
	+ Add FollowSymLinks in eBox apache configuration. This is useful
	  if we use js libraries provided by packages
1.3.4
	+ Updated company name in the footer
	+ Bugfix: humanEventMessage works with multiple tableInfos now
	+ Add ebox-dbus-check to test if we can actually connect to dbus
1.3.4
	+ bugfix: empty cache before calling updatedRowNotify
	+ enable Log dispatcher by default and not allow users to disable
	it
	+ consolidation process continues in disabled but configured modules
	+ bugfix: Save Changes button doesn't turn red when accessing events for
	first time
1.3.2
	+ bugfix: workaround issue with dhcp configured interfaces at boot time
1.3.1
	+ bugfix: wrong regex in service status check
1.3.0
	+ bugfix: make full backup work again
1.1.30
	+ Change footer to new company holder
	+  RAID does not generate 'change in completion events, some text
	problems fixed with RAID events
	+ Report graphics had a datapoints limit dependent on the active
	time unit
	+ Apache certificate can be replaced by CA module
	+ Fixed regression in detailed report: total row now aggregates
	properly
	+ More characters allowed when changing password from web GUI
	+ Fixed regression with already used values in select types
	+ Do not a button to restart eBox's apache
	+ Fixed auth problem when dumping and restoring postgre database
1.1.20
	+ Added custom view support
	+ Bugfix: report models now can use the limit parameter in
	  reportRows() method
	+ use a regexp to fetch the PID in a pidfile, some files such as
	postfix's add tabs and spaces before the actual number
	+ Changed "pidfile" to "pidfiles" in _daemons() to allow checking more than
one (now it is a array ref instead of scalar)
	+ Modified Service.pm to support another output format for /etc/init.d daemon
status that returns [OK] instead of "running".
	+ unuformized case in menu entries and some more visual fixes
1.1.10
	+ Fix issue when there's a file managed by one module that has been modified
	  when saving changes
	+ Bugfix: events models are working again even if an event aware
	module is uninstalled and it is in a backup to restore
	+ Select.pm returns first value in options as default
       + Added 'parentModule' to model class to avoid recursive problems
	+ Added Float type
	+ Apache module allows to add configuration includes from other modules
	+ Display remote services button if subscribed
	+ Event daemon may received events through a named pipe
	+ Bugfix. SysInfo revokes its config correctly
	+ Added storer property to types in order to store the data in
	somewhere different from GConf
	+ Added protected property 'volatile' to the models to indicate
	that they store nothing in GConf but in somewhere different
	+ System Menu item element 'RAID' is always visible even when RAID
	is not installed
	+ Files in deleted rows are deleted when the changes are saved
	+ Fixed some bug whens backing and restore files
	+ Components can be subModels of the HasMany type
	+ Added EBox::Types::Text::WriteOnce type
	+ Do not use rows(), use row to force iteration over the rows and increase
	performance and reduce memory use.
	+ Do not suggest_sync after read operations in gconf
	+ Increase MaxRequestsPerChild to 200 in eBox's apache
	+ Make apache spawn only one child process
	+ Log module is backed up and restored normally because the old
	problem is not longer here
	+ Backup is more gentle with no backup files in backup directory,
	now it does not delete them
	+ HasMany  can retrieve again the model and row after the weak
	refence is garbage-collected. (Added to solve a bug in the doenload
	bundle dialog)
	+ EBox::Types::DomainName no longer accepts IP addresses as domain
	names
	+ Bugfix: modules that fail at configuration stage no longer appear as enabled
	+ Add parameter to EBox::Types::Select to disable options cache

0.12.103
	+ Bugfix: fix SQL statement to fetch last rows to consolidate
0.12.102
	+ Bugfix: consolidate logs using the last date and not starting from scratch
0.12.101
	+ Bugfix: DomainName type make comparisons case insensitive
	according to RFC 1035
0.12.100
	+ Bugfix: Never skip user's modifications if it set to true
	override user's changes
	+ EBox::Module::writeConfFile and EBox::Service scape file's path
	+ Bugfix. Configure logrotate to actually rotate ebox logs
	+ Fixed bug in ForcePurge logs model
	+ Fixed bug in DataTable: ModelManaged was called with tableName
	instead of context Name
	+ Fixing an `img` tag closed now properly and adding alternative
	text to match W3C validation in head title
	+ Backup pages now includes the size of the archive
	+ Fixed bug in ForcePurge logs model
	+ Now the modules can have more than one tableInfo for logging information
	+ Improve model debugging
	+ Improve restart debugging
	+ Backups and bug reports can be made from the command line
	+ Bugfix: `isEqualTo` is working now for `Boolean` types
	+ Bugfix: check if we must disable file modification checks in
	Manager::skipModification

0.12.99
	+ Add support for reporting
	+ Refresh logs automatically
	+ Reverse log order
	+ Remove temp file after it is downloaded with FromTempDir controller
0.12.3
	+ Bug fix: use the new API in purge method. Now purging logs is working
	again.
0.12.2
	+ Increase random string length used to generate the cookie to
	2048 bits
	+ Logs are show in inverse chronological order
0.12.1
	+ Bug fix: use unsafeParam for progress indicator or some i18 strings
	will fail when saving changes
0.12
	+ Bugfix: Don't assume timecol is 'timestamp' but defined by
	module developer. This allows to purge some logs tables again
	+ Add page titles to models
	+ Set default values when not given in `add` method in models
	+ Add method to manage page size in model
	+ Add hidden field to help with Ajax request and automated testing with
	  ANSTE
	+ Bugfix: cast sql types to filter fields in logs
	+ Bugfix: Restricted resources are back again to make RSS
	access policy work again
	+ Workaround bogus mason warnings
	+ Make postinst script less verbose
	+ Disable keepalive in eBox apache
	+ Do not run a startup script in eBox apache
	+ Set default purge time for logs stored in eBox db to 1 week
	+ Disable LogAdmin actions in `ebox-global-action` until LogAdmin
	feature is completely done
0.11.103
	+ Modify EBox::Types::HasMany to create directory based on its row
	+ Add _setRelationship method to set up relationships between models
	  and submodels
	+ Use the new EBox::Model::Row api
	+ Add help method to EBox::Types::Abstract
	+ Decrease size for percentage value in disk free watcher
	+ Increase channel link field size in RSS dispatcher
0.11.102
	+ Bugfix: cmp in EBox::Types::HostIP now sorts correctly
	+ updatedRowNotify in EBox::Model::DataTable receives old row as
	well as the recently updated row
	+ Added `override_user_modification` configuration parameter to
	avoid user modification checkings and override them without asking
	+ Added EBox::Model::Row to ease the management of data returned
	by models
	+ Added support to pre-save and post-save executable files. They
	must be placed at /etc/ebox/pre-save or /etc/ebox/post-save
	+ Added `findRow` method to ease find and set
0.11.101
	+ Bugfix: Fix memory leak in models while cloning types. Now
	cloning is controlled by clone method in types
	+ Bugfix: Union type now checks for its uniqueness
	+ DESTROY is not an autoloaded method anymore
	+ HasOne fields now may set printable value from the foreign field
	to set its value
	+ findId now searches as well using printableValue
	+ Bugfix. Minor bug found when key is an IP address in autoloaded
	methods
	+ Ordered tables may insert values at the beginning or the end of
	the table by "insertPosition" attribute
	+ Change notConfigured template to fix English and add link to the
	  module status section
	+ Add loading gif to module status actions
	+ Remove debug from ServiceInterface.pm
	+ Add support for custom separators to be used as index separators on
	  exposedMethods
	+ Bugfix. Stop eBox correctly when it's removed
	+ Improve apache-restart to make it more reliable.
0.11.100
	+ Bugfix. Fix issue with event filters and empty hashes
	+ Bugfix. Cache stuff in log and soap watcher to avoid memory leaks
	+ Bugfix. Fix bug that prevented the user from being warned when a row to
	  be deleted is being used by other model
	+ Bugfix. Add missing use of EBox::Global in State event watcher
	+ Added progress screen, now pogress screen keeps track of the changed
	  state of the modules and change the top page element properly
	+ Do not exec() to restart apache outside mod_perl
	+ Improve apache restart script
	+ Improve progress screen
0.11.99
	+ DataTable contains the property 'enableProperty' to set a column
	called 'enabled' to enable/disable rows from the user point of
	view. The 'enabled' column is put the first
	+ Added state to the RAID report instead of simpler active boolean
        + Fix bug when installing new event components and event GConf
	subtree has not changed
	+ Add RSS dispatcher to show eBox events under a RSS feed
	+ Rotate log files when they reach 10MB for 7 rotations
	+ Configurable minimum free space left for being notified by means
	of percentage
	+ Add File type including uploading and downloading
	+ Event daemon now checks if it is possible to send an event
	before actually sending it
	+ Added Action forms to perform an action without modifying
	persistent data
	+ Log queries are faster if there is no results
	+ Show no data stored when there are no logs for a domain
	+ Log watcher is added in order to notify when an event has
	happened. You can configure which log watcher you may enable and
	what you want to be notify by a determined filter and/or event.
	+ RAID watcher is added to check the RAID events that may happen
	when the RAID subsystem is configured in the eBox machine
	+ Change colour dataset in pie chart used for disk usage reporting
	+ Progress indicator now contains a returned value and error
	message as well
	+ Lock session file for HTTP session to avoid bugs
	related to multiple requests (AJAX) in a short time
	+ Upgrade runit dependency until 1.8.0 to avoid runit related
	issues
0.11
	+ Use apache2
	+ Add ebox-unblock-exec to unset signal mask before running  a executable
	+ Fix issue with multiple models and models with params.
	  This triggered a bug in DHCP when there was just one static
	  interface
	+ Fix _checkRowIsUnique and _checkFieldIsUnique
	+ Fix paging
	+ Trim long strings in log table, show tooltip with the whole string
	  and show links for URLs starting with "http://"
0.10.99
	+ Add disk usage information
	+ Show progress in backup process
	+ Add option to purge logs
	+ Create a link from /var/lib/zentyal/log to /var/log/ebox
	+ Fix bug with backup descriptions containing spaces
	+ Add removeAll method on data models
	+ Add HostIP, DomainName and Port types
	+ Add readonly forms to display static information
	+ Add Danish translation thanks to Allan Jacobsen
0.10
	+ New release
0.9.100
	+ Add checking for SOAP session opened
	+ Add EventDaemon
	+ Add Watcher and Dispatch framework to support an event
	  architecture on eBox
	+ Add volatile EBox::Types in order not to store their values
	  on GConf
	+ Add generic form
	+ Improvements on generic table
	+ Added Swedish translation

0.9.99
	+ Added Portuguese from Portugal translation
	+ Added Russian translation
	+ Bugfix: bad changed state in modules after restore

0.9.3
	+ New release

0.9.2
	+ Add browser warning when uploading files
	+ Enable/disable logging modules
0.9.1
	+ Fix backup issue with changed state
	+ Generic table supports custom ordering
0.9
	+ Added Polish translation
        + Bug in recognition of old CD-R writting devices fixed
	+ Added Aragonese translation
	+ Added Dutch translation
	+ Added German translation
	+ Added Portuguese translation

0.8.99
	+ Add data table model for generic Ajax tables
	+ Add types to be used by models
	+ Add MigrationBase and ebox-migrate to upgrade data models
	+ Some English fixes
0.8.1
	+ New release
0.8
	+ Fix backup issue related to bug reports
	+ Improved backup GUI
0.7.99
        + changed sudo stub to be more permissive
	+ added startup file to apache web server
	+ enhanced backup module
	+ added basic CD/DVD support to backup module
	+ added test stubs to simplify testing
	+ added test class in the spirit of Test::Class
	+ Html.pm now uses mason templates
0.7.1
	+ use Apache::Reload to reload modules when changed
	+ GUI consistency (#12)
	+ Fixed a bug for passwords longer than 16 chars
	+ ebox-sudoers-friendly added to not overwrite /etc/sudoers each time
0.7
	+ First public release
0.6
	+ Move to client
	+ Remove obsolete TODO list
	+ Remove firewall module from  base system
	+ Remove objects module from base system
	+ Remove network module from base system
	+ Add modInstances and modInstancesOfType
	+ Raname Base to ClientBase
	+ Remove calls to deprecated methods
	+ API documented using naturaldocs
	+ Update INSTALL
	+ Use a new method to get configkeys, now configkey reads every
	  [0.9
	+ Added Polish translation][0-9]+.conf file from the EBox::Config::etc() dir and
	  tries to get the value from the files in order.
	+ Display date in the correct languae in Summary
	+ Update debian scripts
	+ Several bugfixes
0.5.2
	+ Fix some packaging issues
0.5.1
	+ New menu system
	+ New firewall filtering rules
	+ 802.1q support

0.5
	+ New bug-free menus (actually Internet Explorer is the buggy piece
	  of... software that caused the reimplementation)
	+ Lots of small bugfixes
	+ Firewall: apply rules with no destination address to packets
	  routed through external interfaces only
	+ New debianize script
	+ Firewall: do not require port and protocol parameters as they
	  are now optional.
	+ Include SSL stuff in the dist tarball
	+ Let modules block changes in the network interfaces
	  configuration if they have references to the network config in
	  their config.
	+ Debian network configuration import script
	+ Fix the init.d script: it catches exceptions thrown by modules so that
	  it can try to start/stop all of them if an exception is thrown.
	+ Firewall: fix default policy bug in INPUT chains.
	+ Restore textdomain in exceptions
	+ New services section in the summary
	+ Added Error item to Summary. Catch exceptions from modules in
	  summary and generate error item
	+ Fix several errors with redirections and error handling in CGIs
	+ Several data validation functions were fixed, and a few others added
	+ Prevent the global module from keeping a reference to itself. And make
	  the read-only/read-write behavior of the factory consistent.
	+ Stop using ifconfig-wrapper and implement our own NetWrapper module
	  with wrappers for ifconfig and ip.
	+ Start/stop apache, network and firewall modules in first place.
	+ Ignore some network interface names such as irda, sit0, etc.
	+ The summary page uses read-only module instances.
	+ New DataInUse exception, old one renamed to DataExists.
	+ Network: do not overwrite resolv.conf if there are nameservers
	  given via dhcp.
	+ Do not set a default global policy for the ssh service.
	+ Check for forbiden characters when the parameter value is
	  requested by the CGI, this allows CGI's to handle the error,
	  and make some decissions before it happens.
	+ Create an "edit object" template and remove the object edition stuff
	  from the main objects page.
	+ Fix the apache restarting code.
	+ Network: Remove the route reordering feature, the kernel handles that
	  automatically.
	+ Fix tons of bugs in the network restarting code.
	+ Network: removed the 3rd nameserver configuration.
	+ Network: Get gateway info in the dhcp hook.
	+ Network: Removed default configuration from the gconf schema.
	+ New function for config-file generation
	+ New functions for pid file handling

0.4
	+ debian package
	+ added module to export/import configuration
	+ changes in firewall's API
	+ Added content filter based on dansguardian
	+ Added French translation
	+ Added Catalan translation
	+ Sudoers file is generated automatically based on module's needs
	+ Apache config file is generated by ebox  now
	+ Use SSL
	+ Added ebox.conf file
	+ Added module template generator

0.3
	+ Supports i18n
	+ API name consistency
	+ Use Mason for templates
	+ added tips to GUI
	+ added dhcp hooks
	+ administration port configuration
	+ Fixed bugs to IE compliant
	+ Revoke changes after logout
	+ Several bugfixes

0.2
	+ All modules are now based on gconf.
	+ Removed dependencies on xml-simple, xerces and xpath
	+ New MAC address field in Object members.
	+ Several bugfixes.

0.1
	+ Initial release<|MERGE_RESOLUTION|>--- conflicted
+++ resolved
@@ -1,10 +1,6 @@
-<<<<<<< HEAD
 3.3
-=======
-3.2.4
 	+ Set proper trial link in advertisements
 	+ Show register link in local backup when not registered
->>>>>>> c1f77a87
 	+ Strip the 'C:\fakepath\' that chrome adds to the file input
 	+ Make dump_exceptions key work also for mason exceptions
 	+ Pass HTTP_PROXY system environment variable to CGIs as they are
