--- conflicted
+++ resolved
@@ -1,7 +1,5 @@
 HEAD
-<<<<<<< HEAD
 	+ Remove obsolete EBox::Order package
-	+ Avoid problems restarting apache when .pid file does not exist
 	+ Use rm -rf instead of remove_tree to avoid chdir permission problems
 	+ Remove no longer needed redis directory tree sets
 	+ Fixed isEqualTo() method on EBox::Types::Time
@@ -9,15 +7,12 @@
 	  _storeInGConf() and _restoreFromHash() using the new _attrs() method
 	+ Store rows as a single redis hash instead of separated keys
 	+ Remove indexes on DataTables to reduce complexity, no longer needed
-	+ Revert graceful stop of apache which seems to be problematic
 	+ Simplified ProgressIndicator implementation using shared memory
 	+ New EBox::Util::Semaphore package
 	+ Implemented transactions for redis operations
 	+ Replace old MVC cache system with a new low-level redis one
 	+ Delete no longer necessary regen-redis-db tool
-=======
 	+ Avoid problems restarting apache when .pid file does not exist
->>>>>>> 509eec05
 	+ Do not use graceful on apache to allow proper change of listen port
 	+ Simplified apache restart mechanism and avoid some problems
 2.3.8
