--- conflicted
+++ resolved
@@ -1,12 +1,9 @@
 3.3
-<<<<<<< HEAD
 	+ Switch from Error to TryCatch for exception handling
-=======
 	+ Waiting for Zentyal ready page check is more robust now
 	+ Fixed error in the recursive method for getting module dependencies
 	+ Fixed JS typo which disabled export backup dialog
 	+ Added dbus dependency to avoid problems on some minimal installations
->>>>>>> c30f2e3a
 	+ When restoring pre-3.2 backups take in account that apache
 	  module was renamed to webadmin
 	+ Make sure that we always commit/discard audit of changes when we
