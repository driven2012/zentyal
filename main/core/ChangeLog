--- conflicted
+++ resolved
@@ -1,13 +1,10 @@
-<<<<<<< HEAD
 HEAD
 	+ Use DATETIME type in date column for consolidation tables
 	+ Summarised reports shows graphs again
 	+ Events summarised report has breadcrumbs now
 	+ Base EBox::Logs::Composite::SummarizedReport to let summarised
 	  reports have common breadcrumbs
-=======
 3.1.9
->>>>>>> 6dbb2279
 	+ Fixed in-place boolean edit with non-basic types different to Union
 	+ Removed some warnings in error.log
 	+ Fixed confirmation dialogs warning style
