--- conflicted
+++ resolved
@@ -1,5 +1,5 @@
 HEAD
-<<<<<<< HEAD
+	+ Make sure that halt/reboot button can be clicked only once
 	+ Cleaner way of disabling dependant modules when the parent is disabled,
 	  avoiding unnecessary calls to enableService each time the module status
 	  page is loaded.
@@ -8,9 +8,6 @@
 	+ Modified data table controller so edit boolean in place reuses
 	  the code of regular edits, avoiding getting incorrect read-only
 	  values from cache
-=======
-	+ Assure that halt/reboot button can only be clicked once
->>>>>>> f5695ec9
 3.0.14
 	+ Allow search filters with a leading '*'
 	+ Better error reporting when choosing a bad search filter
