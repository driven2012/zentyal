--- conflicted
+++ resolved
@@ -1,7 +1,5 @@
-<<<<<<< HEAD
 HEAD
 	+ Added EBox::Types::Time type
-=======
 2.3.4
 	+ Avoid 'negative radius' error in DiskUsage chart
 	+ Fixed call to partitionFileSystems in EBox::SysInfo::logReportInfo
@@ -12,7 +10,6 @@
 	+ Clean /var/lib/zentyal/tmp on boot
 	+ Stop apache gracefully and delete unused code in Apache.pm
 	+ Cache contents of module.yaml files in Global
->>>>>>> f03d861c
 2.3.3
 	+ The editable attribute of the types now accept a reference to a function
 	  to dinamically enable or disable the field.
