<<<<<<< HEAD
3.3
=======
HEAD
	+ Include contents of /etc/resolv.conf in bug report
>>>>>>> 74634725
	+ Avoid Apache error screen in login when entering through Zentyal
	  Remote using password
	+ Fix warning comparing undefined string in DomainName type
	+ Rewrite row isEqualTo method using hashElements instead of elements
	+ Only allow to move dashboard widget by its handle
	+ Do not fail if zentyal-mysql.passwd ends with a newline character
	+ Removed old migration code from 3.0 to 3.2
	+ Added Number.prototype.toTimeDiffString in format.js
	+ Added .btn-black CSS class
	+ Set version to 3.3
	+ Added enableInnoDbIfNeeded() to MyDBEngine
	+ Fix loading on custom action buttons
	+ Add icon for openchange module
	+ Add missing use statement in EBox::Types::MultiStateAction
	+ Add icon for openchange module
	+ Service type setter works again
3.2
	+ Set 3.2 versions and non-beta logo
3.1.13
	+ Added missing EBox::Gettext uses, fixes crash in view logs refresh
	+ Minor CSS style fixes
	+ Added missing use statement in EBox::Types::MultiStateAction
3.1.12
	+ Do not crash if /etc/timezone does not exist
	+ Clean /var/lib/zentyal/tmp at the first moments of boot instead of
	  when running zentyal start, this fixes problems with leftover locks
	  that affect dhclient hooks
	+ Fixed wrong case in some class names for the save changes button
	+ Fixed autoscroll in dashboard widgets
	+ Added placeholder for drag & drop of table rows
	+ No autoscroll is done when overflow happens. This makes sortable
	  work in chromium
	+ Set audit after logs when enabling in first install
	+ Avoid getting unsaved changes by using readonly instance in manage-logs
3.1.11
	+ Initial setup for webadmin is now executed in postinst
	+ Fixed webadmin port migration
3.1.10
	+ Use DATETIME type in date column for consolidation tables
	+ Summarised reports shows graphs again
	+ Events summarised report has breadcrumbs now
	+ Base EBox::Logs::Composite::SummarizedReport to let summarised
	  reports have common breadcrumbs
	+ Added migration from 3.0 (apache -> webadmin)
3.1.9
	+ Fixed in-place boolean edit with non-basic types different to Union
	+ Removed some warnings in error.log
	+ Fixed confirmation dialogs warning style
	+ Fixed configure widgets width and drop behavior
	+ Fixed regression in dashboard register link after jQuery migration
	+ Always set as changed without checking RO value, this fixes some
	  situations in which the save changes button was not enabled
	+ Fixed regression in audit log IP addresses after nginx integration
	+ Added datetime time formatter to JS graphs which show dates in X
	  axis and date and time in the tracker
	+ Fixed bug sending parameters in Zentyal.Tabs prototype
	+ Fixed side-effect in Model::Manager::_modelHasMultipleInstances() that
	  tried to load composite as model by mistake, the bug was at least
	  present sometimes when trying to generate the configuration report
	+ Throw internal exception in valueByName if elementByName is undef
	+ Added captiveportal icons to CSS
	+ Restore configuration backup from file now works again after JS
	  framework change
	+ Configuration backup download, restore and delete from the list
	  works again after the UI changes
	+ Fixed regression in tabbed composites with the jQuery changes
	+ Set proper title in dialogs when loading in an existent one
	+ Fixed regression on dashboard which allowed to move already
	  present dashboard widgets
3.1.8
	+ Always log Perl errors that are not Zentyal exceptions
	+ Move package icons from software to core as required for the menu
	+ Use dpkg --clear-avail to avoid incoherent updates information
	+ Show printableModelName in DataTables when precondition fails
	+ Fixed number of decimals in Disk Usage when unit is MB
	+ Fixed UTF-8 encoding problems in TreeView
	+ Copyright footer is now at the bottom of the menu
	+ Fixed regression on logs search caused by autoFilter changes
	+ Fix bytes formatter in graphs
	+ Simplified CSS and improved styles and icons
	+ Improved dashboard drag&drop behavior in Chrome
	+ Allow to define permanentMessage directly on models
	+ Show placeholder in dashboard widgets drag&drop
	+ Fixed crash reloading dashboard after configure widgets
	+ Only apply redirect port fix on administration port
	+ Fixed regression in user interface with DataInUse exceptions
	+ Fixed wrong behavior of software updates in dashboard widget
	+ Always show proper language name for english locales
	+ Fixed wrong redirects when using a non-default admin port
	+ Fixed regression in webadmin reload after changing the language
	+ Remove unnecessary and problematic desktop services code
	+ Added icons for disabled users.
3.1.7
	+ Avoid eval operation when using standard HtmlBlocks class
	+ Changed some code to not trigger some unnecesary warnings
	+ Fixed regression on active menu entry highlight
	+ No-committed changes does not appear in configuration changes
	  log table
	+ Added autoFilter property to method tableInfo
	+ Modules can now be marked for restart after save changes via
	  post_save_modules redis key of the global module
	+ Make all dashboards div of the same height to ease drag and drop
	+ Don't allow invalid email in create report CGI
	+ DBEngineFactory is now a singleton
	+ EBox::Util::Random mentions /dev/urandom in its error messages
	  to ease troubleshooting
	+ Assure that type's references to its row are not lost in the
	  edit form template methods
3.1.6
	+ Restyled UI
	+ Added form.js
	+ Added better 502 error page for nginx with redirect when apache is ready
	+ Always call udpateRowNotify in row update, even when the new
	  values are the same than old ones
	+ Fixed bad call to EBox::CGI::Run::urlToClass in EBox::CGi::Base
	+ Added icons for top-level menu entries and module status page
	+ Fixed bad arguments in CGI::Controller::Composite call to SUPER::new()
	+ More flexible EBox::CGI::run for inheritance
	+ Fixed encoding of parameters in confirmation dialogs
	+ Check backup integrity by listing the tar file, throw
	  InvalidData exception if the tar is corrupted
	+ Do not use hidden form fields for generating confirmation dialog JS
	+ Fixed log bugs: use correct RO mode in loggerd, fixed behaviour
	  when all log helpers are disabled, enable logs correctly when
	  added by first time to configure logs table
	+ Fixed bad interpolation in JS code in booleanInPlaceViewer.mas
	+ WizardPage CGIs can now return JSON replies as response
	+ unconfigure-module script disables also the module
	+ Restart firewall module when a firewall observer module is
	  stopped/started using zentyal init.d script
	+ Added temporary stopped state to a Service module to know if a
	  module is stopped but enabled
	+ Redirect to / from /ebox using remote access to avoid blank page
	+ Removed no longer necessary jQuery noConflict()
	+ Added combobox.js
	+ Added EBox::Model::Base as base for DataTable and the new TreeView
	+ Adapted EBox::CGI::Run for the new TreeView models
	+ Fixed DataTable row removal from the UI with 100% volatile models with
	  'ids' method overriden.
3.1.5
	+ Increased webadmin default timeout.
	+ Disable drag & drop on tables with only one row
3.1.4
	+ Don't allow to move read-only rows
	+ Better prefix for user configuration redis keys
	+ Hide disabled carousel buttons, fix modal template
	+ Fixed modal dialog template
	+ Mark save changes button as changed when moving rows
	+ Remove unused parameter in Zentyal.DataTable.changeRow
3.1.3
	+ Enhanced UI styles: dialogs, progress bars, carousel, colors and images
	+ Rows of tables can now be moved using drag & drop
	+ Added logout dialog with option of discarding changes
	+ Remember page size options per users, added 'View all' page size option
	+ Added storage of options per user
	+ Enable and/or conifgure module dependencies automatically in
	  Module Status page
	+ Adapted CGIs to new modal dialogs
	+ Ported graphs from flotr.js to flot.js
	+ Ported JS code to jQuery and jQuery-ui
	+ Removed Modalbox.js, table_orderer.js and carousel.js
	+ Left menu keyword search is now case insensitive
3.1.2
	+ Make manage administrators table resilent against invalid users
	+ Remove deprecated backup domains related from logs module
	+ Added EBox::Types::URI type
	+ Added saveReload method to use reload instead of restart to
	  reduce service downtime. Use with care and programatically
	+ Added findValueMultipleFields() to DataTable and refactor _find()
	  to allow search by multiple fields
	+ Fixed disk usage report for logs component
3.1.1
	+ Do not dump unnecessary .bak files to /var/lib/zentyal/conf
	+ Restart all the core daemons instead of only apache after logrotate
	+ Fixed graph template so it could be feed with data using decimal
	  comma, it will convert it to a JS array without problems
	+ Fixed regression parsing ModalController urls
	+ Fixed regression non-model CGIs with aliases
	+ Added a way to retrieve all Models inside a Composite and its children.
	+ Increased the size limit for file uploads.
	+ Implemented a way to include configuration files for Nginx so the SOAP
	  services are able to use Nginx for SSL.
3.1
	+ Improved the message shown when there are no changes pending to save on
	  logout.
	+ Use the X-Forwarded-Proto header for redirects construction.
	+ Added nginx as the public HTTP server of Zentyal.
	+ Renamed 'Apache' module to 'WebAdmin' module. If you need to restart the
	  web administration you must use 'service zentyal webadmin restart'.
	+ Set trac milestone for reported bugs to 3.1.X
	+ CGIs are now EBox::Module::CGI::* instead of EBox::CGI::Module::*
	+ Daemons are now disabled when configuring a module, so Zentyal can
	  manage them directly instead of being autostarted by the system
	+ EBox::Model::DataForm::formSubmitted called even where there is no
	  previous row
	+ Added Pre-Depends on mysql-server to avoid problems with upgrades
	+ Depend on mysql-server metapackage instead of mysql-server-5.5
	+ Depend on zentyal-common 3.1
3.0.20
	+ Check against inexistent path in EBox::Util::SHM::subkeys
	+ Silent diff in EBox::Types::File::isEqualTo
	+ Print correctly UTF8 characters from configuration backup description
	+ When host name is changed, update /etc/hostname
	+ Proper link to remote in configuration backup page
3.0.19
	+ Removed full restore option for restore-backup tool and
	  EBox:Backup relevant methods
	+ Optimise loading Test::Deep::NoTest to avoid test environment creation
	+ Use EBox::Module::Base::writeConfFileNoCheck to write apache
	  configuration file
	+ Log events after dispatching them in the EventDaemon and catch exception
	  to avoid crashes when mysql is already stopped
	+ Emit events on zentyal start and stop
	+ Refactor some events-related code
	+ Changed MB_widedialog CSS class to use all width available in
	  the screen
	+ Fixed a broken link to SysInfo/Composite/General when activating the
	  WebServer module.
3.0.18
	+ Pass model instance when invoking EBox::Types::Select populate function
	+ Improve dynamic editable property detection for framework types
	+ Override _validateReferer method in Desktop services CGI
	+ Don't abort configuration backup when we get a error retrieving the
	  partition table information
	+ In EBox:Model::Row, refactored elementExists and
	  elementByName to make them to have similiar code structure
	+ Improvement in test help classes and added test fakes for
	  EBox::Model::Manager and EBox::Util::SHMLock
	+ Prevented unuseful warning in
	  EBox::Model::DataTable::setDirectory when the old directory is undef
	+ Fixed unit tests under EBox/Model/t, backup configuration tests and
	  some others
	+ Remove unused method EBox::Auth::alreadyLogged()
	+ Apache::setRestrictedResource updates properly if already exists
	+ Global and Module::Config allow to set redis instance to ease testing
	+ Now EBox::GlobalImpl::lastModificationTime also checks
	  modification time of configuration files
	+ Rows in events models are now synced before running EventDaemon
	+ Better way of checking if event daemon is needed
3.0.17
	+ Allow numeric zero as search filter
	+ When filtering rows don't match agains link urls or hidden values
	+ Avoid CA file check when removing it from Apache module
	+ Silent removeCA and removeInclude exceptions when removing
	  non-existant element
	+ Fixed rollback operation in redis config backend
	+ Desktop services CGI now only returns JSON responses
	+ Log error when dynamic loading a class fails in
	  ConfigureDispatchers model
	+ Update total ticks dynamically in progress indicator if ticks overflow
3.0.16
	+ Fixed regression in boolean in-place edit with Union types
	+ Added some missing timezones to EBox::Types::TimeZone
	+ Add a new method to DBEngine 'checkForColumn' to retrieve columns
	  definition from a given table
	+ Reload models info in model manager if new modules are installed
3.0.15
	+ Make sure that halt/reboot button can be clicked only once
	+ Cleaner way of disabling dependant modules when the parent is disabled,
	  avoiding unnecessary calls to enableService each time the module status
	  page is loaded.
	+ Show confirmation dialog when trying to change host or domain
	  if zentyal-samba is installed and provisioned
	+ Modified data table controller so edit boolean in place reuses
	  the code of regular edits, avoiding getting incorrect read-only
	  values from cache
3.0.14
	+ Allow search filters with a leading '*'
	+ Better error reporting when choosing a bad search filter
	+ External exceptions from _print method are caught correctly in CGIs
	+ EBox::CGI::run now supports correct handling of APR::Error
	+ Fixed dashboard check updates ajax requests in Chrome
	+ Fixed errors with zero digits components in time type
3.0.13
	+ Better warning if size file is missing in a backup when
	  restoring it
	+ Fixed table cache behaviour on cache miss in logs module
	+ Fix wrong button label when deleting rows in 'datainuse' template
	+ Removed unused method EBox::Model::DataTable::_tailoredOrder
	+ Added force default mode and permission to writeConfFileNoCheck(),
	  writeFile() and derivatives
	+ Fixed bug in EBox:::Logs::CGI::Index with internationalized
	  parameter names
	+ DataTables with sortedBy are now orderer alphabetically with
	  proper case treatment
	+ Display messages in model even when there are not elements and
	  table body is not shown
3.0.12
	+ Improve change-hostname script, delete all references to current name
	+ Faster dashboard loading with asynchronous check of software updates
	+ Workaround for when the progress id parameter has been lost
	+ Fixed problems calling upstart coomands from cron jobs with wrong PATH
	+ Decode CGI unsafeParams as utf8
	+ Avoid double encoding when printing JSON response in EBox::CGI::Base
	+ Remove warning in EBox::Menu::Folder when currentfolder is not defined
	+ Removed unnecesary and misleading method new from EBox::Auth package
3.0.11
	+ Avoid flickering loading pages when switching between menu entries
	+ Incorrect regular expression in logs search page are correctly handled
	+ Fix input badly hidden in the logs screen
	+ reloadTable from DataTable now remove cached fields as well
3.0.10
	+ Fixed unsafe characters error when getting title of progress
	  indicator in progress dialog
	+ Added use utf8 to dashboard template to fix look of closable messages
3.0.9
	+ Adapted file downloads to the new utf8 fixes
	+ Write backup files in raw mode to avoid utf8 problems
	+ Print always utf8 in STDOUT on all CGIs
	+ Decode CGI params of values entered at the interface as utf8
	+ Proper encode/decode of utf8 with also pretty JSON
	+ Fixed utf8 decoding in date shown at dashboard
	+ Removed old workarounds for utf8 problems
	+ Added new recoveryEnabled() helper method to Module::Base
	+ Added recoveryDomainName() method to SyncProvider interface
	+ Restore backup can now install missing modules in Disaster Recovery
	+ Show specific slides when installing a commercial edition
	+ Redirect to proper CGI after login in disaster recovery mode
	+ Removed old debconf workaround for first stage installation
	+ Log redis start message as debug instead of info to avoid flood
	+ Use unsafeParam in EBox::CGI::Base::paramsAsHash
	+ EBox::Module::Service does not raise exception and logs
	  nothing when using init.d status
	+ Fixed glitch in backup CGI which sometimes showed
	  the modal dialog with a incorrect template
3.0.8
	+ Use path for default name in SyncFolders::Folder
	+ Do not restrict characters in data table searchs
	+ Fixed automatic bug report regression
	+ Fixed refresh of the table and temporal control states
	  in customActionClicked callback
	+ Modified modalbox-zentyal.js to accept wideDialog parameter
	+ Fixed template method in MultiStateAction to return the default
	  template when it is not any supplied to the object
	+ Fixed sendInPlaceBooleanValue method from table-helper.js; it
	  aborted because bad parameters of Ajax.Updater
	+ Fixed bug that made that the lock was shared between owners
	+ Some fixes in the function to add the rule for desktops services
	  to the firewall
	+ Delete obsolete EBox::CGI::MenuCSS package
3.0.7
	+ Add new EBox::Module::Service::Observer to notify modules about
	  changes in the service status
	+ Administration accounts management reflects the changes in
	  system accounts in ids() or row() method call
	+ Some fixes in the RAID event watcher
	+ foreignModelInstance returns undef if foreignModel is
	  undef. This happens when a module has been uninstalled and it is
	  referenced in other installed module (events)
	+ loggerd shows loaded LogHelpers when in debug mode
	+ Added additional info to events from RAID watcher
	+ Use sudo to remove temporal files/diectories in backup, avoiding
	  permissions errors
	+ Added exception for cloud-prof module to events dependencies
3.0.6
	+ Skip keys deleted in cache in Redis::_keys()
	+ Fixed events modules dependencies to depend on any module which
	  provides watchers or dispatchers
	+ Always call enableActions before enableService when configuring modules
	+ Added needsSaveAfterConfig state to service modules
	+ Better exceptions logging in EBox::CGI::Run
	+ Fixed 'element not exists' error when enabling a log watcher
	+ Scroll up when showing modal dialog
	+ Added fqdnChanged methods to SysInfo::Observer
	+ Fixed SSL configuration conflicts betwen SOAPClient and RESTClient
3.0.5
	+ Template ajax/simpleModalDialog.mas can now accept text
	+ Used poweroff instead of halt to assure that system is powered
	  off after halt
	+ Fixed log audit database insert error when halting or rebooting
	+ Added time-based closable notification messages
	+ Adapted to new EBox::setLocaleEnvironment method
	+ EBox::Type::File now allows ebox user to own files in directories
	  which are not writable by him
	+ Removed cron daily invocation of deprecated report scripts
3.0.4
	+ Added EBox::SyncFolders interface
	+ Fixed invokation of tar for backup of model files
	+ New observer for sysinfo module to notify modules implementing the
	  SysInfo::Observer interface when the host name or host domain is
	  changed by the user, before and after the change takes effect
	+ Stop and start apache after language change to force environment reload
	+ Reload page after language change
	+ EBox::Module::Service::isRunning() skips daemons whose precondition fail
	+ Fixed undefined reference in DataTable controller for log audit
	+ Added and used serviceId field for service certificates
	+ Fixed SQL quoting of column names in unbuffered inserts and consolidation
3.0.3
	+ Fixed bug which prevented highlight of selected item in menu
	+ Fixed base class of event dispatcher to be compatible with the
	  changes dispatcher configuration table
	+ Fixed event daemon to use dumped variables
	+ Fixed need of double-click when closing menu items in some cases
	+ Fixed logs consolidation to avoid high CPU usage
	+ In view log table: correctly align previous and first page buttons
	+ Improve host name and domain validation.
	+ Forbidden the use of a qualified hostname in change hostname form
	+ Update samba hostname-dependent fields when hostname is changed
	+ Confirmation dialog when the local domain is changed and with a
	  warning if local domain which ends in .local
3.0.2
	+ The synchronization of redis cache refuses with log message to set
	  undefined values
	+ Fixed wrong sql statement which cause unwanted logs purge
	+ DataForm does not check for uniqueness of its fields, as it only
	  contains a single row
	+ In ConfigureLogs, restored printable names for log domains
	+ Fixed dashboard update error on modules widget, counter-graph
	  widget and widget without sections
	+ Better way to fix non-root warnings during boot without interfering
	  on manual restart commands in the shell
3.0.1
	+ Properly set default language as the first element of the Select to
	  avoid its loss on the first apache restart
	+ Set milestone to 3.0.X when creating tickets in trac.zentyal.org
	+ Removed forced setting of LANG variables in mod_perl which made progress
	  indicator fail when using any language different to English
	+ Removed some frequent undef warnings
	+ Added executeOnBrothers method to EBox::Model::Component
	+ Fixed repetition of 'add' and 'number change' events in RAID watcher
	+ Fixed incorrect display of edit button in tables without editField action
	+ Cache MySQL password to avoid reading it all the time
	+ Fixed request came from non-root user warnings during boot
	+ Send info event in Runit watcher only if the service was down
	  MAX_DOWN_PERIODS
3.0
	+ Removed beta logo
	+ Set 'firstInstall' flag on modules when installing during initial install
	+ Set 'restoringBackup' flag on modules when restoring backup
	+ Call enableService after initialSetup while restoring backup
	+ Registration link in widget now have appropiate content when either
	  remoteservices or software are not installed
	+ Fixed style for disabled buttons
	+ Composite and DataTable viewers recover from errors in pageTitle method
	+ Fixed intermitent failure in progress when there are no slides
	+ Rollback redis transaction on otherwise instead finally block
	+ Members of the 'admin' group can now login again on Zentyal
	+ Multi-admin management for commercial editions
	+ First and last move row buttons are now disabled instead of hidden
	+ In save changes dialog set focus always in the 'save' button
	+ Fixed i18n problem in some cases where environment variables
	  were different than the selected locale on Zentyal UI, now
	  LANG and LC_MESSAGES are explicitly passed to mod_perl
	+ Reviewed registration strings
	+ Added template attribute to MultiStateAction to provide any kind
	  of HTML to display an action
	+ Changed icon, name and link for Zentyal Remote
	+ Fixed some compatibility issues with Internet Explorer 9
	+ Show warning with Internet Explorer 8 or older
	+ Improved dashboard buttons colors
2.3.24
	+ Do not cache undef values in EBox::Config::Redis::get()
	+ Code fix on subscription retrieval for Updates event
	+ Update validate referer to new Remote Services module API
	+ In-place booleans now properly mark the module as changed
	+ Do not try to read slides if software module is not installed
	+ Fixed wrong call in Events::isEnabledDispatcher()
	+ Updated 'created by' footer
2.3.23
	+ Change the default domain name from 'zentyal.lan' to
	  'zentyal-domain.lan'
	+ Changes in first enable to avoid letting modules unsaved
	+ Type File now accepts spaces in the file name
	+ Added setTimezone method to MyDBEngine
	+ Enable consolidation after reviewing and pruning
	+ Code typo fix in Events::isEnabledWatcher
	+ Remove all report code from core
	+ Move SysInfo report related to remoteservices module
	+ Fixed regression which removed scroll bars from popups
	+ New carousel transition for the installation slides
	+ Added option to not show final notes in progress bar
	+ EBox::Model::Component::modelGetter does not die when trying to
	  get a model for an uninstalled module
	+ Added previous/next buttons to manually switch installation slides
	+ New installation slides format
	+ Added compatibility with MS Internet Explorer >= 8
2.3.22
	+ Changed first installation workflow and wizard infraestructure
	+ Improved firewall icons
	+ Set hover style for configure rules button in firewall
	+ Do not disable InnoDB in mysql if there are other databases
	+ Progress indicator no longer calls showAds if it is undefined
	+ Send cache headers on static files to improve browsing speed
	+ Added foreignNoSyncRows and foreignFilter options to EBox::Types::Select
	+ Improved settings icon
	+ Fixed modalboxes style
	+ Improve host domain validation. Single label domains are not allowed.
2.3.21
	+ Fixes on notifyActions
	+ Check for isDaemonRunning now compatible with asterisk status
	+ Fixed warning call in EBox::Types::HasMany
2.3.20
	+ New look & feel for the web interface
	+ Adjust slides transition timeout during installation
	+ Audit changes table in save changes popup has scroll and better style
	+ Model messages are printed below model title
	+ noDataMsg now allows to add elements if it makes sense
	+ Fixed ajax/form.mas to avoid phantom change button
	+ EBox::Model::Manager::_setupModelDepends uses full paths so the
	  dependecies can discriminate between models with the same name
	+ Default row addition in DataForm does not fires validateTypedRow
	+ Code typo fix in change administration port model
	+ Set only Remote as option to export/import configuration to a
	  remote site
	+ Return undef in HasMany type when a model is not longer
	  available due to being uninstalled
	+ Added onclick atribute to the link.mas template
	+ Fix exception raising when no event component is found
	+ table_ordered.js : more robust trClick event method
	+ Changed dashboard JS which sometimes halted widget updates
	+ Added popup dialogs for import/export configuration
	+ Changes in styles and sizes of the save/revoke dialog
	+ Removed redudant code in ConfigureWatchers::syncRows which made module
	  to have an incorrect modified state
	+ Dont show in bug report removed packages with configuration
	  held as broken packages
	+ DataTable::size() now calls to syncRows()
	+ EBox::Module::Config::set_list quivalent now has the same
	  behaviour than EBox::Module::Config::set
2.3.19
	+ Manually set up models for events to take into account the
	  dynamic models from the log watcher filtering models
	+ Fixed warnings when deleting a row which is referenced in other model
	+ Disable HTML form autocompletion in admin password change model
	+ Fixed incorrect non-editable warnings in change date and time model
	+ Fixed parsing value bug in EBox::Types::Date and EBox::Types::Time
	+ Reworked mdstat parsing, added failure_spare status
	+ Configuration backup implicitly preserves ownership of files
	+ Changes in styles and sizes of the save/revoke dialog
	+ New data form row is copied from default row, avoiding letting hidden
	  fields without its default value and causing missing fields errors
	+ Always fill abstract type with its default value, this avoids
	  errors with hidden fields with default value
	+ Different page to show errors when there are broken software packages
	+ InverseMatchSelect and InverseMatchUnion use 'not' instead of '!' to
	  denote inverse match. This string is configurable with a type argument
	+ Fixed types EBox::Type::InverseMatchSelect and InverseMatchUnion
	+ Fixed bug in DataTable::setTypedRow() which produced an incorrect 'id'
	  row element in DataTable::updateRowNotify()
	+ In tableBody.mas template: decomposed table topToolbar section in methods
	+ Fixed bug in discard changes dialog
	+ Confirmation dialogs now use styled modalboxes
	+ Do not reload page after save changes dialog if operation is successful
	+ Maintenance menu is now kept open when visiting the logs index page
2.3.18
	+ Manual clone of row in DataTable::setTypedRow to avoid segfault
	+ Avoid undef warnings in EBox::Model::DataTable::_find when the
	  element value is undef
	+ Fixed kill of ebox processes during postrm
	+ Set MySQL root password in create-db script and added mysql script
	  to /usr/share/zentyal for easy access to the zentyal database
	+ Increased timeout redirecting to wizards on installation to 5 seconds
	  to avoid problems on some slow or loaded machines
	+ Save changes dialog do not appear if there are no changes
	+ Delete no longer needed duplicated code
	+ Do not go to save changes after a regular package installation
	  they are saved only in the first install
	+ Progress bar in installation refactored
2.3.17
	+ Do not use modal box for save changes during installation
	+ Hidden fields in DataTables are no longer considered compulsory
	+ Select type has now its own viewer that allows use of filter function
	+ User is now enabled together with the rest of modules on first install
2.3.16
	+ Fix 'oldRow' parameter in UpdatedRowNotify
	+ Use Clone::Fast instead of Clone
	+ Modal dialog for the save and discard changes operations
	+ Use a different lock file for the usercorner redis
	+ Improved look of tables when checkAll controls are present
	+ Better icons for clone action
	+ Added confirmation dialog feature to models; added confirmation
	  dialog to change hostname model
	+ Dynamic default values are now properly updated when adding a row
	+ Kill processes owned by the ebox user before trying to delete it
	+ Do not use sudo to call status command at EBox::Service::running
	+ Fixed regression setting default CSS class in notes
2.3.15
	+ Added missing call to updateRowNotify in DataForms
	+ Fixed silent error in EBox::Types::File templates for non-readable
	  by ebox files
	+ Use pkill instead of killall in postinst
	+ Use unset instead of delete_dir when removing rows
	+ Do not set order list for DataForms
	+ Only try to clean tmp dir on global system start
2.3.14
	+ Error message for failure in package cache creation
	+ Fixed regression when showing a data table in a modal view
	+ Do not do a redis transaction for network module init actions
	+ Fixed EBox::Module::Config::st_unset()
	+ Allowed error class in msg template
2.3.13
	+ Fixed problems in EventDaemon with JSON and blessed references
	+ More crashes avoided when watchers or dispatchers doesn't exist
	+ Proper RAID watcher reimplementation using the new state API
	+ EBox::Config::Redis singleton has now a instance() method instead of new()
	+ Deleted wrong use in ForcePurge model
2.3.12
	+ Fixed problem with watchers and dispatchers after a module deletion
	+ Fixed EBox::Model::DataTable::_checkFieldIsUnique, it failed when the
	  printableValue of the element was different to its value
	+ Fixed separation between Add table link and table body
	+ Adaptation of EventDaemon to model and field changes
	+ Disabled logs consolidation on purge until it is reworked, fixed
	  missing use in purge logs model
	+ Fixed Componet::parentRow, it not longer tries to get a row with
	  undefined id
	+ Fix typo in ConfigureLogs model
	+ Mark files for removing before deleting the row from backend in
	  removeRow
	+ The Includes directives are set just for the main virtual host
	+ Fixed EventDaemon crash
2.3.11
	+ Mark files for removing before deleting the row from backend in removeRow
	+ Dashboard widgets now always read the information from RO
	+ Enable actions are now executed before enableService()
	+ Fixed regression which prevented update of the administration service
	  port when it was changed in the interface
	+ New EBox::Model::Composite::componentNames() for dynamic composites
	+ Remove _exposedMethods() feature to reduce use of AUTOLOAD
	+ Removed any message set in the model in syncRows method
	+ Added global() method to modules and components to get a coherent
	  read-write or read-only instance depending on the context
	+ Removed Model::Report and Composite::Report namespaces to simplify model
	  management and specification
	+ New redis key naming, with $mod/conf/*, $mod/state and $mod/ro/* replacing
	  /ebox/modules/$mod/*, /ebox/state/$mod/* and /ebox-ro/modules/$mod/*
	+ Removed unnecessary parentComposite methods in EBox::Model::Component
	+ Only mark modules as changed when data has really changed
	+ EBox::Global::modChange() throws exception if instance is readonly
	+ New get_state() and set_state() methods, st_* methods are kept for
	  backwards compatibility, but they are deprecated
	+ Simplified events module internals with Watcher and Dispatcher providers
	+ Model Manager is now able to properly manage read-only instances
	+ Composites can now use parentModule() like Models
	+ Renamed old EBox::GConfModule to EBox::Module::Config
	+ Unified model and composite management in the new EBox::Model::Manager
	+ Model and composites are loaded on demand to reduce memory consumption
	+ Model and composite information is now stored in .yaml schemas
	+ ModelProvider and CompositeProvider are no longer necessary
	+ Simplified DataForm using more code from DataTable
	+ Adapted RAID and restrictedResources() to the new JSON objects in redis
	+ Remove unused override modifications code
	+ Added /usr/share/zentyal/redis-cli wrapper for low-level debugging
	+ Use simpler "key: value" format for dumps instead of YAML
	+ Row id prefixes are now better chosen to avoid confusion
	+ Use JSON instead of list and hash redis types (some operations,
	  specially on lists, are up to 50% faster and caching is much simpler)
	+ Store rows as hashes instead of separated keys
	+ Remove deprecated all_dirs and all_entries methods
	+ Remove obsolete EBox::Order package
	+ Remove no longer needed redis directory tree sets
	+ Fixed isEqualTo() method on EBox::Types::Time
	+ EBox::Types::Abstract now provides default implementations of fields(),
	  _storeInGConf() and _restoreFromHash() using the new _attrs() method
	+ Remove indexes on DataTables to reduce complexity, no longer needed
	+ Simplified ProgressIndicator implementation using shared memory
	+ New EBox::Util::SHMLock package
	+ Implemented transactions for redis operations
	+ Replace old MVC cache system with a new low-level redis one
	+ Delete no longer necessary regen-redis-db tool
	+ Added new checkAll property to DataTable description to allow
	  multiple check/uncheck of boolean columns
2.3.10
	+ Added Desktop::ServiceProvider to allow modules to implement
	  requests from Zentyal desktop
	+ Added VirtualHost to manage desktop requests to Zentyal server
	+ Fix EventDaemon in the transition to MySQL
	+ Send EventDaemon errors to new rotated log file /var/log/zentyal/events.err
	+ Send an event to Zentyal Cloud when the updates are up-to-date
	+ Send an info event when modules come back to running
	+ Include additional info for current event watchers
	+ Fixed RAID report for some cases of spare devices and bitmaps
	+ Fixed log purge, SQL call must be a statement not a query
	+ Fixed regex syntax in user log queries
	+ Added missing "use Filesys::Df" to SysInfo
	+ Disabled consolidation by default until is fixed or reimplemented
	+ Fixed regresion in full log page for events
	+ Added clone action to data tables
	+ Fixed regression in modal popup when showing element table
	+ Added new type EBox::Types::KrbRealm
	+ Fix broken packages when dist-upgrading from old versions: stop ebox
	  owned processes before changing home directory
	+ Log the start and finish of start/stop modules actions
	+ Added usesPort() method to apache module
2.3.9
	+ Enable SSLInsecureRenegotiation to avoid master -> slave SOAP handsake
	  problems
	+ Added validateRowRemoval method to EBox::Model::DataTable
	+ Use rm -rf instead of remove_tree to avoid chdir permission problems
	+ Avoid problems restarting apache when .pid file does not exist
	+ Do not use graceful on apache to allow proper change of listen port
	+ Simplified apache restart mechanism and avoid some problems
2.3.8
	+ Create tables using MyISAM engine by default
	+ Delete obsolete 'admin' table
2.3.7
	+ Fixed printableName for apache module and remove entry in status widget
	+ Merged tableBodyWithoutActions.mas into tableBody.mas
	+ Removed tableBodyWithoutEdit.mas because it is no longer used
	+ Better form validation message when there are no ids for
	  foreign rows in select control with add new popup
	+ Fixed branding of RSS channel items
	+ Fixed destination path when copying zentyal.cnf to /etc/mysql/conf.d
	+ Packaging fixes for precise
2.3.6
	+ Switch from CGIs to models in System -> General
	+ New value() and setValue() methods in DataForm::setValue() for cleaner
	  code avoiding use of AUTOLOAD
	+ Added new EBox::Types::Time, EBox::Types::Date and EBox::Types::TimeZone
	+ Added new attribute 'enabled' to the Action and MultiStateAction types
	  to allow disabling an action. Accepts a scalar or a CODE ref
	+ The 'defaultValue' parameter of the types now accept a CODE ref that
	  returns the default value.
2.3.5
	+ Added force parameter in validateTypedRow
	+ Fixed 'hidden' on types when using method references
	+ Removed some console problematic characters from Util::Random::generate
	+ Added methods to manage apache CA certificates
	+ Use IO::Socket::SSL for SOAPClient connections
	+ Removed apache rewrite from old slaves implementation
	+ Do not show RSS image if custom_prefix defined
2.3.4
	+ Avoid 'negative radius' error in DiskUsage chart
	+ Fixed call to partitionFileSystems in EBox::SysInfo::logReportInfo
	+ Log audit does not ignore fields which their values could be interpreted
	  as boolean false
	+ Avoid ebox.cgi failure when showing certain strings in the error template
	+ Do not calculate md5 digests if override_user_modification is enabled
	+ Clean /var/lib/zentyal/tmp on boot
	+ Stop apache gracefully and delete unused code in Apache.pm
	+ Cache contents of module.yaml files in Global
2.3.3
	+ The editable attribute of the types now accept a reference to a function
	  to dinamically enable or disable the field.
	+ In progress bar CGIs AJAX call checks the availability of the
	  next page before loading it
	+ Replaced community logo
	+ Adapted messages in the UI for new editions
	+ Changed cookie name to remove forbidden characters to avoid
	  incompatibilities with some applications
	+ Added methods to enable/disable restart triggers
2.3.2
	+ Fixed redis unix socket permissions problem with usercorner
	+ Get row ids without safe characters checking
	+ Added EBox::Util::Random as random string generator
	+ Set log level to debug when cannot compute md5 for a nonexistent file
	+ Filtering in tables is now case insensitive
	+ ProgressIndicator no longer leaves zombie processes in the system
	+ Implemented mysqldump for logs database
	+ Remove zentyal-events cron script which should not be longer necessary
	+ Bugfix: set executable permissions to cron scripts and example hooks
	+ Added a global method to retrieve installed server edition
	+ Log also duration and compMessage to events.log
2.3.1
	+ Updated Standards-Version to 3.9.2
	+ Fixed JS client side table sorting issue due to Prototype
	  library upgrade
	+ Disable InnoDB by default to reduce memory consumption of MySQL
	+ Now events are logged in a new file (events.log) in a more
	  human-readable format
	+ Added legend to DataTables with custom actions
	+ Changed JS to allow the restore of the action cell when a delete
	  action fails
	+ Set milestone to 3.0 when creating bug reports in the trac
	+ Avoid temporal modelInstance errors when adding or removing
	  modules with LogWatchers or LogDispatcher
	+ Unallow administration port change when the port is in use
2.3
	+ Do not launch a passwordless redis instance during first install
	+ New 'types' field in LogObserver and storers/acquirers to store special
	  types like IPs or MACs in an space-efficient way
	+ Use MySQL for the logs database instead of PostgreSQL
	+ Bugfix: logs database is now properly recreated after purge & install
	+ Avoid use of AUTOLOAD to execute redis commands, improves performance
	+ Use UNIX socket to connect to redis for better performance and
	  update default redis 2.2 settings
	+ Use "sudo" group instead of "admin" one for the UI access control
	+ Added EBox::Module::Base::version() to get package version
	+ Fixed problem in consalidation report when accumulating results
	  from queries having a "group by table.field"
	+ Added missing US and Etc zones in timezone selector
	+ Replaced autotools with zbuildtools
	+ Refuse to restore configuration backup from version lesser than
	  2.1 unless forced
	+ Do not retrieve format.js in every graph to improve performance
	+ The purge-module scripts are always managed as root user
	+ New grep-redis tool to search for patterns in redis keys or
	  values
	+ Use partitionFileSystems method from EBox::FileSystem
2.2.4
	+ New internal 'call' command in Zentyal shell to 'auto-use' the module
	+ Zentyal shell now can execute commandline arguments
	+ Bugfix: EBox::Types::IPAddr::isEqualTo allows to change netmask now
	+ Removed some undefined concatenation and compare warnings in error.log
	+ Ignore check operation in RAID event watcher
	+ Skip IP addresses ending in .0 in EBox::Types::IPRange::addresses()
	+ Do not store in redis trailing dots in Host and DomainName types
	+ Added internal command to instance models and other improvements in shell
	+ Now the whole /etc/zentyal directory is backed up and a copy of the
	  previous contents is stored at /var/backups before restoring
	+ Removing a module with a LogWatcher no longer breaks the LogWatcher
	  Configuration page anymore
	+ Fixed error in change-hostname script it does not longer match substrings
	+ Bugfix: Show breadcrumbs even from models which live in a
	  composite
	+ HTTPLink now returns empty string if no HTTPUrlView is defined
	  in DataTable class
	+ Added mising use sentence in EBox::Event::Watcher::Base
2.2.3
	+ Bugfix: Avoid url rewrite to ebox.cgi when requesting to /slave
	+ Fixed logrotate configuration
	+ More resilient way to handle with missing indexes in _find
	+ Added more informative text when mispelling methods whose prefix
	  is an AUTOLOAD action
	+ A more resilient solution to load events components in EventDaemon
	+ Added one and two years to the purge logs periods
	+ Fixed downloads from EBox::Type::File
2.2.2
	+ Revert cookie name change to avoid session loss in upgrades
	+ Do not try to change owner before user ebox is created
2.2.1
	+ Removed obsolete references to /zentyal URL
	+ Create configuration backup directories on install to avoid warnings
	  accessing the samba share when there are no backups
	+ Log result of save changes, either successful or with warnings
	+ Changed cookie name to remove forbidden characters to avoid
	  incompatibilities with some applications
	+ Removed duplicated and incorrect auding logging for password change
	+ Fixed some non-translatable strings
	+ Create automatic bug reports under 2.2.X milestone instead of 2.2
	+ Fixed bug changing background color on selected software packages
2.1.34
	+ Volatile types called password are now also masked in audit log
	+ Adjust padding for module descriptions in basic software view
	+ Removed beta icon
2.1.33
	+ Fixed modal add problems when using unique option on the type
	+ Fixed error management in the first screen of modal add
	+ Unify software selection and progress colors in CSS
	+ Set proper message type in Configure Events model
	+ Fixed error checking permanentMessage types in templates/msg.mas
2.1.32
	+ Added progress bar colors to theme definition
	+ Remove no longer correct UTF8 decode in ProgressIndicator
	+ Fixed UTF8 double-encoding on unexpected error CGI
	+ Reviewed some subscription strings
	+ Always fork before apache restart to avoid port change problems
	+ Stop modules in the correct order (inverse dependencies order)
	+ Better logging of failed modules on restore
2.1.31
	+ Do not start managed daemons on boot if the module is disabled
	+ Better message on redis error
	+ Watch for dependencies before automatic enable of modules on first install
2.1.30
	+ Removed obsolete /ebox URL from RSS link
	+ Changed methods related with extra backup data in modules logs
	  to play along with changes in ebackup module
	+ Set a user for remote access for audit reasons
	+ Detect session loss on AJAX requests
2.1.29
	+ Startup does not fail if SIGPIPE received
2.1.28
	+ Added code to mitigate false positives on module existence
	+ Avoid error in logs full summary due to incorrect syntax in template
	+ Allow unsafe chars in EBox::Types::File to avoid problems in some browsers
	+ Reviewed some subscription strings
	+ Warning about language-packs installed works again after Global changes
	+ Show n components update when only zentyal packages are left to
	  upgrade in the system widget
	+ Do not show debconf warning when installing packages
	+ EBox::Types::IPAddr (and IPNetwork) now works with defaultValue
	+ Allow to hide menu items, separators and dashboard widgets via conf keys
2.1.27
	+ Do not create tables during Disaster Recovery installation
	+ Added new EBox::Util::Debconf::value to get debconf values
	+ DataTable controller does no longer try to get a deleted row
	  for gather elements values for audit log
	+ Check if Updates watcher can be enabled if the subscription
	  level is yet unknown
2.1.26
	+ Detection of broken packages works again after proper deletion
	  of dpkg_running file
	+ Keep first install redis server running until trigger
	+ Unified module restart for package trigger and init.d
	+ Use restart-trigger script in postinst for faster daemons restarting
	+ System -> Halt/Reboot works again after regression in 2.1.25
	+ Added framework to show warning messages after save changes
	+ Change caption of remote services link to Zentyal Cloud
	+ Do not show Cloud link if hide_cloud_link config key is defined
	+ Added widget_ignore_updates key to hide updates in the dashboard
	+ Differentiate ads from notes
	+ Allow custom message type on permanentMessage
	+ Only allow custom themes signed by Zentyal
	+ Removed /zentyal prefix from URLs
	+ Caps lock detection on login page now works again
	+ Added HiddenIfNotAble property to event watchers to be hidden if
	  it is unabled to monitor the event
	+ Dashboard values can be now error and good as well
	+ Include a new software updates widget
	+ Include a new alert for basic subscriptions informing about
	  software updates
	+ Add update-notifier-common to dependencies
	+ EBox::DataTable::enabledRows returns rows in proper order
	+ Use custom ads when available
	+ Disable bug report when hide_bug_report defined on theme
2.1.25
	+ Do not show disabled module warnings in usercorner
	+ Mask passwords and unify boolean values in audit log
	+ Do not override type attribute for EBox::Types::Text subtypes
	+ Corrected installation finished message after first install
	+ Added new disableAutocomplete attribute on DataTables
	+ Optional values can be unset
	+ Minor improvements on nmap scan
2.1.24
	+ Do not try to generate config for unconfigured services
	+ Remove unnecessary redis call getting _serviceConfigured value
	+ Safer sizes for audit log fields
	+ Fix non-translatable "show help" string
	+ Allow links to first install wizard showing a desired page
	+ Fixed bug in disk usage when we have both values greater and
	  lower than 1024 MB
	+ Always return a number in EBox::AuditLogging::isEnabled to avoid
	  issues when returning the module status
	+ Added noDataMsg attribute on DataTable to show a message when
	  there are no rows
2.1.23
	+ Removed some warnings during consolidation process
	+ Depend on libterm-readline-gnu-perl for history support in shells
	+ Fixed error trying to change the admin port with NTP enabled
	+ Fixed breadcrumb destination for full log query page
	+ Use printableActionName in DataTable setter
2.1.22
	+ Fixed parentRow method in EBox::Types::Row
	+ Added new optionalLabel flag to EBox::Types::Abstract to avoid
	  show the label on non-optional values that need to be set as
	  optional when using show/hide viewCustomizers
	+ Added initHTMLStateOrder to View::Customizer to avoid incorrect
	  initial states
	+ Improved exceptions info in CGIs to help bug reporting
	+ Do not show customActions when editing row on DataTables
2.1.21
	+ Fixed bug printing traces at Global.pm
	+ Check new dump_exceptions confkey instead of the debug one in CGIs
	+ Explicit conversion to int those values stored in our database
	  for correct dumping in reporting
	+ Quote values in update overwrite while consolidating for reporting
2.1.20
	+ Fixed regression in edition in place of booleans
	+ Better default balance of the dashboard based on the size of the widgets
	+ Added defaultSelectedType argument to PortRange
2.1.19
	+ Disable KeepAlive as it seems to give performance problems with Firefox
	  and set MaxClients value back to 1 in apache.conf
	+ Throw exceptions when calling methods not aplicable to RO instances
	+ Fixed problems when mixing read/write and read-only instances
	+ Date/Time and Timezone moved from NTP to core under System -> General
	+ Do not instance hidden widgets to improve dashboard performance
	+ New command shell with Zentyal environment at /usr/share/zentyal/shell
	+ Show warning when a language-pack is not installed
	+ Removed unnecessary dump/load operations to .bak yaml files
	+ AuditLogging and Logs constructor now receive the 'ro' parameter
	+ Do not show Audit Logging in Module Status widget
2.1.18
	+ New unificated zentyal-core.logrotate for all the internal logs
	+ Added forceEnabled option for logHelpers
	+ Moved carousel.js to wizard template
	+ Add ordering option to wizard pages
	+ Fixed cmp and isEqualTo methods for EBox::Types::IPAddr
	+ Fixed wrong Mb unit labels in Disk Usage and use GB when > 1024 MB
	+ Now global-action script can be called without progress indicator
	+ Fixed EBox::Types::File JavaScript setter code
	+ Added support for "Add new..." modal boxes in foreign selectors
	+ Each module can have now its customized purge-module script
	  that will be executed after the package is removed
	+ Added Administration Audit Logging to log sessions, configuration
	  changes, and show pending actions in save changes confirmation
	+ User name is stored in session
	+ Remove deprecated extendedRestore from the old Full Backup
2.1.17
	+ Fixed RAID event crash
	+ Added warning on models and composites when the module is disabled
	+ Fixed login page style with some languages
	+ Login page template can now be reused accepting title as parameter
	+ EBox::Types::File does not write on redis when it fails to
	  move the fail to its final destination
	+ Added quote column option for periodic log consolidation and
	  report consolidation
	+ Added exclude module option to backup restore
2.1.16
	+ Do not show incompatible navigator warning on Google Chrome
	+ Fixed syncRows override detection on DataTable find
	+ clean-conf script now deletes also state data
	+ Avoid 'undefined' message in selectors
2.1.15
	+ Move Disk Usage and RAID to the new Maintenance menu
	+ Always call syncRows on find (avoid data inconsistencies)
	+ Filename when downloading a conf backup now contains hostname
	+ Fixed bug in RAID template
	+ Set proper menu order in System menu (fixes NTP position)
	+ Fixed regresion in page size selector on DataTables
	+ Fixed legend style in Import/Export Configuration
2.1.14
	+ Fixed regresion with double quotes in HTML templates
	+ Fixed problems with libredis-perl version dependency
	+ Adding new apparmor profile management
2.1.13
	+ Better control of errors when saving changes
	+ Elements of Union type can be hidden
	+ Model elements can be hidden only in the viewer or the setter
	+ HTML attributtes are double-quoted
	+ Models can have sections of items
	+ Password view modified to show the confirmation field
	+ New multiselect type
	+ Redis backend now throws different kind of exceptions
2.1.12
	+ Revert no longer necessary parents workaround
	+ Hide action on viewCustomizer works now on DataTables
2.1.11
	+ Fixed bug which setted bad directory to models in tab view
	+ Union type: Use selected subtype on trailingText property if the
	  major type does not have the property
	+ Raise MaxClients to 2 to prevent apache slowness
2.1.10
	+ Security [ZSN-2-1]: Avoid XSS in process list widget
2.1.9
	+ Do not try to initialize redis client before EBox::init()
	+ Safer way to delete rows, deleting its id reference first
	+ Delete no longer needed workaround for gconf with "removed" attribute
	+ Fixed regression in port range setter
2.1.8
	+ Fixed regression in menu search
	+ Fixed missing messages of multi state actions
	+ Help toggler is shown if needed when dynamic content is received
	+ Fixed issue when disabling several actions at once in a data table view
	+ All the custom actions are disabled when one is clicked
	+ Submit wizard pages asynchronously and show loading indicator
	+ Added carousel.js for slide effects
2.1.7
	+ Fixed issues with wrong html attributes quotation
	+ Bugfix: volatile types can now calculate their value using other
	  the value from other elements in the row no matter their position
2.1.6
	+ Attach software.log to bug report if there are broken packages
	+ Added keyGenerator option to report queries
	+ Tuned apache conf to provide a better user experience
	+ Actions click handlers can contain custom javascript
	+ Restore configuration with force dependencies option continues
	  when modules referenced in the backup are not present
	+ Added new MultiStateAction type
2.1.5
	+ Avoid problems getting parent if the manager is uninitialized
	+ Rename some icon files with wrong extension
	+ Remove wrong optional attribute for read-only fields in Events
	+ Renamed all /EBox/ CGI URLs to /SysInfo/ for menu folder coherency
	+ Added support for custom actions in DataTables
	+ Replaced Halt/Reboot CGI with a model
	+ Message classes can be set from models
	+ Fixed error in Jabber dispatcher
	+ Show module name properly in log when restart from the dashboard fails
	+ Avoid warning when looking for inexistent PID in pidFileRunning
2.1.4
	+ Changed Component's parent/child relationships implementation
	+ Fixed WikiFormat on automatic bug report tickets
	+ Do not show available community version in Dashboard with QA
 	  updates
2.1.3
	+ Fall back to readonly data in config backup if there are unsaved changes
	+ Allow to automatically send a report in the unexpected error page
	+ Logs and Events are now submenus of the new Maintenance menu
	+ Configuration Report option is now present on the Import/Export section
	+ Require save changes operation after changing the language
	+ Added support for URL aliases via schemas/urls/*.urls files
	+ Allow to sort submenu items via 'order' attribute
	+ Automatically save changes after syncRows is called and mark the module
	  mark the module as unchanged unless it was previously changed
	+ Removed unnecessary ConfigureEvents composite
	+ Removed unnecessary code from syncRows in logs and events
	+ Restore configuration is safer when restoring /etc/zentyal files
	+ Fixed unescaped characters when showing an exception
	+ Fixed nested error page on AJAX requests
	+ Adapted dumpBackupExtraData to new expected return value
	+ Report remoteservices, when required, a change in administration
	  port
	+ Added continueOnModuleFail mode to configuration restore
	+ Fixed Firefox 4 issue when downloading backups
	+ Show scroll when needed in stacktraces (error page)
	+ More informative error messages when trying to restart locked modules
	  from the dashboard
	+ Creation of plpgsql language moved from EBox::Logs::initialSetup
	  to create-db script
	+ Redis backend now throws different kind of exceptions
	+ Avoid unnecesary warnings about PIDs
	+ Update Jabber dispatcher to use Net::XMPP with some refactoring
	+ Save changes messages are correctly shown with international charsets
	+ Support for bitmap option in RAID report
	+ Retry multiInsert line by line if there are encoding errors
	+ Adapted to new location of partitionsFileSystems in EBox::FileSystem
	+ Event messages are cleaned of null characters and truncated
	  before inserting in the database when is necessary
	+ Improve message for "Free storage space" event and send an info
	  message when a given partition is not full anymore
	+ Event messages now can contain newline characters
	+ Objects of select type are compared also by context
	+ Remove cache from optionsFromForeignModel since it produces
	  problems and it is useless
	+ Set title with server name if the server is subscribed
	+ Fix title HTML tag in views for Models and Composites
	+ Added lastEventsReport to be queried by remoteservices module
	+ Added EBox::Types::HTML type
	+ Added missing manage-logs script to the package
	+ Fixed problems with show/hide help switch and dynamic content
	+ Menus with subitems are now kept unfolded until a section on a
	  different menu is accessed
	+ Sliced restore mode fails correctly when schema file is missing,
	  added option to force restore without schema file
	+ Purge conf now purges the state keys as well
	+ Added EBox::Types::IPRange
2.1.2
	+ Now a menu folder can be closed clicking on it while is open
	+ Bugfix: cron scripts are renamed and no longer ignored by run-parts
	+ Added new EBox::Util::Nmap class implementing a nmap wrapper
2.1.1
	+ Fixed incoherency problems with 'on' and '1' in boolean indexes
	+ Move cron scripts from debian packaging to src/scripts/cron
	+ Trigger restart of logs and events when upgrading zentyal-core
	  without any other modules
	+ Don't restart apache twice when upgrading together with more modules
	+ Fixed params validation issues in addRow
2.1
	+ Replace YAML::Tiny with libyaml written in C through YAML::XS wrapper
	+ Minor bugfix: filter invalid '_' param added by Webkit-based browser
	  on EBox::CGI::Base::params() instead of _validateParams(), avoids
	  warning in zentyal.log when enabling modules
	+ All CGI urls renamed from /ebox to /zentyal
	+ New first() and deleteFirst() methods in EBox::Global to check
	  existence and delete the /var/lib/zentyal/.first file
	+ PO files are now included in the language-pack-zentyal-* packages
	+ Migrations are now always located under /usr/share/$package/migration
	  this change only affects to the events and logs migrations
	+ Delete no longer used domain and translationDomain methods/attributes
	+ Unified src/libexec and tools in the new src/scripts directory
	+ Remove the ebox- prefix on all the names of the /usr/share scripts
	+ New EBox::Util::SQL package with helpers to create and drop tables
	  from initial-setup and purge-module for each module
	+ Always drop tables when purging a package
	+ Delete 'ebox' user when purging zentyal-core
	+ Moved all SQL schemas from tools/sqllogs to schemas/sql
	+ SQL time-period tables are now located under schemas/sql/period
	+ Old ebox-clean-gconf renamed to /usr/share/zentyal/clean-conf and
	  ebox-unconfigure-module is now /usr/share/zentyal/unconfigure-module
	+ Added default implementation for enableActions, executing
	  /usr/share/zentyal-$modulename/enable-module if exists
	+ Optimization: Do not check if a row is unique if any field is unique
	+ Never call syncRows on read-only instances
	+ Big performance improvements using hashes and sets in redis
	  database to avoid calls to the keys command
	+ Delete useless calls to exists in EBox::Config::Redis
	+ New regen-redis-db tool to recreate the directory structure
	+ Renamed /etc/cron.hourly/90manageEBoxLogs to 90zentyal-manage-logs
	  and moved the actual code to /usr/share/zentyal/manage-logs
	+ Move /usr/share/ebox/zentyal-redisvi to /usr/share/zentyal/redisvi
	+ New /usr/share/zentyal/initial-setup script for modules postinst
	+ New /usr/share/zentyal/purge-module script for modules postrm
	+ Removed obsolete logs and events migrations
	+ Create plpgsql is now done on EBox::Logs::initialSetup
	+ Replace old ebox-migrate script with EBox::Module::Base::migrate
	+ Rotate duplicity-debug.log log if exists
	+ Bug fix: Port selected during installation is correctly saved
	+ Zentyal web UI is restarted if their dependencies are upgraded
	+ Bug fix: Logs don't include unrelated information now
	+ Add total in disk_usage report
	+ Bugfix: Events report by source now works again
	+ Do not include info messages in the events report
	+ Services event is triggered only after five failed checkings
	+ Do not add redundant includedir lines to /etc/sudoers
	+ Fixed encoding for strings read from redis server
	+ Support for redis-server 2.0 configuration
	+ Move core templates to /usr/share/zentyal/stubs/core
	+ Old /etc/ebox directory replaced with the new /etc/zentyal with
	  renamed core.conf, logs.conf and events.conf files
	+ Fixed broken link to alerts list
2.0.15
	+ Do not check the existence of cloud-prof package during the
	  restore since it is possible not to be installed while disaster
	  recovery process is done
	+ Renamed /etc/init.d/ebox to /etc/init.d/zentyal
	+ Use new zentyal-* package names
	+ Don't check .yaml existence for core modules
2.0.14
	+ Added compMessage in some events to distinguish among events if
	  required
	+ Make source in events non i18n
	+ After restore, set all the restored modules as changed
	+ Added module pre-checks for configuration backup
2.0.13
	+ Fixed dashboard graphs refresh
	+ Fixed module existence check when dpkg is running
	+ Fix typo in sudoers creation to make remote support work again
2.0.12
	+ Include status of packages in the downloadable bug report
	+ Bugfix: Avoid possible problems deleting redis.first file if not exist
2.0.11
	+ New methods entry_exists and st_entry_exists in config backend
2.0.10
	+ Now redis backend returns undef on get for undefined values
	+ Allow custom mason templates under /etc/ebox/stubs
	+ Better checks before restoring a configuration backup with
	  a set of modules different than the installed one
	+ Wait for 10 seconds to the child process when destroying the
	  progress indicator to avoid zombie processes
	+ Caught SIGPIPE when trying to contact Redis server and the
	  socket was already closed
	+ Do not stop redis server when restarting apache but only when
	  the service is asked to stop
	+ Improvements in import/export configuration (know before as
	  configuration backup)
	+ Improvements in ProgressIndicator
	+ Better behaviour of read-only rows with up/down arrows
	+ Added support for printableActionName in DataTable's
	+ Added information about automatic configuration backup
	+ Removed warning on non existent file digest
	+ Safer way to check if core modules exist during installation
2.0.9
	+ Treat wrong installed packages as not-existent modules
	+ Added a warning in dashboard informing about broken packages
	+ File sharing and mailfilter log event watchers works again since
	  it is managed several log tables per module
2.0.8
	+ Replaced zentyal-conf script with the more powerful zentyal-redisvi
	+ Set always the same default order for dashboard widgets
	+ Added help message to the configure widgets dialog
	+ Check for undefined values in logs consolidation
	+ Now dashboard notifies fails when restarting a service
	+ Fixed bug with some special characters in dashboard
	+ Fixed bug with some special characters in disk usage graph
2.0.7
	+ Pre-installation includes sudoers.d into sudoers file if it's not yet
	  installed
	+ Install apache-prefork instead of worker by default
	+ Rename service certificate to Zentyal Administration Web Server
2.0.6
	+ Use mod dependencies as default restore dependencies
	+ Fixed dependencies in events module
	+ Increased recursive dependency threshold to avoid
	  backup restoration problems
2.0.5
	+ Removed deprecated "Full backup" option from configuration backup
	+ Bugfix: SCP method works again after addition of SlicedBackup
	+ Added option in 90eboxpglogger.conf to disable logs consolidation
2.0.4
	+ Removed useless gconf backup during upgrade
	+ Fixed postinstall script problems during upgrade
2.0.3
	+ Added support for the sliced backup of the DB
	+ Hostname change is now visible in the form before saving changes
	+ Fixed config backend problems with _fileList call
	+ Added new bootDepends method to customize daemons boot order
	+ Added permanent message property to Composite
	+ Bugfix: Minor aesthetic fix in horizontal menu
	+ Bugfix: Disk usage is now reported in expected bytes
	+ Bugfix: Event dispatcher is not disabled when it is impossible
	  for it to dispatch the message
2.0.2
	+ Better message for the service status event
	+ Fixed modules configuration purge script
	+ Block enable module button after first click
	+ Avoid division by zero in progress indicator when total ticks is
	  zero
	+ Removed warning during postinst
	+ Added new subscription messages in logs, events and backup
2.0.1
	+ Bugfix: Login from Zentyal Cloud is passwordless again
	+ Some defensive code for the synchronization in Events models
	+ Bugfix: add EBox::Config::Redis::get to fetch scalar or list
	  values. Make GConfModule use it to avoid issues with directories
	  that have both sort of values.
1.5.14
	+ Fixed redis bug with dir keys prefix
	+ Improved login page style
	+ New login method using PAM instead of password file
	+ Allow to change admin passwords under System->General
	+ Avoid auto submit wizard forms
	+ Wizard skip buttons always available
	+ Rebranded post-installation questions
	+ Added zentyal-conf script to get/set redis config keys
1.5.13
	+ Added transition effect on first install slides
	+ Zentyal rebrand
	+ Added web page favicon
	+ Fixed already seen wizards apparition
	+ Fixed ro module creation with redis backend
	+ Use mason for links widgets
	+ Use new domain to official strings for subscriptions
1.5.12
	+ Added option to change hostname under System->General
	+ Show option "return to dashboard" when save changes fails.
1.5.11
	+ Added more tries on redis reconnection
	+ Fixed user corner access problems with redis server
	+ writeFile* methods reorganized
	+ Added cron as dependency as cron.hourly was never executed with anacron
	+ Improvements in consolidation of data for reports
1.5.10
	+ Fixed gconf to redis conversion for boolean values
1.5.9
	+ Improved migrations speed using the same perl interpreter
	+ Redis as configuration backend (instead of gconf)
	+ Improved error messages in ebox-software
	+ Set event source to 256 chars in database to adjust longer event
	  sources
	+ Progress bar AJAX updates are sent using JSON
	+ Fixed progress bar width problems
	+ Fixed top menu on wizards
	+ Improved error message when disconnecting a not connected database
	+ Abort installation if 'ebox' user already exists
	+ Bugfix: IP address is now properly registered if login fails
1.5.8
	+ Added template tableorderer.css.mas
	+ Added buttonless top menu option
	+ Bugfix: Save all modules on first installation
	+ Bugfix: General ebox database is now created if needed when
	  re/starting services
	+ Bugfix: Data to report are now uniform in number of elements per
	  value. This prevents errors when a value is present in a month and
	  not in another
	+ Bugfix: Don't show already visited wizard pages again
1.5.7
	+ Bugfix: Avoid error when RAID is not present
	+ Bugfix: Add ebox-consolidate-reportinfo call in daily cron script
	+ Bugfix: Called multiInsert and unbufferedInsert when necessary
	  after the loggerd reimplementation
	+ Bugfix: EBox::ThirdParty::Apache2::AuthCookie and
	  EBox::ThirdParty::Apache2::AuthCookie::Util package defined just
	  once
	+ Added util SystemKernel
	+ Improved progress indicator
	+ Changes in sudo generation to allow sudo for remote support user
	+ Initial setup wizards support
1.5.6
	+ Reimplementation of loggerd using inotify instead of File::Tail
1.5.5
	+ Asynchronous load of dashboard widgets for a smoother interface
1.5.4
	+ Changed dbus-check script to accept config file as a parameter
1.5.3
	+ Function _isDaemonRunning works now with snort in lucid
	+ Javascript refreshing instead of meta tag in log pages
	+ Updated links in dashboard widget
	+ Add package versions to downloadable ebox.log
	+ Fixed postgresql data dir path for disk usage with pg 8.4
	+ GUI improvements in search box
1.5.2
	+ Security [ESN-1-1]: Validate referer to avoid CSRF attacks
	+ Added reporting structure to events module
	+ Added new CGI to download the last lines of ebox.log
1.5.1
	+ Bugfix: Catch exception when upstart daemon does not exist and
	  return a stopped status
	+ Added method in logs module to dump database in behalf of
	ebackup module
	+ Bugfix: Do not check in row uniqueness for optional fields that
	are not passed as parameters
	+ Improve the output of ebox module status, to be consistent with the one
	  shown in the interface
	+ Add options to the report generation to allow queries to be more
	  flexible
	+ Events: Add possibility to enable watchers by default
	+ Bugfix: Adding a new field to a model now uses default
	  value instead of an empty value
	+ Added script and web interface for configuration report, added
	  more log files to the configuration report
1.5
	+ Use built-in authentication
	+ Use new upstart directory "init" instead of "event.d"
	+ Use new libjson-perl API
	+ Increase PerlInterpMaxRequests to 200
	+ Increase MaxRequestsPerChild (mpm-worker) to 200
	+ Fix issue with enconding in Ajax error responses
	+ Loggerd: if we don't have any file to watch we just sleep otherwise the process
	  will finish and upstart will try to start it over again and again.
	+ Make /etc/init.d/ebox depend on $network virtual facility
	+ Show uptime and users on General Information widget.
1.4.2
	+ Start services in the appropriate order (by dependencies) to fix a problem
	  when running /etc/init.d/ebox start in slaves (mail and other modules
	  were started before usersandgroups and thus failed)
1.4.1
	+ Remove network workarounds from /etc/init.d/ebox as we don't bring
	  interfaces down anymore
1.4
	+ Bug fix: i18n. setDomain in composites and models.
1.3.19
	+ Make the module dashboard widget update as the rest of the widgets
	+ Fix problem regarding translation of module names: fixes untranslated
	  module names in the dashboard, module status and everywhere else where
	  a module name is written
1.3.18
	+ Add version comparing function and use it instead of 'gt' in the
	  general widget
1.3.17
	+ Minor bug fix: check if value is defined in EBox::Type::Union
1.3.16
	+ Move enable field to first row in ConfigureDispatcherDataTable
	+ Add a warning to let users know that a module with unsaved changes
	  is disabled
	+ Remove events migration directory:
		- 0001_add_conf_configureeventtable.pl
		- 0002_add_conf_diskfree_watcher.pl
	+ Bug fix: We don't use names to stringify date to avoid issues
	  with DB insertions and localisation in event logging
	+ Bug fix: do not warn about disabled services which return false from
	  showModuleStatus()
	+ Add blank line under "Module Status"
	+ Installed and latest available versions of the core are now displayed
	  in the General Information widget
1.3.15
	+ Bug fix: Call EBox::Global::sortModulesByDependencies when
	  saving all modules and remove infinite loop in that method.
	  EBox::Global::modifiedModules now requires an argument to sort
	  its result dependending on enableDepends or depends attribute.
	+ Bug fix: keep menu folders open during page reloads
	+ Bug fix: enable the log events dispatcher by default now works
	+ Bug fix: fixed _lock function in EBox::Module::Base
	+ Bug fix: composites honor menuFolder()
	+ Add support for in-place edition for boolean types. (Closes
	  #1664)
	+ Add method to add new database table columnts to EBox::Migration::Helpers
	+ Bug fix: enable "Save Changes" button after an in-place edition
1.3.14
	+ Bug fix: fix critical bug in migration helper that caused some log
	  log tables to disappear
	+ Create events table
	+ Bug fix: log watcher works again
	+ Bug fix: delete cache if log index is not found as it could be
	  disabled
1.3.13
	+ Bug fix: critical error in EventDaemon that prevented properly start
	+ Cron script for manage logs does not run if another is already
	  running, hope that this will avoid problems with large logs
	+ Increased maximum size of message field in events
	+ Added script to purge logs
	+ Bug fix: multi-domain logs can be enabled again
1.3.12
	+ Added type for EBox::Dashboard::Value to stand out warning
	  messages in dashboard
	+ Added EBox::MigrationHelpers to include migration helpers, for now,
	  include a db table renaming one
	+ Bug fix: Fix mismatch in event table field names
	+ Bug fix: Add migration to create language plpgsql in database
	+ Bug fix: Add missing script for report log consolidation
	+ Bug fix: Don't show modules in logs if they are not configured. This
	  prevents some crashes when modules need information only available when
	  configured, such as mail which holds the vdomains in LDAP
	+ Added method EBox::Global::lastModificationTime to know when
	  eBox configuration was modified for last time
	+ Add support for breadcrumbs on the UI
	+ Bug fix: in Loggerd files are only parsed one time regardless of
	  how many LogHelper reference them
	+ Added precondition for Loggerd: it does not run if there isnt
	anything to watch
1.3.11
	+ Support customFilter in models for big tables
	+ Added EBox::Events::sendEvent method to send events using Perl
	  code (used by ebackup module)
	+ Bug fix: EBox::Type::Service::cmp now works when only the
	  protocols are different
	+ Check $self is defined in PgDBEngine::DESTROY
	+ Do not watch files in ebox-loggerd related to disabled modules and
	  other improvements in the daemon
	+ Silent some exceptions that are used for flow control
	+ Improve the message from Service Event Watcher
1.3.10
	+ Show warning when accesing the UI with unsupported browsers
	+ Add disableApparmorProfile to EBox::Module::Service
	+ Bug fix: add missing use
	+ Bug fix: Make EventDaemon more robust against malformed sent
	  events by only accepting EBox::Event objects
1.3.8
	+ Bug fix: fixed order in EBox::Global::modified modules. Now
	  Global and Backup use the same method to order the module list
	  by dependencies
1.3.7
	+ Bug fix: generate public.css and login.css in dynamic-www directory
	  which is /var/lib/zentyal/dynamicwww/css/ and not in /usr/share/ebox/www/css
	  as these files are generate every time eBox's apache is
	  restarted
	+ Bug fix: modules are restored now in the correct dependency
	  order
	+ ebox-make-backup accepts --destinaton flag to set backup's file name
	+ Add support for permanent messages to EBox::View::Customizer
1.3.6
	+ Bug fix: override _ids in EBox::Events::Watcher::Log to not return ids
	which do not exist
	+ Bug fix: fixed InverseMatchSelect type which is used by Firewall module
	+ New widget for the dashboard showing useful support information
	+ Bugfix: wrong permissions on CSS files caused problem with usercorner
	+ CSS are now templates for easier rebranding
	+ Added default.theme with eBox colors
1.3.5
	+ Bugfix: Allow unsafe characters in password type
	+ Add FollowSymLinks in eBox apache configuration. This is useful
	  if we use js libraries provided by packages
1.3.4
	+ Updated company name in the footer
	+ Bugfix: humanEventMessage works with multiple tableInfos now
	+ Add ebox-dbus-check to test if we can actually connect to dbus
1.3.4
	+ bugfix: empty cache before calling updatedRowNotify
	+ enable Log dispatcher by default and not allow users to disable
	it
	+ consolidation process continues in disabled but configured modules
	+ bugfix: Save Changes button doesn't turn red when accessing events for
	first time
1.3.2
	+ bugfix: workaround issue with dhcp configured interfaces at boot time
1.3.1
	+ bugfix: wrong regex in service status check
1.3.0
	+ bugfix: make full backup work again
1.1.30
	+ Change footer to new company holder
	+  RAID does not generate 'change in completion events, some text
	problems fixed with RAID events
	+ Report graphics had a datapoints limit dependent on the active
	time unit
	+ Apache certificate can be replaced by CA module
	+ Fixed regression in detailed report: total row now aggregates
	properly
	+ More characters allowed when changing password from web GUI
	+ Fixed regression with already used values in select types
	+ Do not a button to restart eBox's apache
	+ Fixed auth problem when dumping and restoring postgre database
1.1.20
	+ Added custom view support
	+ Bugfix: report models now can use the limit parameter in
	  reportRows() method
	+ use a regexp to fetch the PID in a pidfile, some files such as
	postfix's add tabs and spaces before the actual number
	+ Changed "pidfile" to "pidfiles" in _daemons() to allow checking more than
one (now it is a array ref instead of scalar)
	+ Modified Service.pm to support another output format for /etc/init.d daemon
status that returns [OK] instead of "running".
	+ unuformized case in menu entries and some more visual fixes
1.1.10
	+ Fix issue when there's a file managed by one module that has been modified
	  when saving changes
	+ Bugfix: events models are working again even if an event aware
	module is uninstalled and it is in a backup to restore
	+ Select.pm returns first value in options as default
       + Added 'parentModule' to model class to avoid recursive problems
	+ Added Float type
	+ Apache module allows to add configuration includes from other modules
	+ Display remote services button if subscribed
	+ Event daemon may received events through a named pipe
	+ Bugfix. SysInfo revokes its config correctly
	+ Added storer property to types in order to store the data in
	somewhere different from GConf
	+ Added protected property 'volatile' to the models to indicate
	that they store nothing in GConf but in somewhere different
	+ System Menu item element 'RAID' is always visible even when RAID
	is not installed
	+ Files in deleted rows are deleted when the changes are saved
	+ Fixed some bug whens backing and restore files
	+ Components can be subModels of the HasMany type
	+ Added EBox::Types::Text::WriteOnce type
	+ Do not use rows(), use row to force iteration over the rows and increase
	performance and reduce memory use.
	+ Do not suggest_sync after read operations in gconf
	+ Increase MaxRequestsPerChild to 200 in eBox's apache
	+ Make apache spawn only one child process
	+ Log module is backed up and restored normally because the old
	problem is not longer here
	+ Backup is more gentle with no backup files in backup directory,
	now it does not delete them
	+ HasMany  can retrieve again the model and row after the weak
	refence is garbage-collected. (Added to solve a bug in the doenload
	bundle dialog)
	+ EBox::Types::DomainName no longer accepts IP addresses as domain
	names
	+ Bugfix: modules that fail at configuration stage no longer appear as enabled
	+ Add parameter to EBox::Types::Select to disable options cache

0.12.103
	+ Bugfix: fix SQL statement to fetch last rows to consolidate
0.12.102
	+ Bugfix: consolidate logs using the last date and not starting from scratch
0.12.101
	+ Bugfix: DomainName type make comparisons case insensitive
	according to RFC 1035
0.12.100
	+ Bugfix: Never skip user's modifications if it set to true
	override user's changes
	+ EBox::Module::writeConfFile and EBox::Service scape file's path
	+ Bugfix. Configure logrotate to actually rotate ebox logs
	+ Fixed bug in ForcePurge logs model
	+ Fixed bug in DataTable: ModelManaged was called with tableName
	instead of context Name
	+ Fixing an `img` tag closed now properly and adding alternative
	text to match W3C validation in head title
	+ Backup pages now includes the size of the archive
	+ Fixed bug in ForcePurge logs model
	+ Now the modules can have more than one tableInfo for logging information
	+ Improve model debugging
	+ Improve restart debugging
	+ Backups and bug reports can be made from the command line
	+ Bugfix: `isEqualTo` is working now for `Boolean` types
	+ Bugfix: check if we must disable file modification checks in
	Manager::skipModification

0.12.99
	+ Add support for reporting
	+ Refresh logs automatically
	+ Reverse log order
	+ Remove temp file after it is downloaded with FromTempDir controller
0.12.3
	+ Bug fix: use the new API in purge method. Now purging logs is working
	again.
0.12.2
	+ Increase random string length used to generate the cookie to
	2048 bits
	+ Logs are show in inverse chronological order
0.12.1
	+ Bug fix: use unsafeParam for progress indicator or some i18 strings
	will fail when saving changes
0.12
	+ Bugfix: Don't assume timecol is 'timestamp' but defined by
	module developer. This allows to purge some logs tables again
	+ Add page titles to models
	+ Set default values when not given in `add` method in models
	+ Add method to manage page size in model
	+ Add hidden field to help with Ajax request and automated testing with
	  ANSTE
	+ Bugfix: cast sql types to filter fields in logs
	+ Bugfix: Restricted resources are back again to make RSS
	access policy work again
	+ Workaround bogus mason warnings
	+ Make postinst script less verbose
	+ Disable keepalive in eBox apache
	+ Do not run a startup script in eBox apache
	+ Set default purge time for logs stored in eBox db to 1 week
	+ Disable LogAdmin actions in `ebox-global-action` until LogAdmin
	feature is completely done
0.11.103
	+ Modify EBox::Types::HasMany to create directory based on its row
	+ Add _setRelationship method to set up relationships between models
	  and submodels
	+ Use the new EBox::Model::Row api
	+ Add help method to EBox::Types::Abstract
	+ Decrease size for percentage value in disk free watcher
	+ Increase channel link field size in RSS dispatcher
0.11.102
	+ Bugfix: cmp in EBox::Types::HostIP now sorts correctly
	+ updatedRowNotify in EBox::Model::DataTable receives old row as
	well as the recently updated row
	+ Added `override_user_modification` configuration parameter to
	avoid user modification checkings and override them without asking
	+ Added EBox::Model::Row to ease the management of data returned
	by models
	+ Added support to pre-save and post-save executable files. They
	must be placed at /etc/ebox/pre-save or /etc/ebox/post-save
	+ Added `findRow` method to ease find and set
0.11.101
	+ Bugfix: Fix memory leak in models while cloning types. Now
	cloning is controlled by clone method in types
	+ Bugfix: Union type now checks for its uniqueness
	+ DESTROY is not an autoloaded method anymore
	+ HasOne fields now may set printable value from the foreign field
	to set its value
	+ findId now searches as well using printableValue
	+ Bugfix. Minor bug found when key is an IP address in autoloaded
	methods
	+ Ordered tables may insert values at the beginning or the end of
	the table by "insertPosition" attribute
	+ Change notConfigured template to fix English and add link to the
	  module status section
	+ Add loading gif to module status actions
	+ Remove debug from ServiceInterface.pm
	+ Add support for custom separators to be used as index separators on
	  exposedMethods
	+ Bugfix. Stop eBox correctly when it's removed
	+ Improve apache-restart to make it more reliable.
0.11.100
	+ Bugfix. Fix issue with event filters and empty hashes
	+ Bugfix. Cache stuff in log and soap watcher to avoid memory leaks
	+ Bugfix. Fix bug that prevented the user from being warned when a row to
	  be deleted is being used by other model
	+ Bugfix. Add missing use of EBox::Global in State event watcher
	+ Added progress screen, now pogress screen keeps track of the changed
	  state of the modules and change the top page element properly
	+ Do not exec() to restart apache outside mod_perl
	+ Improve apache restart script
	+ Improve progress screen
0.11.99
	+ DataTable contains the property 'enableProperty' to set a column
	called 'enabled' to enable/disable rows from the user point of
	view. The 'enabled' column is put the first
	+ Added state to the RAID report instead of simpler active boolean
        + Fix bug when installing new event components and event GConf
	subtree has not changed
	+ Add RSS dispatcher to show eBox events under a RSS feed
	+ Rotate log files when they reach 10MB for 7 rotations
	+ Configurable minimum free space left for being notified by means
	of percentage
	+ Add File type including uploading and downloading
	+ Event daemon now checks if it is possible to send an event
	before actually sending it
	+ Added Action forms to perform an action without modifying
	persistent data
	+ Log queries are faster if there is no results
	+ Show no data stored when there are no logs for a domain
	+ Log watcher is added in order to notify when an event has
	happened. You can configure which log watcher you may enable and
	what you want to be notify by a determined filter and/or event.
	+ RAID watcher is added to check the RAID events that may happen
	when the RAID subsystem is configured in the eBox machine
	+ Change colour dataset in pie chart used for disk usage reporting
	+ Progress indicator now contains a returned value and error
	message as well
	+ Lock session file for HTTP session to avoid bugs
	related to multiple requests (AJAX) in a short time
	+ Upgrade runit dependency until 1.8.0 to avoid runit related
	issues
0.11
	+ Use apache2
	+ Add ebox-unblock-exec to unset signal mask before running  a executable
	+ Fix issue with multiple models and models with params.
	  This triggered a bug in DHCP when there was just one static
	  interface
	+ Fix _checkRowIsUnique and _checkFieldIsUnique
	+ Fix paging
	+ Trim long strings in log table, show tooltip with the whole string
	  and show links for URLs starting with "http://"
0.10.99
	+ Add disk usage information
	+ Show progress in backup process
	+ Add option to purge logs
	+ Create a link from /var/lib/zentyal/log to /var/log/ebox
	+ Fix bug with backup descriptions containing spaces
	+ Add removeAll method on data models
	+ Add HostIP, DomainName and Port types
	+ Add readonly forms to display static information
	+ Add Danish translation thanks to Allan Jacobsen
0.10
	+ New release
0.9.100
	+ Add checking for SOAP session opened
	+ Add EventDaemon
	+ Add Watcher and Dispatch framework to support an event
	  architecture on eBox
	+ Add volatile EBox::Types in order not to store their values
	  on GConf
	+ Add generic form
	+ Improvements on generic table
	+ Added Swedish translation

0.9.99
	+ Added Portuguese from Portugal translation
	+ Added Russian translation
	+ Bugfix: bad changed state in modules after restore

0.9.3
	+ New release

0.9.2
	+ Add browser warning when uploading files
	+ Enable/disable logging modules
0.9.1
	+ Fix backup issue with changed state
	+ Generic table supports custom ordering
0.9
	+ Added Polish translation
        + Bug in recognition of old CD-R writting devices fixed
	+ Added Aragonese translation
	+ Added Dutch translation
	+ Added German translation
	+ Added Portuguese translation

0.8.99
	+ Add data table model for generic Ajax tables
	+ Add types to be used by models
	+ Add MigrationBase and ebox-migrate to upgrade data models
	+ Some English fixes
0.8.1
	+ New release
0.8
	+ Fix backup issue related to bug reports
	+ Improved backup GUI
0.7.99
        + changed sudo stub to be more permissive
	+ added startup file to apache web server
	+ enhanced backup module
	+ added basic CD/DVD support to backup module
	+ added test stubs to simplify testing
	+ added test class in the spirit of Test::Class
	+ Html.pm now uses mason templates
0.7.1
	+ use Apache::Reload to reload modules when changed
	+ GUI consistency (#12)
	+ Fixed a bug for passwords longer than 16 chars
	+ ebox-sudoers-friendly added to not overwrite /etc/sudoers each time
0.7
	+ First public release
0.6
	+ Move to client
	+ Remove obsolete TODO list
	+ Remove firewall module from  base system
	+ Remove objects module from base system
	+ Remove network module from base system
	+ Add modInstances and modInstancesOfType
	+ Raname Base to ClientBase
	+ Remove calls to deprecated methods
	+ API documented using naturaldocs
	+ Update INSTALL
	+ Use a new method to get configkeys, now configkey reads every
	  [0.9
	+ Added Polish translation][0-9]+.conf file from the EBox::Config::etc() dir and
	  tries to get the value from the files in order.
	+ Display date in the correct languae in Summary
	+ Update debian scripts
	+ Several bugfixes
0.5.2
	+ Fix some packaging issues
0.5.1
	+ New menu system
	+ New firewall filtering rules
	+ 802.1q support

0.5
	+ New bug-free menus (actually Internet Explorer is the buggy piece
	  of... software that caused the reimplementation)
	+ Lots of small bugfixes
	+ Firewall: apply rules with no destination address to packets
	  routed through external interfaces only
	+ New debianize script
	+ Firewall: do not require port and protocol parameters as they
	  are now optional.
	+ Include SSL stuff in the dist tarball
	+ Let modules block changes in the network interfaces
	  configuration if they have references to the network config in
	  their config.
	+ Debian network configuration import script
	+ Fix the init.d script: it catches exceptions thrown by modules so that
	  it can try to start/stop all of them if an exception is thrown.
	+ Firewall: fix default policy bug in INPUT chains.
	+ Restore textdomain in exceptions
	+ New services section in the summary
	+ Added Error item to Summary. Catch exceptions from modules in
	  summary and generate error item
	+ Fix several errors with redirections and error handling in CGIs
	+ Several data validation functions were fixed, and a few others added
	+ Prevent the global module from keeping a reference to itself. And make
	  the read-only/read-write behavior of the factory consistent.
	+ Stop using ifconfig-wrapper and implement our own NetWrapper module
	  with wrappers for ifconfig and ip.
	+ Start/stop apache, network and firewall modules in first place.
	+ Ignore some network interface names such as irda, sit0, etc.
	+ The summary page uses read-only module instances.
	+ New DataInUse exception, old one renamed to DataExists.
	+ Network: do not overwrite resolv.conf if there are nameservers
	  given via dhcp.
	+ Do not set a default global policy for the ssh service.
	+ Check for forbiden characters when the parameter value is
	  requested by the CGI, this allows CGI's to handle the error,
	  and make some decissions before it happens.
	+ Create an "edit object" template and remove the object edition stuff
	  from the main objects page.
	+ Fix the apache restarting code.
	+ Network: Remove the route reordering feature, the kernel handles that
	  automatically.
	+ Fix tons of bugs in the network restarting code.
	+ Network: removed the 3rd nameserver configuration.
	+ Network: Get gateway info in the dhcp hook.
	+ Network: Removed default configuration from the gconf schema.
	+ New function for config-file generation
	+ New functions for pid file handling

0.4
	+ debian package
	+ added module to export/import configuration
	+ changes in firewall's API
	+ Added content filter based on dansguardian
	+ Added French translation
	+ Added Catalan translation
	+ Sudoers file is generated automatically based on module's needs
	+ Apache config file is generated by ebox  now
	+ Use SSL
	+ Added ebox.conf file
	+ Added module template generator

0.3
	+ Supports i18n
	+ API name consistency
	+ Use Mason for templates
	+ added tips to GUI
	+ added dhcp hooks
	+ administration port configuration
	+ Fixed bugs to IE compliant
	+ Revoke changes after logout
	+ Several bugfixes

0.2
	+ All modules are now based on gconf.
	+ Removed dependencies on xml-simple, xerces and xpath
	+ New MAC address field in Object members.
	+ Several bugfixes.

0.1
	+ Initial release<|MERGE_RESOLUTION|>--- conflicted
+++ resolved
@@ -1,9 +1,5 @@
-<<<<<<< HEAD
 3.3
-=======
-HEAD
 	+ Include contents of /etc/resolv.conf in bug report
->>>>>>> 74634725
 	+ Avoid Apache error screen in login when entering through Zentyal
 	  Remote using password
 	+ Fix warning comparing undefined string in DomainName type
