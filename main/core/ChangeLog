--- conflicted
+++ resolved
@@ -1,5 +1,9 @@
 HEAD
-<<<<<<< HEAD
+	+ Added setTimezone method to MyDBEngine
+	+ Enable consolidation after reviewing and pruning
+	+ Code typo fix in Events::isEnabledWatcher
+	+ Remove all report code from core
+	+ Move SysInfo report related to remoteservices module
 	+ Fixed regression which removed scroll bars from popups
 	+ New carousel transition for the installation slides
 	+ Added option to not show final notes in progress bar
@@ -23,13 +27,6 @@
 	+ Fixes on notifyActions
 	+ Check for isDaemonRunning now compatible with asterisk status
 	+ Fixed warning call in EBox::Types::HasMany
-=======
-	+ Added setTimezone method to MyDBEngine
-	+ Enable consolidation after reviewing and pruning
-	+ Code typo fix in Events::isEnabledWatcher
-	+ Remove all report code from core
-	+ Move SysInfo report related to remoteservices module
->>>>>>> 742adad2
 2.3.20
 	+ New look & feel for the web interface
 	+ Adjust slides transition timeout during installation
