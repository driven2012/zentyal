<<<<<<< HEAD
HEAD
	+ Added foreignFilter option to EBox::Types::Select
=======
2.3.21
	+ Fixes on notifyActions
	+ Check for isDaemonRunning now compatible with asterisk status
	+ Fixed warning call in EBox::Types::HasMany
>>>>>>> 189e5529
2.3.20
	+ New look & feel for the web interface
	+ Adjust slides transition timeout during installation
	+ Audit changes table in save changes popup has scroll and better style
	+ Model messages are printed below model title
	+ noDataMsg now allows to add elements if it makes sense
	+ Fixed ajax/form.mas to avoid phantom change button
	+ EBox::Model::Manager::_setupModelDepends uses full paths so the
	  dependecies can discriminate between models with the same name
	+ Default row addition in DataForm does not fires validateTypedRow
	+ Code typo fix in change administration port model
	+ Set only Remote as option to export/import configuration to a
	  remote site
	+ Return undef in HasMany type when a model is not longer
	  available due to being uninstalled
	+ Added onclick atribute to the link.mas template
	+ Fix exception raising when no event component is found
	+ table_ordered.js : more robust trClick event method
	+ Changed dashboard JS which sometimes halted widget updates
	+ Added popup dialogs for import/export configuration
	+ Changes in styles and sizes of the save/revoke dialog
	+ Removed redudant code in ConfigureWatchers::syncRows which made module
	  to have an incorrect modified state
	+ Dont show in bug report removed packages with configuration
	  held as broken packages
	+ DataTable::size() now calls to syncRows()
	+ EBox::Module::Config::set_list quivalent now has the same
	  behaviour than EBox::Module::Config::set
2.3.19
	+ Manually set up models for events to take into account the
	  dynamic models from the log watcher filtering models
	+ Fixed warnings when deleting a row which is referenced in other model
	+ Disable HTML form autocompletion in admin password change model
	+ Fixed incorrect non-editable warnings in change date and time model
	+ Fixed parsing value bug in EBox::Types::Date and EBox::Types::Time
	+ Reworked mdstat parsing, added failure_spare status
	+ Configuration backup implicitly preserves ownership of files
	+ Changes in styles and sizes of the save/revoke dialog
	+ New data form row is copied from default row, avoiding letting hidden
	  fields without its default value and causing missing fields errors
	+ Always fill abstract type with its default value, this avoids
	  errors with hidden fields with default value
	+ Different page to show errors when there are broken software packages
	+ InverseMatchSelect and InverseMatchUnion use 'not' instead of '!' to
	  denote inverse match. This string is configurable with a type argument
	+ Fixed types EBox::Type::InverseMatchSelect and InverseMatchUnion
	+ Fixed bug in DataTable::setTypedRow() which produced an incorrect 'id'
	  row element in DataTable::updateRowNotify()
	+ In tableBody.mas template: decomposed table topToolbar section in methods
	+ Fixed bug in discard changes dialog
	+ Confirmation dialogs now use styled modalboxes
	+ Do not reload page after save changes dialog if operation is successful
	+ Maintenance menu is now kept open when visiting the logs index page
2.3.18
	+ Manual clone of row in DataTable::setTypedRow to avoid segfault
	+ Avoid undef warnings in EBox::Model::DataTable::_find when the
	  element value is undef
	+ Fixed kill of ebox processes during postrm
	+ Set MySQL root password in create-db script and added mysql script
	  to /usr/share/zentyal for easy access to the zentyal database
	+ Increased timeout redirecting to wizards on installation to 5 seconds
	  to avoid problems on some slow or loaded machines
	+ Save changes dialog do not appear if there are no changes
	+ Delete no longer needed duplicated code
	+ Do not go to save changes after a regular package installation
	  they are saved only in the first install
	+ Progress bar in installation refactored
2.3.17
	+ Do not use modal box for save changes during installation
	+ Hidden fields in DataTables are no longer considered compulsory
	+ Select type has now its own viewer that allows use of filter function
	+ User is now enabled together with the rest of modules on first install
2.3.16
	+ Fix 'oldRow' parameter in UpdatedRowNotify
	+ Use Clone::Fast instead of Clone
	+ Modal dialog for the save and discard changes operations
	+ Use a different lock file for the usercorner redis
	+ Improved look of tables when checkAll controls are present
	+ Better icons for clone action
	+ Added confirmation dialog feature to models; added confirmation
	  dialog to change hostname model
	+ Dynamic default values are now properly updated when adding a row
	+ Kill processes owned by the ebox user before trying to delete it
	+ Do not use sudo to call status command at EBox::Service::running
	+ Fixed regression setting default CSS class in notes
2.3.15
	+ Added missing call to updateRowNotify in DataForms
	+ Fixed silent error in EBox::Types::File templates for non-readable
	  by ebox files
	+ Use pkill instead of killall in postinst
	+ Use unset instead of delete_dir when removing rows
	+ Do not set order list for DataForms
	+ Only try to clean tmp dir on global system start
2.3.14
	+ Error message for failure in package cache creation
	+ Fixed regression when showing a data table in a modal view
	+ Do not do a redis transaction for network module init actions
	+ Fixed EBox::Module::Config::st_unset()
	+ Allowed error class in msg template
2.3.13
	+ Fixed problems in EventDaemon with JSON and blessed references
	+ More crashes avoided when watchers or dispatchers doesn't exist
	+ Proper RAID watcher reimplementation using the new state API
	+ EBox::Config::Redis singleton has now a instance() method instead of new()
	+ Deleted wrong use in ForcePurge model
2.3.12
	+ Fixed problem with watchers and dispatchers after a module deletion
	+ Fixed EBox::Model::DataTable::_checkFieldIsUnique, it failed when the
	  printableValue of the element was different to its value
	+ Fixed separation between Add table link and table body
	+ Adaptation of EventDaemon to model and field changes
	+ Disabled logs consolidation on purge until it is reworked, fixed
	  missing use in purge logs model
	+ Fixed Componet::parentRow, it not longer tries to get a row with
	  undefined id
	+ Fix typo in ConfigureLogs model
	+ Mark files for removing before deleting the row from backend in
	  removeRow
	+ The Includes directives are set just for the main virtual host
	+ Fixed EventDaemon crash
2.3.11
	+ Mark files for removing before deleting the row from backend in removeRow
	+ Dashboard widgets now always read the information from RO
	+ Enable actions are now executed before enableService()
	+ Fixed regression which prevented update of the administration service
	  port when it was changed in the interface
	+ New EBox::Model::Composite::componentNames() for dynamic composites
	+ Remove _exposedMethods() feature to reduce use of AUTOLOAD
	+ Removed any message set in the model in syncRows method
	+ Added global() method to modules and components to get a coherent
	  read-write or read-only instance depending on the context
	+ Removed Model::Report and Composite::Report namespaces to simplify model
	  management and specification
	+ New redis key naming, with $mod/conf/*, $mod/state and $mod/ro/* replacing
	  /ebox/modules/$mod/*, /ebox/state/$mod/* and /ebox-ro/modules/$mod/*
	+ Removed unnecessary parentComposite methods in EBox::Model::Component
	+ Only mark modules as changed when data has really changed
	+ EBox::Global::modChange() throws exception if instance is readonly
	+ New get_state() and set_state() methods, st_* methods are kept for
	  backwards compatibility, but they are deprecated
	+ Simplified events module internals with Watcher and Dispatcher providers
	+ Model Manager is now able to properly manage read-only instances
	+ Composites can now use parentModule() like Models
	+ Renamed old EBox::GConfModule to EBox::Module::Config
	+ Unified model and composite management in the new EBox::Model::Manager
	+ Model and composites are loaded on demand to reduce memory consumption
	+ Model and composite information is now stored in .yaml schemas
	+ ModelProvider and CompositeProvider are no longer necessary
	+ Simplified DataForm using more code from DataTable
	+ Adapted RAID and restrictedResources() to the new JSON objects in redis
	+ Remove unused override modifications code
	+ Added /usr/share/zentyal/redis-cli wrapper for low-level debugging
	+ Use simpler "key: value" format for dumps instead of YAML
	+ Row id prefixes are now better chosen to avoid confusion
	+ Use JSON instead of list and hash redis types (some operations,
	  specially on lists, are up to 50% faster and caching is much simpler)
	+ Store rows as hashes instead of separated keys
	+ Remove deprecated all_dirs and all_entries methods
	+ Remove obsolete EBox::Order package
	+ Remove no longer needed redis directory tree sets
	+ Fixed isEqualTo() method on EBox::Types::Time
	+ EBox::Types::Abstract now provides default implementations of fields(),
	  _storeInGConf() and _restoreFromHash() using the new _attrs() method
	+ Remove indexes on DataTables to reduce complexity, no longer needed
	+ Simplified ProgressIndicator implementation using shared memory
	+ New EBox::Util::SHMLock package
	+ Implemented transactions for redis operations
	+ Replace old MVC cache system with a new low-level redis one
	+ Delete no longer necessary regen-redis-db tool
	+ Added new checkAll property to DataTable description to allow
	  multiple check/uncheck of boolean columns
2.3.10
	+ Added Desktop::ServiceProvider to allow modules to implement
	  requests from Zentyal desktop
	+ Added VirtualHost to manage desktop requests to Zentyal server
	+ Fix EventDaemon in the transition to MySQL
	+ Send EventDaemon errors to new rotated log file /var/log/zentyal/events.err
	+ Send an event to Zentyal Cloud when the updates are up-to-date
	+ Send an info event when modules come back to running
	+ Include additional info for current event watchers
	+ Fixed RAID report for some cases of spare devices and bitmaps
	+ Fixed log purge, SQL call must be a statement not a query
	+ Fixed regex syntax in user log queries
	+ Added missing "use Filesys::Df" to SysInfo
	+ Disabled consolidation by default until is fixed or reimplemented
	+ Fixed regresion in full log page for events
	+ Added clone action to data tables
	+ Fixed regression in modal popup when showing element table
	+ Added new type EBox::Types::KrbRealm
	+ Fix broken packages when dist-upgrading from old versions: stop ebox
	  owned processes before changing home directory
	+ Log the start and finish of start/stop modules actions
	+ Added usesPort() method to apache module
2.3.9
	+ Enable SSLInsecureRenegotiation to avoid master -> slave SOAP handsake
	  problems
	+ Added validateRowRemoval method to EBox::Model::DataTable
	+ Use rm -rf instead of remove_tree to avoid chdir permission problems
	+ Avoid problems restarting apache when .pid file does not exist
	+ Do not use graceful on apache to allow proper change of listen port
	+ Simplified apache restart mechanism and avoid some problems
2.3.8
	+ Create tables using MyISAM engine by default
	+ Delete obsolete 'admin' table
2.3.7
	+ Fixed printableName for apache module and remove entry in status widget
	+ Merged tableBodyWithoutActions.mas into tableBody.mas
	+ Removed tableBodyWithoutEdit.mas because it is no longer used
	+ Better form validation message when there are no ids for
	  foreign rows in select control with add new popup
	+ Fixed branding of RSS channel items
	+ Fixed destination path when copying zentyal.cnf to /etc/mysql/conf.d
	+ Packaging fixes for precise
2.3.6
	+ Switch from CGIs to models in System -> General
	+ New value() and setValue() methods in DataForm::setValue() for cleaner
	  code avoiding use of AUTOLOAD
	+ Added new EBox::Types::Time, EBox::Types::Date and EBox::Types::TimeZone
	+ Added new attribute 'enabled' to the Action and MultiStateAction types
	  to allow disabling an action. Accepts a scalar or a CODE ref
	+ The 'defaultValue' parameter of the types now accept a CODE ref that
	  returns the default value.
2.3.5
	+ Added force parameter in validateTypedRow
	+ Fixed 'hidden' on types when using method references
	+ Removed some console problematic characters from Util::Random::generate
	+ Added methods to manage apache CA certificates
	+ Use IO::Socket::SSL for SOAPClient connections
	+ Removed apache rewrite from old slaves implementation
	+ Do not show RSS image if custom_prefix defined
2.3.4
	+ Avoid 'negative radius' error in DiskUsage chart
	+ Fixed call to partitionFileSystems in EBox::SysInfo::logReportInfo
	+ Log audit does not ignore fields which their values could be interpreted
	  as boolean false
	+ Avoid ebox.cgi failure when showing certain strings in the error template
	+ Do not calculate md5 digests if override_user_modification is enabled
	+ Clean /var/lib/zentyal/tmp on boot
	+ Stop apache gracefully and delete unused code in Apache.pm
	+ Cache contents of module.yaml files in Global
2.3.3
	+ The editable attribute of the types now accept a reference to a function
	  to dinamically enable or disable the field.
	+ In progress bar CGIs AJAX call checks the availability of the
	  next page before loading it
	+ Replaced community logo
	+ Adapted messages in the UI for new editions
	+ Changed cookie name to remove forbidden characters to avoid
	  incompatibilities with some applications
	+ Added methods to enable/disable restart triggers
2.3.2
	+ Fixed redis unix socket permissions problem with usercorner
	+ Get row ids without safe characters checking
	+ Added EBox::Util::Random as random string generator
	+ Set log level to debug when cannot compute md5 for a nonexistent file
	+ Filtering in tables is now case insensitive
	+ ProgressIndicator no longer leaves zombie processes in the system
	+ Implemented mysqldump for logs database
	+ Remove zentyal-events cron script which should not be longer necessary
	+ Bugfix: set executable permissions to cron scripts and example hooks
	+ Added a global method to retrieve installed server edition
	+ Log also duration and compMessage to events.log
2.3.1
	+ Updated Standards-Version to 3.9.2
	+ Fixed JS client side table sorting issue due to Prototype
	  library upgrade
	+ Disable InnoDB by default to reduce memory consumption of MySQL
	+ Now events are logged in a new file (events.log) in a more
	  human-readable format
	+ Added legend to DataTables with custom actions
	+ Changed JS to allow the restore of the action cell when a delete
	  action fails
	+ Set milestone to 3.0 when creating bug reports in the trac
	+ Avoid temporal modelInstance errors when adding or removing
	  modules with LogWatchers or LogDispatcher
	+ Unallow administration port change when the port is in use
2.3
	+ Do not launch a passwordless redis instance during first install
	+ New 'types' field in LogObserver and storers/acquirers to store special
	  types like IPs or MACs in an space-efficient way
	+ Use MySQL for the logs database instead of PostgreSQL
	+ Bugfix: logs database is now properly recreated after purge & install
	+ Avoid use of AUTOLOAD to execute redis commands, improves performance
	+ Use UNIX socket to connect to redis for better performance and
	  update default redis 2.2 settings
	+ Use "sudo" group instead of "admin" one for the UI access control
	+ Added EBox::Module::Base::version() to get package version
	+ Fixed problem in consalidation report when accumulating results
	  from queries having a "group by table.field"
	+ Added missing US and Etc zones in timezone selector
	+ Replaced autotools with zbuildtools
	+ Refuse to restore configuration backup from version lesser than
	  2.1 unless forced
	+ Do not retrieve format.js in every graph to improve performance
	+ The purge-module scripts are always managed as root user
	+ New grep-redis tool to search for patterns in redis keys or
	  values
	+ Use partitionFileSystems method from EBox::FileSystem
2.2.4
	+ New internal 'call' command in Zentyal shell to 'auto-use' the module
	+ Zentyal shell now can execute commandline arguments
	+ Bugfix: EBox::Types::IPAddr::isEqualTo allows to change netmask now
	+ Removed some undefined concatenation and compare warnings in error.log
	+ Ignore check operation in RAID event watcher
	+ Skip IP addresses ending in .0 in EBox::Types::IPRange::addresses()
	+ Do not store in redis trailing dots in Host and DomainName types
	+ Added internal command to instance models and other improvements in shell
	+ Now the whole /etc/zentyal directory is backed up and a copy of the
	  previous contents is stored at /var/backups before restoring
	+ Removing a module with a LogWatcher no longer breaks the LogWatcher
	  Configuration page anymore
	+ Fixed error in change-hostname script it does not longer match substrings
	+ Bugfix: Show breadcrumbs even from models which live in a
	  composite
	+ HTTPLink now returns empty string if no HTTPUrlView is defined
	  in DataTable class
	+ Added mising use sentence in EBox::Event::Watcher::Base
2.2.3
	+ Bugfix: Avoid url rewrite to ebox.cgi when requesting to /slave
	+ Fixed logrotate configuration
	+ More resilient way to handle with missing indexes in _find
	+ Added more informative text when mispelling methods whose prefix
	  is an AUTOLOAD action
	+ A more resilient solution to load events components in EventDaemon
	+ Added one and two years to the purge logs periods
	+ Fixed downloads from EBox::Type::File
2.2.2
	+ Revert cookie name change to avoid session loss in upgrades
	+ Do not try to change owner before user ebox is created
2.2.1
	+ Removed obsolete references to /zentyal URL
	+ Create configuration backup directories on install to avoid warnings
	  accessing the samba share when there are no backups
	+ Log result of save changes, either successful or with warnings
	+ Changed cookie name to remove forbidden characters to avoid
	  incompatibilities with some applications
	+ Removed duplicated and incorrect auding logging for password change
	+ Fixed some non-translatable strings
	+ Create automatic bug reports under 2.2.X milestone instead of 2.2
	+ Fixed bug changing background color on selected software packages
2.1.34
	+ Volatile types called password are now also masked in audit log
	+ Adjust padding for module descriptions in basic software view
	+ Removed beta icon
2.1.33
	+ Fixed modal add problems when using unique option on the type
	+ Fixed error management in the first screen of modal add
	+ Unify software selection and progress colors in CSS
	+ Set proper message type in Configure Events model
	+ Fixed error checking permanentMessage types in templates/msg.mas
2.1.32
	+ Added progress bar colors to theme definition
	+ Remove no longer correct UTF8 decode in ProgressIndicator
	+ Fixed UTF8 double-encoding on unexpected error CGI
	+ Reviewed some subscription strings
	+ Always fork before apache restart to avoid port change problems
	+ Stop modules in the correct order (inverse dependencies order)
	+ Better logging of failed modules on restore
2.1.31
	+ Do not start managed daemons on boot if the module is disabled
	+ Better message on redis error
	+ Watch for dependencies before automatic enable of modules on first install
2.1.30
	+ Removed obsolete /ebox URL from RSS link
	+ Changed methods related with extra backup data in modules logs
	  to play along with changes in ebackup module
	+ Set a user for remote access for audit reasons
	+ Detect session loss on AJAX requests
2.1.29
	+ Startup does not fail if SIGPIPE received
2.1.28
	+ Added code to mitigate false positives on module existence
	+ Avoid error in logs full summary due to incorrect syntax in template
	+ Allow unsafe chars in EBox::Types::File to avoid problems in some browsers
	+ Reviewed some subscription strings
	+ Warning about language-packs installed works again after Global changes
	+ Show n components update when only zentyal packages are left to
	  upgrade in the system widget
	+ Do not show debconf warning when installing packages
	+ EBox::Types::IPAddr (and IPNetwork) now works with defaultValue
	+ Allow to hide menu items, separators and dashboard widgets via conf keys
2.1.27
	+ Do not create tables during Disaster Recovery installation
	+ Added new EBox::Util::Debconf::value to get debconf values
	+ DataTable controller does no longer try to get a deleted row
	  for gather elements values for audit log
	+ Check if Updates watcher can be enabled if the subscription
	  level is yet unknown
2.1.26
	+ Detection of broken packages works again after proper deletion
	  of dpkg_running file
	+ Keep first install redis server running until trigger
	+ Unified module restart for package trigger and init.d
	+ Use restart-trigger script in postinst for faster daemons restarting
	+ System -> Halt/Reboot works again after regression in 2.1.25
	+ Added framework to show warning messages after save changes
	+ Change caption of remote services link to Zentyal Cloud
	+ Do not show Cloud link if hide_cloud_link config key is defined
	+ Added widget_ignore_updates key to hide updates in the dashboard
	+ Differentiate ads from notes
	+ Allow custom message type on permanentMessage
	+ Only allow custom themes signed by Zentyal
	+ Removed /zentyal prefix from URLs
	+ Caps lock detection on login page now works again
	+ Added HiddenIfNotAble property to event watchers to be hidden if
	  it is unabled to monitor the event
	+ Dashboard values can be now error and good as well
	+ Include a new software updates widget
	+ Include a new alert for basic subscriptions informing about
	  software updates
	+ Add update-notifier-common to dependencies
	+ EBox::DataTable::enabledRows returns rows in proper order
	+ Use custom ads when available
	+ Disable bug report when hide_bug_report defined on theme
2.1.25
	+ Do not show disabled module warnings in usercorner
	+ Mask passwords and unify boolean values in audit log
	+ Do not override type attribute for EBox::Types::Text subtypes
	+ Corrected installation finished message after first install
	+ Added new disableAutocomplete attribute on DataTables
	+ Optional values can be unset
	+ Minor improvements on nmap scan
2.1.24
	+ Do not try to generate config for unconfigured services
	+ Remove unnecessary redis call getting _serviceConfigured value
	+ Safer sizes for audit log fields
	+ Fix non-translatable "show help" string
	+ Allow links to first install wizard showing a desired page
	+ Fixed bug in disk usage when we have both values greater and
	  lower than 1024 MB
	+ Always return a number in EBox::AuditLogging::isEnabled to avoid
	  issues when returning the module status
	+ Added noDataMsg attribute on DataTable to show a message when
	  there are no rows
2.1.23
	+ Removed some warnings during consolidation process
	+ Depend on libterm-readline-gnu-perl for history support in shells
	+ Fixed error trying to change the admin port with NTP enabled
	+ Fixed breadcrumb destination for full log query page
	+ Use printableActionName in DataTable setter
2.1.22
	+ Fixed parentRow method in EBox::Types::Row
	+ Added new optionalLabel flag to EBox::Types::Abstract to avoid
	  show the label on non-optional values that need to be set as
	  optional when using show/hide viewCustomizers
	+ Added initHTMLStateOrder to View::Customizer to avoid incorrect
	  initial states
	+ Improved exceptions info in CGIs to help bug reporting
	+ Do not show customActions when editing row on DataTables
2.1.21
	+ Fixed bug printing traces at Global.pm
	+ Check new dump_exceptions confkey instead of the debug one in CGIs
	+ Explicit conversion to int those values stored in our database
	  for correct dumping in reporting
	+ Quote values in update overwrite while consolidating for reporting
2.1.20
	+ Fixed regression in edition in place of booleans
	+ Better default balance of the dashboard based on the size of the widgets
	+ Added defaultSelectedType argument to PortRange
2.1.19
	+ Disable KeepAlive as it seems to give performance problems with Firefox
	  and set MaxClients value back to 1 in apache.conf
	+ Throw exceptions when calling methods not aplicable to RO instances
	+ Fixed problems when mixing read/write and read-only instances
	+ Date/Time and Timezone moved from NTP to core under System -> General
	+ Do not instance hidden widgets to improve dashboard performance
	+ New command shell with Zentyal environment at /usr/share/zentyal/shell
	+ Show warning when a language-pack is not installed
	+ Removed unnecessary dump/load operations to .bak yaml files
	+ AuditLogging and Logs constructor now receive the 'ro' parameter
	+ Do not show Audit Logging in Module Status widget
2.1.18
	+ New unificated zentyal-core.logrotate for all the internal logs
	+ Added forceEnabled option for logHelpers
	+ Moved carousel.js to wizard template
	+ Add ordering option to wizard pages
	+ Fixed cmp and isEqualTo methods for EBox::Types::IPAddr
	+ Fixed wrong Mb unit labels in Disk Usage and use GB when > 1024 MB
	+ Now global-action script can be called without progress indicator
	+ Fixed EBox::Types::File JavaScript setter code
	+ Added support for "Add new..." modal boxes in foreign selectors
	+ Each module can have now its customized purge-module script
	  that will be executed after the package is removed
	+ Added Administration Audit Logging to log sessions, configuration
	  changes, and show pending actions in save changes confirmation
	+ User name is stored in session
	+ Remove deprecated extendedRestore from the old Full Backup
2.1.17
	+ Fixed RAID event crash
	+ Added warning on models and composites when the module is disabled
	+ Fixed login page style with some languages
	+ Login page template can now be reused accepting title as parameter
	+ EBox::Types::File does not write on redis when it fails to
	  move the fail to its final destination
	+ Added quote column option for periodic log consolidation and
	  report consolidation
	+ Added exclude module option to backup restore
2.1.16
	+ Do not show incompatible navigator warning on Google Chrome
	+ Fixed syncRows override detection on DataTable find
	+ clean-conf script now deletes also state data
	+ Avoid 'undefined' message in selectors
2.1.15
	+ Move Disk Usage and RAID to the new Maintenance menu
	+ Always call syncRows on find (avoid data inconsistencies)
	+ Filename when downloading a conf backup now contains hostname
	+ Fixed bug in RAID template
	+ Set proper menu order in System menu (fixes NTP position)
	+ Fixed regresion in page size selector on DataTables
	+ Fixed legend style in Import/Export Configuration
2.1.14
	+ Fixed regresion with double quotes in HTML templates
	+ Fixed problems with libredis-perl version dependency
	+ Adding new apparmor profile management
2.1.13
	+ Better control of errors when saving changes
	+ Elements of Union type can be hidden
	+ Model elements can be hidden only in the viewer or the setter
	+ HTML attributtes are double-quoted
	+ Models can have sections of items
	+ Password view modified to show the confirmation field
	+ New multiselect type
	+ Redis backend now throws different kind of exceptions
2.1.12
	+ Revert no longer necessary parents workaround
	+ Hide action on viewCustomizer works now on DataTables
2.1.11
	+ Fixed bug which setted bad directory to models in tab view
	+ Union type: Use selected subtype on trailingText property if the
	  major type does not have the property
	+ Raise MaxClients to 2 to prevent apache slowness
2.1.10
	+ Security [ZSN-2-1]: Avoid XSS in process list widget
2.1.9
	+ Do not try to initialize redis client before EBox::init()
	+ Safer way to delete rows, deleting its id reference first
	+ Delete no longer needed workaround for gconf with "removed" attribute
	+ Fixed regression in port range setter
2.1.8
	+ Fixed regression in menu search
	+ Fixed missing messages of multi state actions
	+ Help toggler is shown if needed when dynamic content is received
	+ Fixed issue when disabling several actions at once in a data table view
	+ All the custom actions are disabled when one is clicked
	+ Submit wizard pages asynchronously and show loading indicator
	+ Added carousel.js for slide effects
2.1.7
	+ Fixed issues with wrong html attributes quotation
	+ Bugfix: volatile types can now calculate their value using other
	  the value from other elements in the row no matter their position
2.1.6
	+ Attach software.log to bug report if there are broken packages
	+ Added keyGenerator option to report queries
	+ Tuned apache conf to provide a better user experience
	+ Actions click handlers can contain custom javascript
	+ Restore configuration with force dependencies option continues
	  when modules referenced in the backup are not present
	+ Added new MultiStateAction type
2.1.5
	+ Avoid problems getting parent if the manager is uninitialized
	+ Rename some icon files with wrong extension
	+ Remove wrong optional attribute for read-only fields in Events
	+ Renamed all /EBox/ CGI URLs to /SysInfo/ for menu folder coherency
	+ Added support for custom actions in DataTables
	+ Replaced Halt/Reboot CGI with a model
	+ Message classes can be set from models
	+ Fixed error in Jabber dispatcher
	+ Show module name properly in log when restart from the dashboard fails
	+ Avoid warning when looking for inexistent PID in pidFileRunning
2.1.4
	+ Changed Component's parent/child relationships implementation
	+ Fixed WikiFormat on automatic bug report tickets
	+ Do not show available community version in Dashboard with QA
 	  updates
2.1.3
	+ Fall back to readonly data in config backup if there are unsaved changes
	+ Allow to automatically send a report in the unexpected error page
	+ Logs and Events are now submenus of the new Maintenance menu
	+ Configuration Report option is now present on the Import/Export section
	+ Require save changes operation after changing the language
	+ Added support for URL aliases via schemas/urls/*.urls files
	+ Allow to sort submenu items via 'order' attribute
	+ Automatically save changes after syncRows is called and mark the module
	  mark the module as unchanged unless it was previously changed
	+ Removed unnecessary ConfigureEvents composite
	+ Removed unnecessary code from syncRows in logs and events
	+ Restore configuration is safer when restoring /etc/zentyal files
	+ Fixed unescaped characters when showing an exception
	+ Fixed nested error page on AJAX requests
	+ Adapted dumpBackupExtraData to new expected return value
	+ Report remoteservices, when required, a change in administration
	  port
	+ Added continueOnModuleFail mode to configuration restore
	+ Fixed Firefox 4 issue when downloading backups
	+ Show scroll when needed in stacktraces (error page)
	+ More informative error messages when trying to restart locked modules
	  from the dashboard
	+ Creation of plpgsql language moved from EBox::Logs::initialSetup
	  to create-db script
	+ Redis backend now throws different kind of exceptions
	+ Avoid unnecesary warnings about PIDs
	+ Update Jabber dispatcher to use Net::XMPP with some refactoring
	+ Save changes messages are correctly shown with international charsets
	+ Support for bitmap option in RAID report
	+ Retry multiInsert line by line if there are encoding errors
	+ Adapted to new location of partitionsFileSystems in EBox::FileSystem
	+ Event messages are cleaned of null characters and truncated
	  before inserting in the database when is necessary
	+ Improve message for "Free storage space" event and send an info
	  message when a given partition is not full anymore
	+ Event messages now can contain newline characters
	+ Objects of select type are compared also by context
	+ Remove cache from optionsFromForeignModel since it produces
	  problems and it is useless
	+ Set title with server name if the server is subscribed
	+ Fix title HTML tag in views for Models and Composites
	+ Added lastEventsReport to be queried by remoteservices module
	+ Added EBox::Types::HTML type
	+ Added missing manage-logs script to the package
	+ Fixed problems with show/hide help switch and dynamic content
	+ Menus with subitems are now kept unfolded until a section on a
	  different menu is accessed
	+ Sliced restore mode fails correctly when schema file is missing,
	  added option to force restore without schema file
	+ Purge conf now purges the state keys as well
	+ Added EBox::Types::IPRange
2.1.2
	+ Now a menu folder can be closed clicking on it while is open
	+ Bugfix: cron scripts are renamed and no longer ignored by run-parts
	+ Added new EBox::Util::Nmap class implementing a nmap wrapper
2.1.1
	+ Fixed incoherency problems with 'on' and '1' in boolean indexes
	+ Move cron scripts from debian packaging to src/scripts/cron
	+ Trigger restart of logs and events when upgrading zentyal-core
	  without any other modules
	+ Don't restart apache twice when upgrading together with more modules
	+ Fixed params validation issues in addRow
2.1
	+ Replace YAML::Tiny with libyaml written in C through YAML::XS wrapper
	+ Minor bugfix: filter invalid '_' param added by Webkit-based browser
	  on EBox::CGI::Base::params() instead of _validateParams(), avoids
	  warning in zentyal.log when enabling modules
	+ All CGI urls renamed from /ebox to /zentyal
	+ New first() and deleteFirst() methods in EBox::Global to check
	  existence and delete the /var/lib/zentyal/.first file
	+ PO files are now included in the language-pack-zentyal-* packages
	+ Migrations are now always located under /usr/share/$package/migration
	  this change only affects to the events and logs migrations
	+ Delete no longer used domain and translationDomain methods/attributes
	+ Unified src/libexec and tools in the new src/scripts directory
	+ Remove the ebox- prefix on all the names of the /usr/share scripts
	+ New EBox::Util::SQL package with helpers to create and drop tables
	  from initial-setup and purge-module for each module
	+ Always drop tables when purging a package
	+ Delete 'ebox' user when purging zentyal-core
	+ Moved all SQL schemas from tools/sqllogs to schemas/sql
	+ SQL time-period tables are now located under schemas/sql/period
	+ Old ebox-clean-gconf renamed to /usr/share/zentyal/clean-conf and
	  ebox-unconfigure-module is now /usr/share/zentyal/unconfigure-module
	+ Added default implementation for enableActions, executing
	  /usr/share/zentyal-$modulename/enable-module if exists
	+ Optimization: Do not check if a row is unique if any field is unique
	+ Never call syncRows on read-only instances
	+ Big performance improvements using hashes and sets in redis
	  database to avoid calls to the keys command
	+ Delete useless calls to exists in EBox::Config::Redis
	+ New regen-redis-db tool to recreate the directory structure
	+ Renamed /etc/cron.hourly/90manageEBoxLogs to 90zentyal-manage-logs
	  and moved the actual code to /usr/share/zentyal/manage-logs
	+ Move /usr/share/ebox/zentyal-redisvi to /usr/share/zentyal/redisvi
	+ New /usr/share/zentyal/initial-setup script for modules postinst
	+ New /usr/share/zentyal/purge-module script for modules postrm
	+ Removed obsolete logs and events migrations
	+ Create plpgsql is now done on EBox::Logs::initialSetup
	+ Replace old ebox-migrate script with EBox::Module::Base::migrate
	+ Rotate duplicity-debug.log log if exists
	+ Bug fix: Port selected during installation is correctly saved
	+ Zentyal web UI is restarted if their dependencies are upgraded
	+ Bug fix: Logs don't include unrelated information now
	+ Add total in disk_usage report
	+ Bugfix: Events report by source now works again
	+ Do not include info messages in the events report
	+ Services event is triggered only after five failed checkings
	+ Do not add redundant includedir lines to /etc/sudoers
	+ Fixed encoding for strings read from redis server
	+ Support for redis-server 2.0 configuration
	+ Move core templates to /usr/share/zentyal/stubs/core
	+ Old /etc/ebox directory replaced with the new /etc/zentyal with
	  renamed core.conf, logs.conf and events.conf files
	+ Fixed broken link to alerts list
2.0.15
	+ Do not check the existence of cloud-prof package during the
	  restore since it is possible not to be installed while disaster
	  recovery process is done
	+ Renamed /etc/init.d/ebox to /etc/init.d/zentyal
	+ Use new zentyal-* package names
	+ Don't check .yaml existence for core modules
2.0.14
	+ Added compMessage in some events to distinguish among events if
	  required
	+ Make source in events non i18n
	+ After restore, set all the restored modules as changed
	+ Added module pre-checks for configuration backup
2.0.13
	+ Fixed dashboard graphs refresh
	+ Fixed module existence check when dpkg is running
	+ Fix typo in sudoers creation to make remote support work again
2.0.12
	+ Include status of packages in the downloadable bug report
	+ Bugfix: Avoid possible problems deleting redis.first file if not exist
2.0.11
	+ New methods entry_exists and st_entry_exists in config backend
2.0.10
	+ Now redis backend returns undef on get for undefined values
	+ Allow custom mason templates under /etc/ebox/stubs
	+ Better checks before restoring a configuration backup with
	  a set of modules different than the installed one
	+ Wait for 10 seconds to the child process when destroying the
	  progress indicator to avoid zombie processes
	+ Caught SIGPIPE when trying to contact Redis server and the
	  socket was already closed
	+ Do not stop redis server when restarting apache but only when
	  the service is asked to stop
	+ Improvements in import/export configuration (know before as
	  configuration backup)
	+ Improvements in ProgressIndicator
	+ Better behaviour of read-only rows with up/down arrows
	+ Added support for printableActionName in DataTable's
	+ Added information about automatic configuration backup
	+ Removed warning on non existent file digest
	+ Safer way to check if core modules exist during installation
2.0.9
	+ Treat wrong installed packages as not-existent modules
	+ Added a warning in dashboard informing about broken packages
	+ File sharing and mailfilter log event watchers works again since
	  it is managed several log tables per module
2.0.8
	+ Replaced zentyal-conf script with the more powerful zentyal-redisvi
	+ Set always the same default order for dashboard widgets
	+ Added help message to the configure widgets dialog
	+ Check for undefined values in logs consolidation
	+ Now dashboard notifies fails when restarting a service
	+ Fixed bug with some special characters in dashboard
	+ Fixed bug with some special characters in disk usage graph
2.0.7
	+ Pre-installation includes sudoers.d into sudoers file if it's not yet
	  installed
	+ Install apache-prefork instead of worker by default
	+ Rename service certificate to Zentyal Administration Web Server
2.0.6
	+ Use mod dependencies as default restore dependencies
	+ Fixed dependencies in events module
	+ Increased recursive dependency threshold to avoid
	  backup restoration problems
2.0.5
	+ Removed deprecated "Full backup" option from configuration backup
	+ Bugfix: SCP method works again after addition of SlicedBackup
	+ Added option in 90eboxpglogger.conf to disable logs consolidation
2.0.4
	+ Removed useless gconf backup during upgrade
	+ Fixed postinstall script problems during upgrade
2.0.3
	+ Added support for the sliced backup of the DB
	+ Hostname change is now visible in the form before saving changes
	+ Fixed config backend problems with _fileList call
	+ Added new bootDepends method to customize daemons boot order
	+ Added permanent message property to Composite
	+ Bugfix: Minor aesthetic fix in horizontal menu
	+ Bugfix: Disk usage is now reported in expected bytes
	+ Bugfix: Event dispatcher is not disabled when it is impossible
	  for it to dispatch the message
2.0.2
	+ Better message for the service status event
	+ Fixed modules configuration purge script
	+ Block enable module button after first click
	+ Avoid division by zero in progress indicator when total ticks is
	  zero
	+ Removed warning during postinst
	+ Added new subscription messages in logs, events and backup
2.0.1
	+ Bugfix: Login from Zentyal Cloud is passwordless again
	+ Some defensive code for the synchronization in Events models
	+ Bugfix: add EBox::Config::Redis::get to fetch scalar or list
	  values. Make GConfModule use it to avoid issues with directories
	  that have both sort of values.
1.5.14
	+ Fixed redis bug with dir keys prefix
	+ Improved login page style
	+ New login method using PAM instead of password file
	+ Allow to change admin passwords under System->General
	+ Avoid auto submit wizard forms
	+ Wizard skip buttons always available
	+ Rebranded post-installation questions
	+ Added zentyal-conf script to get/set redis config keys
1.5.13
	+ Added transition effect on first install slides
	+ Zentyal rebrand
	+ Added web page favicon
	+ Fixed already seen wizards apparition
	+ Fixed ro module creation with redis backend
	+ Use mason for links widgets
	+ Use new domain to official strings for subscriptions
1.5.12
	+ Added option to change hostname under System->General
	+ Show option "return to dashboard" when save changes fails.
1.5.11
	+ Added more tries on redis reconnection
	+ Fixed user corner access problems with redis server
	+ writeFile* methods reorganized
	+ Added cron as dependency as cron.hourly was never executed with anacron
	+ Improvements in consolidation of data for reports
1.5.10
	+ Fixed gconf to redis conversion for boolean values
1.5.9
	+ Improved migrations speed using the same perl interpreter
	+ Redis as configuration backend (instead of gconf)
	+ Improved error messages in ebox-software
	+ Set event source to 256 chars in database to adjust longer event
	  sources
	+ Progress bar AJAX updates are sent using JSON
	+ Fixed progress bar width problems
	+ Fixed top menu on wizards
	+ Improved error message when disconnecting a not connected database
	+ Abort installation if 'ebox' user already exists
	+ Bugfix: IP address is now properly registered if login fails
1.5.8
	+ Added template tableorderer.css.mas
	+ Added buttonless top menu option
	+ Bugfix: Save all modules on first installation
	+ Bugfix: General ebox database is now created if needed when
	  re/starting services
	+ Bugfix: Data to report are now uniform in number of elements per
	  value. This prevents errors when a value is present in a month and
	  not in another
	+ Bugfix: Don't show already visited wizard pages again
1.5.7
	+ Bugfix: Avoid error when RAID is not present
	+ Bugfix: Add ebox-consolidate-reportinfo call in daily cron script
	+ Bugfix: Called multiInsert and unbufferedInsert when necessary
	  after the loggerd reimplementation
	+ Bugfix: EBox::ThirdParty::Apache2::AuthCookie and
	  EBox::ThirdParty::Apache2::AuthCookie::Util package defined just
	  once
	+ Added util SystemKernel
	+ Improved progress indicator
	+ Changes in sudo generation to allow sudo for remote support user
	+ Initial setup wizards support
1.5.6
	+ Reimplementation of loggerd using inotify instead of File::Tail
1.5.5
	+ Asynchronous load of dashboard widgets for a smoother interface
1.5.4
	+ Changed dbus-check script to accept config file as a parameter
1.5.3
	+ Function _isDaemonRunning works now with snort in lucid
	+ Javascript refreshing instead of meta tag in log pages
	+ Updated links in dashboard widget
	+ Add package versions to downloadable ebox.log
	+ Fixed postgresql data dir path for disk usage with pg 8.4
	+ GUI improvements in search box
1.5.2
	+ Security [ESN-1-1]: Validate referer to avoid CSRF attacks
	+ Added reporting structure to events module
	+ Added new CGI to download the last lines of ebox.log
1.5.1
	+ Bugfix: Catch exception when upstart daemon does not exist and
	  return a stopped status
	+ Added method in logs module to dump database in behalf of
	ebackup module
	+ Bugfix: Do not check in row uniqueness for optional fields that
	are not passed as parameters
	+ Improve the output of ebox module status, to be consistent with the one
	  shown in the interface
	+ Add options to the report generation to allow queries to be more
	  flexible
	+ Events: Add possibility to enable watchers by default
	+ Bugfix: Adding a new field to a model now uses default
	  value instead of an empty value
	+ Added script and web interface for configuration report, added
	  more log files to the configuration report
1.5
	+ Use built-in authentication
	+ Use new upstart directory "init" instead of "event.d"
	+ Use new libjson-perl API
	+ Increase PerlInterpMaxRequests to 200
	+ Increase MaxRequestsPerChild (mpm-worker) to 200
	+ Fix issue with enconding in Ajax error responses
	+ Loggerd: if we don't have any file to watch we just sleep otherwise the process
	  will finish and upstart will try to start it over again and again.
	+ Make /etc/init.d/ebox depend on $network virtual facility
	+ Show uptime and users on General Information widget.
1.4.2
	+ Start services in the appropriate order (by dependencies) to fix a problem
	  when running /etc/init.d/ebox start in slaves (mail and other modules
	  were started before usersandgroups and thus failed)
1.4.1
	+ Remove network workarounds from /etc/init.d/ebox as we don't bring
	  interfaces down anymore
1.4
	+ Bug fix: i18n. setDomain in composites and models.
1.3.19
	+ Make the module dashboard widget update as the rest of the widgets
	+ Fix problem regarding translation of module names: fixes untranslated
	  module names in the dashboard, module status and everywhere else where
	  a module name is written
1.3.18
	+ Add version comparing function and use it instead of 'gt' in the
	  general widget
1.3.17
	+ Minor bug fix: check if value is defined in EBox::Type::Union
1.3.16
	+ Move enable field to first row in ConfigureDispatcherDataTable
	+ Add a warning to let users know that a module with unsaved changes
	  is disabled
	+ Remove events migration directory:
		- 0001_add_conf_configureeventtable.pl
		- 0002_add_conf_diskfree_watcher.pl
	+ Bug fix: We don't use names to stringify date to avoid issues
	  with DB insertions and localisation in event logging
	+ Bug fix: do not warn about disabled services which return false from
	  showModuleStatus()
	+ Add blank line under "Module Status"
	+ Installed and latest available versions of the core are now displayed
	  in the General Information widget
1.3.15
	+ Bug fix: Call EBox::Global::sortModulesByDependencies when
	  saving all modules and remove infinite loop in that method.
	  EBox::Global::modifiedModules now requires an argument to sort
	  its result dependending on enableDepends or depends attribute.
	+ Bug fix: keep menu folders open during page reloads
	+ Bug fix: enable the log events dispatcher by default now works
	+ Bug fix: fixed _lock function in EBox::Module::Base
	+ Bug fix: composites honor menuFolder()
	+ Add support for in-place edition for boolean types. (Closes
	  #1664)
	+ Add method to add new database table columnts to EBox::Migration::Helpers
	+ Bug fix: enable "Save Changes" button after an in-place edition
1.3.14
	+ Bug fix: fix critical bug in migration helper that caused some log
	  log tables to disappear
	+ Create events table
	+ Bug fix: log watcher works again
	+ Bug fix: delete cache if log index is not found as it could be
	  disabled
1.3.13
	+ Bug fix: critical error in EventDaemon that prevented properly start
	+ Cron script for manage logs does not run if another is already
	  running, hope that this will avoid problems with large logs
	+ Increased maximum size of message field in events
	+ Added script to purge logs
	+ Bug fix: multi-domain logs can be enabled again
1.3.12
	+ Added type for EBox::Dashboard::Value to stand out warning
	  messages in dashboard
	+ Added EBox::MigrationHelpers to include migration helpers, for now,
	  include a db table renaming one
	+ Bug fix: Fix mismatch in event table field names
	+ Bug fix: Add migration to create language plpgsql in database
	+ Bug fix: Add missing script for report log consolidation
	+ Bug fix: Don't show modules in logs if they are not configured. This
	  prevents some crashes when modules need information only available when
	  configured, such as mail which holds the vdomains in LDAP
	+ Added method EBox::Global::lastModificationTime to know when
	  eBox configuration was modified for last time
	+ Add support for breadcrumbs on the UI
	+ Bug fix: in Loggerd files are only parsed one time regardless of
	  how many LogHelper reference them
	+ Added precondition for Loggerd: it does not run if there isnt
	anything to watch
1.3.11
	+ Support customFilter in models for big tables
	+ Added EBox::Events::sendEvent method to send events using Perl
	  code (used by ebackup module)
	+ Bug fix: EBox::Type::Service::cmp now works when only the
	  protocols are different
	+ Check $self is defined in PgDBEngine::DESTROY
	+ Do not watch files in ebox-loggerd related to disabled modules and
	  other improvements in the daemon
	+ Silent some exceptions that are used for flow control
	+ Improve the message from Service Event Watcher
1.3.10
	+ Show warning when accesing the UI with unsupported browsers
	+ Add disableApparmorProfile to EBox::Module::Service
	+ Bug fix: add missing use
	+ Bug fix: Make EventDaemon more robust against malformed sent
	  events by only accepting EBox::Event objects
1.3.8
	+ Bug fix: fixed order in EBox::Global::modified modules. Now
	  Global and Backup use the same method to order the module list
	  by dependencies
1.3.7
	+ Bug fix: generate public.css and login.css in dynamic-www directory
	  which is /var/lib/zentyal/dynamicwww/css/ and not in /usr/share/ebox/www/css
	  as these files are generate every time eBox's apache is
	  restarted
	+ Bug fix: modules are restored now in the correct dependency
	  order
	+ ebox-make-backup accepts --destinaton flag to set backup's file name
	+ Add support for permanent messages to EBox::View::Customizer
1.3.6
	+ Bug fix: override _ids in EBox::Events::Watcher::Log to not return ids
	which do not exist
	+ Bug fix: fixed InverseMatchSelect type which is used by Firewall module
	+ New widget for the dashboard showing useful support information
	+ Bugfix: wrong permissions on CSS files caused problem with usercorner
	+ CSS are now templates for easier rebranding
	+ Added default.theme with eBox colors
1.3.5
	+ Bugfix: Allow unsafe characters in password type
	+ Add FollowSymLinks in eBox apache configuration. This is useful
	  if we use js libraries provided by packages
1.3.4
	+ Updated company name in the footer
	+ Bugfix: humanEventMessage works with multiple tableInfos now
	+ Add ebox-dbus-check to test if we can actually connect to dbus
1.3.4
	+ bugfix: empty cache before calling updatedRowNotify
	+ enable Log dispatcher by default and not allow users to disable
	it
	+ consolidation process continues in disabled but configured modules
	+ bugfix: Save Changes button doesn't turn red when accessing events for
	first time
1.3.2
	+ bugfix: workaround issue with dhcp configured interfaces at boot time
1.3.1
	+ bugfix: wrong regex in service status check
1.3.0
	+ bugfix: make full backup work again
1.1.30
	+ Change footer to new company holder
	+  RAID does not generate 'change in completion events, some text
	problems fixed with RAID events
	+ Report graphics had a datapoints limit dependent on the active
	time unit
	+ Apache certificate can be replaced by CA module
	+ Fixed regression in detailed report: total row now aggregates
	properly
	+ More characters allowed when changing password from web GUI
	+ Fixed regression with already used values in select types
	+ Do not a button to restart eBox's apache
	+ Fixed auth problem when dumping and restoring postgre database
1.1.20
	+ Added custom view support
	+ Bugfix: report models now can use the limit parameter in
	  reportRows() method
	+ use a regexp to fetch the PID in a pidfile, some files such as
	postfix's add tabs and spaces before the actual number
	+ Changed "pidfile" to "pidfiles" in _daemons() to allow checking more than
one (now it is a array ref instead of scalar)
	+ Modified Service.pm to support another output format for /etc/init.d daemon
status that returns [OK] instead of "running".
	+ unuformized case in menu entries and some more visual fixes
1.1.10
	+ Fix issue when there's a file managed by one module that has been modified
	  when saving changes
	+ Bugfix: events models are working again even if an event aware
	module is uninstalled and it is in a backup to restore
	+ Select.pm returns first value in options as default
       + Added 'parentModule' to model class to avoid recursive problems
	+ Added Float type
	+ Apache module allows to add configuration includes from other modules
	+ Display remote services button if subscribed
	+ Event daemon may received events through a named pipe
	+ Bugfix. SysInfo revokes its config correctly
	+ Added storer property to types in order to store the data in
	somewhere different from GConf
	+ Added protected property 'volatile' to the models to indicate
	that they store nothing in GConf but in somewhere different
	+ System Menu item element 'RAID' is always visible even when RAID
	is not installed
	+ Files in deleted rows are deleted when the changes are saved
	+ Fixed some bug whens backing and restore files
	+ Components can be subModels of the HasMany type
	+ Added EBox::Types::Text::WriteOnce type
	+ Do not use rows(), use row to force iteration over the rows and increase
	performance and reduce memory use.
	+ Do not suggest_sync after read operations in gconf
	+ Increase MaxRequestsPerChild to 200 in eBox's apache
	+ Make apache spawn only one child process
	+ Log module is backed up and restored normally because the old
	problem is not longer here
	+ Backup is more gentle with no backup files in backup directory,
	now it does not delete them
	+ HasMany  can retrieve again the model and row after the weak
	refence is garbage-collected. (Added to solve a bug in the doenload
	bundle dialog)
	+ EBox::Types::DomainName no longer accepts IP addresses as domain
	names
	+ Bugfix: modules that fail at configuration stage no longer appear as enabled
	+ Add parameter to EBox::Types::Select to disable options cache

0.12.103
	+ Bugfix: fix SQL statement to fetch last rows to consolidate
0.12.102
	+ Bugfix: consolidate logs using the last date and not starting from scratch
0.12.101
	+ Bugfix: DomainName type make comparisons case insensitive
	according to RFC 1035
0.12.100
	+ Bugfix: Never skip user's modifications if it set to true
	override user's changes
	+ EBox::Module::writeConfFile and EBox::Service scape file's path
	+ Bugfix. Configure logrotate to actually rotate ebox logs
	+ Fixed bug in ForcePurge logs model
	+ Fixed bug in DataTable: ModelManaged was called with tableName
	instead of context Name
	+ Fixing an `img` tag closed now properly and adding alternative
	text to match W3C validation in head title
	+ Backup pages now includes the size of the archive
	+ Fixed bug in ForcePurge logs model
	+ Now the modules can have more than one tableInfo for logging information
	+ Improve model debugging
	+ Improve restart debugging
	+ Backups and bug reports can be made from the command line
	+ Bugfix: `isEqualTo` is working now for `Boolean` types
	+ Bugfix: check if we must disable file modification checks in
	Manager::skipModification

0.12.99
	+ Add support for reporting
	+ Refresh logs automatically
	+ Reverse log order
	+ Remove temp file after it is downloaded with FromTempDir controller
0.12.3
	+ Bug fix: use the new API in purge method. Now purging logs is working
	again.
0.12.2
	+ Increase random string length used to generate the cookie to
	2048 bits
	+ Logs are show in inverse chronological order
0.12.1
	+ Bug fix: use unsafeParam for progress indicator or some i18 strings
	will fail when saving changes
0.12
	+ Bugfix: Don't assume timecol is 'timestamp' but defined by
	module developer. This allows to purge some logs tables again
	+ Add page titles to models
	+ Set default values when not given in `add` method in models
	+ Add method to manage page size in model
	+ Add hidden field to help with Ajax request and automated testing with
	  ANSTE
	+ Bugfix: cast sql types to filter fields in logs
	+ Bugfix: Restricted resources are back again to make RSS
	access policy work again
	+ Workaround bogus mason warnings
	+ Make postinst script less verbose
	+ Disable keepalive in eBox apache
	+ Do not run a startup script in eBox apache
	+ Set default purge time for logs stored in eBox db to 1 week
	+ Disable LogAdmin actions in `ebox-global-action` until LogAdmin
	feature is completely done
0.11.103
	+ Modify EBox::Types::HasMany to create directory based on its row
	+ Add _setRelationship method to set up relationships between models
	  and submodels
	+ Use the new EBox::Model::Row api
	+ Add help method to EBox::Types::Abstract
	+ Decrease size for percentage value in disk free watcher
	+ Increase channel link field size in RSS dispatcher
0.11.102
	+ Bugfix: cmp in EBox::Types::HostIP now sorts correctly
	+ updatedRowNotify in EBox::Model::DataTable receives old row as
	well as the recently updated row
	+ Added `override_user_modification` configuration parameter to
	avoid user modification checkings and override them without asking
	+ Added EBox::Model::Row to ease the management of data returned
	by models
	+ Added support to pre-save and post-save executable files. They
	must be placed at /etc/ebox/pre-save or /etc/ebox/post-save
	+ Added `findRow` method to ease find and set
0.11.101
	+ Bugfix: Fix memory leak in models while cloning types. Now
	cloning is controlled by clone method in types
	+ Bugfix: Union type now checks for its uniqueness
	+ DESTROY is not an autoloaded method anymore
	+ HasOne fields now may set printable value from the foreign field
	to set its value
	+ findId now searches as well using printableValue
	+ Bugfix. Minor bug found when key is an IP address in autoloaded
	methods
	+ Ordered tables may insert values at the beginning or the end of
	the table by "insertPosition" attribute
	+ Change notConfigured template to fix English and add link to the
	  module status section
	+ Add loading gif to module status actions
	+ Remove debug from ServiceInterface.pm
	+ Add support for custom separators to be used as index separators on
	  exposedMethods
	+ Bugfix. Stop eBox correctly when it's removed
	+ Improve apache-restart to make it more reliable.
0.11.100
	+ Bugfix. Fix issue with event filters and empty hashes
	+ Bugfix. Cache stuff in log and soap watcher to avoid memory leaks
	+ Bugfix. Fix bug that prevented the user from being warned when a row to
	  be deleted is being used by other model
	+ Bugfix. Add missing use of EBox::Global in State event watcher
	+ Added progress screen, now pogress screen keeps track of the changed
	  state of the modules and change the top page element properly
	+ Do not exec() to restart apache outside mod_perl
	+ Improve apache restart script
	+ Improve progress screen
0.11.99
	+ DataTable contains the property 'enableProperty' to set a column
	called 'enabled' to enable/disable rows from the user point of
	view. The 'enabled' column is put the first
	+ Added state to the RAID report instead of simpler active boolean
        + Fix bug when installing new event components and event GConf
	subtree has not changed
	+ Add RSS dispatcher to show eBox events under a RSS feed
	+ Rotate log files when they reach 10MB for 7 rotations
	+ Configurable minimum free space left for being notified by means
	of percentage
	+ Add File type including uploading and downloading
	+ Event daemon now checks if it is possible to send an event
	before actually sending it
	+ Added Action forms to perform an action without modifying
	persistent data
	+ Log queries are faster if there is no results
	+ Show no data stored when there are no logs for a domain
	+ Log watcher is added in order to notify when an event has
	happened. You can configure which log watcher you may enable and
	what you want to be notify by a determined filter and/or event.
	+ RAID watcher is added to check the RAID events that may happen
	when the RAID subsystem is configured in the eBox machine
	+ Change colour dataset in pie chart used for disk usage reporting
	+ Progress indicator now contains a returned value and error
	message as well
	+ Lock session file for HTTP session to avoid bugs
	related to multiple requests (AJAX) in a short time
	+ Upgrade runit dependency until 1.8.0 to avoid runit related
	issues
0.11
	+ Use apache2
	+ Add ebox-unblock-exec to unset signal mask before running  a executable
	+ Fix issue with multiple models and models with params.
	  This triggered a bug in DHCP when there was just one static
	  interface
	+ Fix _checkRowIsUnique and _checkFieldIsUnique
	+ Fix paging
	+ Trim long strings in log table, show tooltip with the whole string
	  and show links for URLs starting with "http://"
0.10.99
	+ Add disk usage information
	+ Show progress in backup process
	+ Add option to purge logs
	+ Create a link from /var/lib/zentyal/log to /var/log/ebox
	+ Fix bug with backup descriptions containing spaces
	+ Add removeAll method on data models
	+ Add HostIP, DomainName and Port types
	+ Add readonly forms to display static information
	+ Add Danish translation thanks to Allan Jacobsen
0.10
	+ New release
0.9.100
	+ Add checking for SOAP session opened
	+ Add EventDaemon
	+ Add Watcher and Dispatch framework to support an event
	  architecture on eBox
	+ Add volatile EBox::Types in order not to store their values
	  on GConf
	+ Add generic form
	+ Improvements on generic table
	+ Added Swedish translation

0.9.99
	+ Added Portuguese from Portugal translation
	+ Added Russian translation
	+ Bugfix: bad changed state in modules after restore

0.9.3
	+ New release

0.9.2
	+ Add browser warning when uploading files
	+ Enable/disable logging modules
0.9.1
	+ Fix backup issue with changed state
	+ Generic table supports custom ordering
0.9
	+ Added Polish translation
        + Bug in recognition of old CD-R writting devices fixed
	+ Added Aragonese translation
	+ Added Dutch translation
	+ Added German translation
	+ Added Portuguese translation

0.8.99
	+ Add data table model for generic Ajax tables
	+ Add types to be used by models
	+ Add MigrationBase and ebox-migrate to upgrade data models
	+ Some English fixes
0.8.1
	+ New release
0.8
	+ Fix backup issue related to bug reports
	+ Improved backup GUI
0.7.99
        + changed sudo stub to be more permissive
	+ added startup file to apache web server
	+ enhanced backup module
	+ added basic CD/DVD support to backup module
	+ added test stubs to simplify testing
	+ added test class in the spirit of Test::Class
	+ Html.pm now uses mason templates
0.7.1
	+ use Apache::Reload to reload modules when changed
	+ GUI consistency (#12)
	+ Fixed a bug for passwords longer than 16 chars
	+ ebox-sudoers-friendly added to not overwrite /etc/sudoers each time
0.7
	+ First public release
0.6
	+ Move to client
	+ Remove obsolete TODO list
	+ Remove firewall module from  base system
	+ Remove objects module from base system
	+ Remove network module from base system
	+ Add modInstances and modInstancesOfType
	+ Raname Base to ClientBase
	+ Remove calls to deprecated methods
	+ API documented using naturaldocs
	+ Update INSTALL
	+ Use a new method to get configkeys, now configkey reads every
	  [0.9
	+ Added Polish translation][0-9]+.conf file from the EBox::Config::etc() dir and
	  tries to get the value from the files in order.
	+ Display date in the correct languae in Summary
	+ Update debian scripts
	+ Several bugfixes
0.5.2
	+ Fix some packaging issues
0.5.1
	+ New menu system
	+ New firewall filtering rules
	+ 802.1q support

0.5
	+ New bug-free menus (actually Internet Explorer is the buggy piece
	  of... software that caused the reimplementation)
	+ Lots of small bugfixes
	+ Firewall: apply rules with no destination address to packets
	  routed through external interfaces only
	+ New debianize script
	+ Firewall: do not require port and protocol parameters as they
	  are now optional.
	+ Include SSL stuff in the dist tarball
	+ Let modules block changes in the network interfaces
	  configuration if they have references to the network config in
	  their config.
	+ Debian network configuration import script
	+ Fix the init.d script: it catches exceptions thrown by modules so that
	  it can try to start/stop all of them if an exception is thrown.
	+ Firewall: fix default policy bug in INPUT chains.
	+ Restore textdomain in exceptions
	+ New services section in the summary
	+ Added Error item to Summary. Catch exceptions from modules in
	  summary and generate error item
	+ Fix several errors with redirections and error handling in CGIs
	+ Several data validation functions were fixed, and a few others added
	+ Prevent the global module from keeping a reference to itself. And make
	  the read-only/read-write behavior of the factory consistent.
	+ Stop using ifconfig-wrapper and implement our own NetWrapper module
	  with wrappers for ifconfig and ip.
	+ Start/stop apache, network and firewall modules in first place.
	+ Ignore some network interface names such as irda, sit0, etc.
	+ The summary page uses read-only module instances.
	+ New DataInUse exception, old one renamed to DataExists.
	+ Network: do not overwrite resolv.conf if there are nameservers
	  given via dhcp.
	+ Do not set a default global policy for the ssh service.
	+ Check for forbiden characters when the parameter value is
	  requested by the CGI, this allows CGI's to handle the error,
	  and make some decissions before it happens.
	+ Create an "edit object" template and remove the object edition stuff
	  from the main objects page.
	+ Fix the apache restarting code.
	+ Network: Remove the route reordering feature, the kernel handles that
	  automatically.
	+ Fix tons of bugs in the network restarting code.
	+ Network: removed the 3rd nameserver configuration.
	+ Network: Get gateway info in the dhcp hook.
	+ Network: Removed default configuration from the gconf schema.
	+ New function for config-file generation
	+ New functions for pid file handling

0.4
	+ debian package
	+ added module to export/import configuration
	+ changes in firewall's API
	+ Added content filter based on dansguardian
	+ Added French translation
	+ Added Catalan translation
	+ Sudoers file is generated automatically based on module's needs
	+ Apache config file is generated by ebox  now
	+ Use SSL
	+ Added ebox.conf file
	+ Added module template generator

0.3
	+ Supports i18n
	+ API name consistency
	+ Use Mason for templates
	+ added tips to GUI
	+ added dhcp hooks
	+ administration port configuration
	+ Fixed bugs to IE compliant
	+ Revoke changes after logout
	+ Several bugfixes

0.2
	+ All modules are now based on gconf.
	+ Removed dependencies on xml-simple, xerces and xpath
	+ New MAC address field in Object members.
	+ Several bugfixes.

0.1
	+ Initial release<|MERGE_RESOLUTION|>--- conflicted
+++ resolved
@@ -1,12 +1,9 @@
-<<<<<<< HEAD
 HEAD
 	+ Added foreignFilter option to EBox::Types::Select
-=======
 2.3.21
 	+ Fixes on notifyActions
 	+ Check for isDaemonRunning now compatible with asterisk status
 	+ Fixed warning call in EBox::Types::HasMany
->>>>>>> 189e5529
 2.3.20
 	+ New look & feel for the web interface
 	+ Adjust slides transition timeout during installation
