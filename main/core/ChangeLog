--- conflicted
+++ resolved
@@ -1,5 +1,5 @@
 HEAD
-<<<<<<< HEAD
+	+ Fix exception raising when no event component is found
 	+ Enable consolidation after reviewing and pruning
 	+ Code typo fix in Events::isEnabledWatcher
 	+ Remove all report code from core
@@ -44,9 +44,6 @@
 	+ Use unset instead of delete_dir when removing rows
 	+ Do not set order list for DataForms
 	+ Only try to clean tmp dir on global system start
-=======
-	+ Fix exception raising when no event component is found
->>>>>>> f88d5a39
 2.3.14
 	+ Error message for failure in package cache creation
 	+ Fixed regression when showing a data table in a modal view
