HEAD
<<<<<<< HEAD
	+ Added a way to retrieve all Models inside a Composite and its children.
=======
	+ Fixed regression parsing ModalController urls
	+ Fixed regression non-model CGIs with aliases
>>>>>>> 2615fb59
	+ Increased the size limit for file uploads.
	+ Implemented a way to include configuration files for Nginx so the SOAP
	  services are able to use Nginx for SSL.
3.1
	+ Improved the message shown when there are no changes pending to save on
	  logout.
	+ Use the X-Forwarded-Proto header for redirects construction.
	+ Added nginx as the public HTTP server of Zentyal.
	+ Renamed 'Apache' module to 'WebAdmin' module. If you need to restart the
	  web administration you must use 'service zentyal webadmin restart'.
	+ Set trac milestone for reported bugs to 3.1.X
	+ CGIs are now EBox::Module::CGI::* instead of EBox::CGI::Module::*
	+ Daemons are now disabled when configuring a module, so Zentyal can
	  manage them directly instead of being autostarted by the system
	+ EBox::Model::DataForm::formSubmitted called even where there is no
	  previous row
	+ Added Pre-Depends on mysql-server to avoid problems with upgrades
	+ Depend on mysql-server metapackage instead of mysql-server-5.5
	+ Depend on zentyal-common 3.1
3.0.20
	+ Check against inexistent path in EBox::Util::SHM::subkeys
	+ Silent diff in EBox::Types::File::isEqualTo
	+ Print correctly UTF8 characters from configuration backup description
	+ When host name is changed, update /etc/hostname
	+ Proper link to remote in configuration backup page
3.0.19
	+ Removed full restore option for restore-backup tool and
	  EBox:Backup relevant methods
	+ Optimise loading Test::Deep::NoTest to avoid test environment creation
	+ Use EBox::Module::Base::writeConfFileNoCheck to write apache
	  configuration file
	+ Log events after dispatching them in the EventDaemon and catch exception
	  to avoid crashes when mysql is already stopped
	+ Emit events on zentyal start and stop
	+ Refactor some events-related code
	+ Changed MB_widedialog CSS class to use all width available in
	  the screen
	+ Fixed a broken link to SysInfo/Composite/General when activating the
	  WebServer module.
3.0.18
	+ Pass model instance when invoking EBox::Types::Select populate function
	+ Improve dynamic editable property detection for framework types
	+ Override _validateReferer method in Desktop services CGI
	+ Don't abort configuration backup when we get a error retrieving the
	  partition table information
	+ In EBox:Model::Row, refactored elementExists and
	  elementByName to make them to have similiar code structure
	+ Improvement in test help classes and added test fakes for
	  EBox::Model::Manager and EBox::Util::SHMLock
	+ Prevented unuseful warning in
	  EBox::Model::DataTable::setDirectory when the old directory is undef
	+ Fixed unit tests under EBox/Model/t, backup configuration tests and
	  some others
	+ Remove unused method EBox::Auth::alreadyLogged()
	+ Apache::setRestrictedResource updates properly if already exists
	+ Global and Module::Config allow to set redis instance to ease testing
	+ Now EBox::GlobalImpl::lastModificationTime also checks
	  modification time of configuration files
	+ Rows in events models are now synced before running EventDaemon
	+ Better way of checking if event daemon is needed
3.0.17
	+ Allow numeric zero as search filter
	+ When filtering rows don't match agains link urls or hidden values
	+ Avoid CA file check when removing it from Apache module
	+ Silent removeCA and removeInclude exceptions when removing
	  non-existant element
	+ Fixed rollback operation in redis config backend
	+ Desktop services CGI now only returns JSON responses
	+ Log error when dynamic loading a class fails in
	  ConfigureDispatchers model
	+ Update total ticks dynamically in progress indicator if ticks overflow
3.0.16
	+ Fixed regression in boolean in-place edit with Union types
	+ Added some missing timezones to EBox::Types::TimeZone
	+ Add a new method to DBEngine 'checkForColumn' to retrieve columns
	  definition from a given table
	+ Reload models info in model manager if new modules are installed
3.0.15
	+ Make sure that halt/reboot button can be clicked only once
	+ Cleaner way of disabling dependant modules when the parent is disabled,
	  avoiding unnecessary calls to enableService each time the module status
	  page is loaded.
	+ Show confirmation dialog when trying to change host or domain
	  if zentyal-samba is installed and provisioned
	+ Modified data table controller so edit boolean in place reuses
	  the code of regular edits, avoiding getting incorrect read-only
	  values from cache
3.0.14
	+ Allow search filters with a leading '*'
	+ Better error reporting when choosing a bad search filter
	+ External exceptions from _print method are caught correctly in CGIs
	+ EBox::CGI::run now supports correct handling of APR::Error
	+ Fixed dashboard check updates ajax requests in Chrome
	+ Fixed errors with zero digits components in time type
3.0.13
	+ Better warning if size file is missing in a backup when
	  restoring it
	+ Fixed table cache behaviour on cache miss in logs module
	+ Fix wrong button label when deleting rows in 'datainuse' template
	+ Removed unused method EBox::Model::DataTable::_tailoredOrder
	+ Added force default mode and permission to writeConfFileNoCheck(),
	  writeFile() and derivatives
	+ Fixed bug in EBox:::Logs::CGI::Index with internationalized
	  parameter names
	+ DataTables with sortedBy are now orderer alphabetically with
	  proper case treatment
	+ Display messages in model even when there are not elements and
	  table body is not shown
3.0.12
	+ Improve change-hostname script, delete all references to current name
	+ Faster dashboard loading with asynchronous check of software updates
	+ Workaround for when the progress id parameter has been lost
	+ Fixed problems calling upstart coomands from cron jobs with wrong PATH
	+ Decode CGI unsafeParams as utf8
	+ Avoid double encoding when printing JSON response in EBox::CGI::Base
	+ Remove warning in EBox::Menu::Folder when currentfolder is not defined
	+ Removed unnecesary and misleading method new from EBox::Auth package
3.0.11
	+ Avoid flickering loading pages when switching between menu entries
	+ Incorrect regular expression in logs search page are correctly handled
	+ Fix input badly hidden in the logs screen
	+ reloadTable from DataTable now remove cached fields as well
3.0.10
	+ Fixed unsafe characters error when getting title of progress
	  indicator in progress dialog
	+ Added use utf8 to dashboard template to fix look of closable messages
3.0.9
	+ Adapted file downloads to the new utf8 fixes
	+ Write backup files in raw mode to avoid utf8 problems
	+ Print always utf8 in STDOUT on all CGIs
	+ Decode CGI params of values entered at the interface as utf8
	+ Proper encode/decode of utf8 with also pretty JSON
	+ Fixed utf8 decoding in date shown at dashboard
	+ Removed old workarounds for utf8 problems
	+ Added new recoveryEnabled() helper method to Module::Base
	+ Added recoveryDomainName() method to SyncProvider interface
	+ Restore backup can now install missing modules in Disaster Recovery
	+ Show specific slides when installing a commercial edition
	+ Redirect to proper CGI after login in disaster recovery mode
	+ Removed old debconf workaround for first stage installation
	+ Log redis start message as debug instead of info to avoid flood
	+ Use unsafeParam in EBox::CGI::Base::paramsAsHash
	+ EBox::Module::Service does not raise exception and logs
	  nothing when using init.d status
	+ Fixed glitch in backup CGI which sometimes showed
	  the modal dialog with a incorrect template
3.0.8
	+ Use path for default name in SyncFolders::Folder
	+ Do not restrict characters in data table searchs
	+ Fixed automatic bug report regression
	+ Fixed refresh of the table and temporal control states
	  in customActionClicked callback
	+ Modified modalbox-zentyal.js to accept wideDialog parameter
	+ Fixed template method in MultiStateAction to return the default
	  template when it is not any supplied to the object
	+ Fixed sendInPlaceBooleanValue method from table-helper.js; it
	  aborted because bad parameters of Ajax.Updater
	+ Fixed bug that made that the lock was shared between owners
	+ Some fixes in the function to add the rule for desktops services
	  to the firewall
	+ Delete obsolete EBox::CGI::MenuCSS package
3.0.7
	+ Add new EBox::Module::Service::Observer to notify modules about
	  changes in the service status
	+ Administration accounts management reflects the changes in
	  system accounts in ids() or row() method call
	+ Some fixes in the RAID event watcher
	+ foreignModelInstance returns undef if foreignModel is
	  undef. This happens when a module has been uninstalled and it is
	  referenced in other installed module (events)
	+ loggerd shows loaded LogHelpers when in debug mode
	+ Added additional info to events from RAID watcher
	+ Use sudo to remove temporal files/diectories in backup, avoiding
	  permissions errors
	+ Added exception for cloud-prof module to events dependencies
3.0.6
	+ Skip keys deleted in cache in Redis::_keys()
	+ Fixed events modules dependencies to depend on any module which
	  provides watchers or dispatchers
	+ Always call enableActions before enableService when configuring modules
	+ Added needsSaveAfterConfig state to service modules
	+ Better exceptions logging in EBox::CGI::Run
	+ Fixed 'element not exists' error when enabling a log watcher
	+ Scroll up when showing modal dialog
	+ Added fqdnChanged methods to SysInfo::Observer
	+ Fixed SSL configuration conflicts betwen SOAPClient and RESTClient
3.0.5
	+ Template ajax/simpleModalDialog.mas can now accept text
	+ Used poweroff instead of halt to assure that system is powered
	  off after halt
	+ Fixed log audit database insert error when halting or rebooting
	+ Added time-based closable notification messages
	+ Adapted to new EBox::setLocaleEnvironment method
	+ EBox::Type::File now allows ebox user to own files in directories
	  which are not writable by him
	+ Removed cron daily invocation of deprecated report scripts
3.0.4
	+ Added EBox::SyncFolders interface
	+ Fixed invokation of tar for backup of model files
	+ New observer for sysinfo module to notify modules implementing the
	  SysInfo::Observer interface when the host name or host domain is
	  changed by the user, before and after the change takes effect
	+ Stop and start apache after language change to force environment reload
	+ Reload page after language change
	+ EBox::Module::Service::isRunning() skips daemons whose precondition fail
	+ Fixed undefined reference in DataTable controller for log audit
	+ Added and used serviceId field for service certificates
	+ Fixed SQL quoting of column names in unbuffered inserts and consolidation
3.0.3
	+ Fixed bug which prevented highlight of selected item in menu
	+ Fixed base class of event dispatcher to be compatible with the
	  changes dispatcher configuration table
	+ Fixed event daemon to use dumped variables
	+ Fixed need of double-click when closing menu items in some cases
	+ Fixed logs consolidation to avoid high CPU usage
	+ In view log table: correctly align previous and first page buttons
	+ Improve host name and domain validation.
	+ Forbidden the use of a qualified hostname in change hostname form
	+ Update samba hostname-dependent fields when hostname is changed
	+ Confirmation dialog when the local domain is changed and with a
	  warning if local domain which ends in .local
3.0.2
	+ The synchronization of redis cache refuses with log message to set
	  undefined values
	+ Fixed wrong sql statement which cause unwanted logs purge
	+ DataForm does not check for uniqueness of its fields, as it only
	  contains a single row
	+ In ConfigureLogs, restored printable names for log domains
	+ Fixed dashboard update error on modules widget, counter-graph
	  widget and widget without sections
	+ Better way to fix non-root warnings during boot without interfering
	  on manual restart commands in the shell
3.0.1
	+ Properly set default language as the first element of the Select to
	  avoid its loss on the first apache restart
	+ Set milestone to 3.0.X when creating tickets in trac.zentyal.org
	+ Removed forced setting of LANG variables in mod_perl which made progress
	  indicator fail when using any language different to English
	+ Removed some frequent undef warnings
	+ Added executeOnBrothers method to EBox::Model::Component
	+ Fixed repetition of 'add' and 'number change' events in RAID watcher
	+ Fixed incorrect display of edit button in tables without editField action
	+ Cache MySQL password to avoid reading it all the time
	+ Fixed request came from non-root user warnings during boot
	+ Send info event in Runit watcher only if the service was down
	  MAX_DOWN_PERIODS
3.0
	+ Removed beta logo
	+ Set 'firstInstall' flag on modules when installing during initial install
	+ Set 'restoringBackup' flag on modules when restoring backup
	+ Call enableService after initialSetup while restoring backup
	+ Registration link in widget now have appropiate content when either
	  remoteservices or software are not installed
	+ Fixed style for disabled buttons
	+ Composite and DataTable viewers recover from errors in pageTitle method
	+ Fixed intermitent failure in progress when there are no slides
	+ Rollback redis transaction on otherwise instead finally block
	+ Members of the 'admin' group can now login again on Zentyal
	+ Multi-admin management for commercial editions
	+ First and last move row buttons are now disabled instead of hidden
	+ In save changes dialog set focus always in the 'save' button
	+ Fixed i18n problem in some cases where environment variables
	  were different than the selected locale on Zentyal UI, now
	  LANG and LC_MESSAGES are explicitly passed to mod_perl
	+ Reviewed registration strings
	+ Added template attribute to MultiStateAction to provide any kind
	  of HTML to display an action
	+ Changed icon, name and link for Zentyal Remote
	+ Fixed some compatibility issues with Internet Explorer 9
	+ Show warning with Internet Explorer 8 or older
	+ Improved dashboard buttons colors
2.3.24
	+ Do not cache undef values in EBox::Config::Redis::get()
	+ Code fix on subscription retrieval for Updates event
	+ Update validate referer to new Remote Services module API
	+ In-place booleans now properly mark the module as changed
	+ Do not try to read slides if software module is not installed
	+ Fixed wrong call in Events::isEnabledDispatcher()
	+ Updated 'created by' footer
2.3.23
	+ Change the default domain name from 'zentyal.lan' to
	  'zentyal-domain.lan'
	+ Changes in first enable to avoid letting modules unsaved
	+ Type File now accepts spaces in the file name
	+ Added setTimezone method to MyDBEngine
	+ Enable consolidation after reviewing and pruning
	+ Code typo fix in Events::isEnabledWatcher
	+ Remove all report code from core
	+ Move SysInfo report related to remoteservices module
	+ Fixed regression which removed scroll bars from popups
	+ New carousel transition for the installation slides
	+ Added option to not show final notes in progress bar
	+ EBox::Model::Component::modelGetter does not die when trying to
	  get a model for an uninstalled module
	+ Added previous/next buttons to manually switch installation slides
	+ New installation slides format
	+ Added compatibility with MS Internet Explorer >= 8
2.3.22
	+ Changed first installation workflow and wizard infraestructure
	+ Improved firewall icons
	+ Set hover style for configure rules button in firewall
	+ Do not disable InnoDB in mysql if there are other databases
	+ Progress indicator no longer calls showAds if it is undefined
	+ Send cache headers on static files to improve browsing speed
	+ Added foreignNoSyncRows and foreignFilter options to EBox::Types::Select
	+ Improved settings icon
	+ Fixed modalboxes style
	+ Improve host domain validation. Single label domains are not allowed.
2.3.21
	+ Fixes on notifyActions
	+ Check for isDaemonRunning now compatible with asterisk status
	+ Fixed warning call in EBox::Types::HasMany
2.3.20
	+ New look & feel for the web interface
	+ Adjust slides transition timeout during installation
	+ Audit changes table in save changes popup has scroll and better style
	+ Model messages are printed below model title
	+ noDataMsg now allows to add elements if it makes sense
	+ Fixed ajax/form.mas to avoid phantom change button
	+ EBox::Model::Manager::_setupModelDepends uses full paths so the
	  dependecies can discriminate between models with the same name
	+ Default row addition in DataForm does not fires validateTypedRow
	+ Code typo fix in change administration port model
	+ Set only Remote as option to export/import configuration to a
	  remote site
	+ Return undef in HasMany type when a model is not longer
	  available due to being uninstalled
	+ Added onclick atribute to the link.mas template
	+ Fix exception raising when no event component is found
	+ table_ordered.js : more robust trClick event method
	+ Changed dashboard JS which sometimes halted widget updates
	+ Added popup dialogs for import/export configuration
	+ Changes in styles and sizes of the save/revoke dialog
	+ Removed redudant code in ConfigureWatchers::syncRows which made module
	  to have an incorrect modified state
	+ Dont show in bug report removed packages with configuration
	  held as broken packages
	+ DataTable::size() now calls to syncRows()
	+ EBox::Module::Config::set_list quivalent now has the same
	  behaviour than EBox::Module::Config::set
2.3.19
	+ Manually set up models for events to take into account the
	  dynamic models from the log watcher filtering models
	+ Fixed warnings when deleting a row which is referenced in other model
	+ Disable HTML form autocompletion in admin password change model
	+ Fixed incorrect non-editable warnings in change date and time model
	+ Fixed parsing value bug in EBox::Types::Date and EBox::Types::Time
	+ Reworked mdstat parsing, added failure_spare status
	+ Configuration backup implicitly preserves ownership of files
	+ Changes in styles and sizes of the save/revoke dialog
	+ New data form row is copied from default row, avoiding letting hidden
	  fields without its default value and causing missing fields errors
	+ Always fill abstract type with its default value, this avoids
	  errors with hidden fields with default value
	+ Different page to show errors when there are broken software packages
	+ InverseMatchSelect and InverseMatchUnion use 'not' instead of '!' to
	  denote inverse match. This string is configurable with a type argument
	+ Fixed types EBox::Type::InverseMatchSelect and InverseMatchUnion
	+ Fixed bug in DataTable::setTypedRow() which produced an incorrect 'id'
	  row element in DataTable::updateRowNotify()
	+ In tableBody.mas template: decomposed table topToolbar section in methods
	+ Fixed bug in discard changes dialog
	+ Confirmation dialogs now use styled modalboxes
	+ Do not reload page after save changes dialog if operation is successful
	+ Maintenance menu is now kept open when visiting the logs index page
2.3.18
	+ Manual clone of row in DataTable::setTypedRow to avoid segfault
	+ Avoid undef warnings in EBox::Model::DataTable::_find when the
	  element value is undef
	+ Fixed kill of ebox processes during postrm
	+ Set MySQL root password in create-db script and added mysql script
	  to /usr/share/zentyal for easy access to the zentyal database
	+ Increased timeout redirecting to wizards on installation to 5 seconds
	  to avoid problems on some slow or loaded machines
	+ Save changes dialog do not appear if there are no changes
	+ Delete no longer needed duplicated code
	+ Do not go to save changes after a regular package installation
	  they are saved only in the first install
	+ Progress bar in installation refactored
2.3.17
	+ Do not use modal box for save changes during installation
	+ Hidden fields in DataTables are no longer considered compulsory
	+ Select type has now its own viewer that allows use of filter function
	+ User is now enabled together with the rest of modules on first install
2.3.16
	+ Fix 'oldRow' parameter in UpdatedRowNotify
	+ Use Clone::Fast instead of Clone
	+ Modal dialog for the save and discard changes operations
	+ Use a different lock file for the usercorner redis
	+ Improved look of tables when checkAll controls are present
	+ Better icons for clone action
	+ Added confirmation dialog feature to models; added confirmation
	  dialog to change hostname model
	+ Dynamic default values are now properly updated when adding a row
	+ Kill processes owned by the ebox user before trying to delete it
	+ Do not use sudo to call status command at EBox::Service::running
	+ Fixed regression setting default CSS class in notes
2.3.15
	+ Added missing call to updateRowNotify in DataForms
	+ Fixed silent error in EBox::Types::File templates for non-readable
	  by ebox files
	+ Use pkill instead of killall in postinst
	+ Use unset instead of delete_dir when removing rows
	+ Do not set order list for DataForms
	+ Only try to clean tmp dir on global system start
2.3.14
	+ Error message for failure in package cache creation
	+ Fixed regression when showing a data table in a modal view
	+ Do not do a redis transaction for network module init actions
	+ Fixed EBox::Module::Config::st_unset()
	+ Allowed error class in msg template
2.3.13
	+ Fixed problems in EventDaemon with JSON and blessed references
	+ More crashes avoided when watchers or dispatchers doesn't exist
	+ Proper RAID watcher reimplementation using the new state API
	+ EBox::Config::Redis singleton has now a instance() method instead of new()
	+ Deleted wrong use in ForcePurge model
2.3.12
	+ Fixed problem with watchers and dispatchers after a module deletion
	+ Fixed EBox::Model::DataTable::_checkFieldIsUnique, it failed when the
	  printableValue of the element was different to its value
	+ Fixed separation between Add table link and table body
	+ Adaptation of EventDaemon to model and field changes
	+ Disabled logs consolidation on purge until it is reworked, fixed
	  missing use in purge logs model
	+ Fixed Componet::parentRow, it not longer tries to get a row with
	  undefined id
	+ Fix typo in ConfigureLogs model
	+ Mark files for removing before deleting the row from backend in
	  removeRow
	+ The Includes directives are set just for the main virtual host
	+ Fixed EventDaemon crash
2.3.11
	+ Mark files for removing before deleting the row from backend in removeRow
	+ Dashboard widgets now always read the information from RO
	+ Enable actions are now executed before enableService()
	+ Fixed regression which prevented update of the administration service
	  port when it was changed in the interface
	+ New EBox::Model::Composite::componentNames() for dynamic composites
	+ Remove _exposedMethods() feature to reduce use of AUTOLOAD
	+ Removed any message set in the model in syncRows method
	+ Added global() method to modules and components to get a coherent
	  read-write or read-only instance depending on the context
	+ Removed Model::Report and Composite::Report namespaces to simplify model
	  management and specification
	+ New redis key naming, with $mod/conf/*, $mod/state and $mod/ro/* replacing
	  /ebox/modules/$mod/*, /ebox/state/$mod/* and /ebox-ro/modules/$mod/*
	+ Removed unnecessary parentComposite methods in EBox::Model::Component
	+ Only mark modules as changed when data has really changed
	+ EBox::Global::modChange() throws exception if instance is readonly
	+ New get_state() and set_state() methods, st_* methods are kept for
	  backwards compatibility, but they are deprecated
	+ Simplified events module internals with Watcher and Dispatcher providers
	+ Model Manager is now able to properly manage read-only instances
	+ Composites can now use parentModule() like Models
	+ Renamed old EBox::GConfModule to EBox::Module::Config
	+ Unified model and composite management in the new EBox::Model::Manager
	+ Model and composites are loaded on demand to reduce memory consumption
	+ Model and composite information is now stored in .yaml schemas
	+ ModelProvider and CompositeProvider are no longer necessary
	+ Simplified DataForm using more code from DataTable
	+ Adapted RAID and restrictedResources() to the new JSON objects in redis
	+ Remove unused override modifications code
	+ Added /usr/share/zentyal/redis-cli wrapper for low-level debugging
	+ Use simpler "key: value" format for dumps instead of YAML
	+ Row id prefixes are now better chosen to avoid confusion
	+ Use JSON instead of list and hash redis types (some operations,
	  specially on lists, are up to 50% faster and caching is much simpler)
	+ Store rows as hashes instead of separated keys
	+ Remove deprecated all_dirs and all_entries methods
	+ Remove obsolete EBox::Order package
	+ Remove no longer needed redis directory tree sets
	+ Fixed isEqualTo() method on EBox::Types::Time
	+ EBox::Types::Abstract now provides default implementations of fields(),
	  _storeInGConf() and _restoreFromHash() using the new _attrs() method
	+ Remove indexes on DataTables to reduce complexity, no longer needed
	+ Simplified ProgressIndicator implementation using shared memory
	+ New EBox::Util::SHMLock package
	+ Implemented transactions for redis operations
	+ Replace old MVC cache system with a new low-level redis one
	+ Delete no longer necessary regen-redis-db tool
	+ Added new checkAll property to DataTable description to allow
	  multiple check/uncheck of boolean columns
2.3.10
	+ Added Desktop::ServiceProvider to allow modules to implement
	  requests from Zentyal desktop
	+ Added VirtualHost to manage desktop requests to Zentyal server
	+ Fix EventDaemon in the transition to MySQL
	+ Send EventDaemon errors to new rotated log file /var/log/zentyal/events.err
	+ Send an event to Zentyal Cloud when the updates are up-to-date
	+ Send an info event when modules come back to running
	+ Include additional info for current event watchers
	+ Fixed RAID report for some cases of spare devices and bitmaps
	+ Fixed log purge, SQL call must be a statement not a query
	+ Fixed regex syntax in user log queries
	+ Added missing "use Filesys::Df" to SysInfo
	+ Disabled consolidation by default until is fixed or reimplemented
	+ Fixed regresion in full log page for events
	+ Added clone action to data tables
	+ Fixed regression in modal popup when showing element table
	+ Added new type EBox::Types::KrbRealm
	+ Fix broken packages when dist-upgrading from old versions: stop ebox
	  owned processes before changing home directory
	+ Log the start and finish of start/stop modules actions
	+ Added usesPort() method to apache module
2.3.9
	+ Enable SSLInsecureRenegotiation to avoid master -> slave SOAP handsake
	  problems
	+ Added validateRowRemoval method to EBox::Model::DataTable
	+ Use rm -rf instead of remove_tree to avoid chdir permission problems
	+ Avoid problems restarting apache when .pid file does not exist
	+ Do not use graceful on apache to allow proper change of listen port
	+ Simplified apache restart mechanism and avoid some problems
2.3.8
	+ Create tables using MyISAM engine by default
	+ Delete obsolete 'admin' table
2.3.7
	+ Fixed printableName for apache module and remove entry in status widget
	+ Merged tableBodyWithoutActions.mas into tableBody.mas
	+ Removed tableBodyWithoutEdit.mas because it is no longer used
	+ Better form validation message when there are no ids for
	  foreign rows in select control with add new popup
	+ Fixed branding of RSS channel items
	+ Fixed destination path when copying zentyal.cnf to /etc/mysql/conf.d
	+ Packaging fixes for precise
2.3.6
	+ Switch from CGIs to models in System -> General
	+ New value() and setValue() methods in DataForm::setValue() for cleaner
	  code avoiding use of AUTOLOAD
	+ Added new EBox::Types::Time, EBox::Types::Date and EBox::Types::TimeZone
	+ Added new attribute 'enabled' to the Action and MultiStateAction types
	  to allow disabling an action. Accepts a scalar or a CODE ref
	+ The 'defaultValue' parameter of the types now accept a CODE ref that
	  returns the default value.
2.3.5
	+ Added force parameter in validateTypedRow
	+ Fixed 'hidden' on types when using method references
	+ Removed some console problematic characters from Util::Random::generate
	+ Added methods to manage apache CA certificates
	+ Use IO::Socket::SSL for SOAPClient connections
	+ Removed apache rewrite from old slaves implementation
	+ Do not show RSS image if custom_prefix defined
2.3.4
	+ Avoid 'negative radius' error in DiskUsage chart
	+ Fixed call to partitionFileSystems in EBox::SysInfo::logReportInfo
	+ Log audit does not ignore fields which their values could be interpreted
	  as boolean false
	+ Avoid ebox.cgi failure when showing certain strings in the error template
	+ Do not calculate md5 digests if override_user_modification is enabled
	+ Clean /var/lib/zentyal/tmp on boot
	+ Stop apache gracefully and delete unused code in Apache.pm
	+ Cache contents of module.yaml files in Global
2.3.3
	+ The editable attribute of the types now accept a reference to a function
	  to dinamically enable or disable the field.
	+ In progress bar CGIs AJAX call checks the availability of the
	  next page before loading it
	+ Replaced community logo
	+ Adapted messages in the UI for new editions
	+ Changed cookie name to remove forbidden characters to avoid
	  incompatibilities with some applications
	+ Added methods to enable/disable restart triggers
2.3.2
	+ Fixed redis unix socket permissions problem with usercorner
	+ Get row ids without safe characters checking
	+ Added EBox::Util::Random as random string generator
	+ Set log level to debug when cannot compute md5 for a nonexistent file
	+ Filtering in tables is now case insensitive
	+ ProgressIndicator no longer leaves zombie processes in the system
	+ Implemented mysqldump for logs database
	+ Remove zentyal-events cron script which should not be longer necessary
	+ Bugfix: set executable permissions to cron scripts and example hooks
	+ Added a global method to retrieve installed server edition
	+ Log also duration and compMessage to events.log
2.3.1
	+ Updated Standards-Version to 3.9.2
	+ Fixed JS client side table sorting issue due to Prototype
	  library upgrade
	+ Disable InnoDB by default to reduce memory consumption of MySQL
	+ Now events are logged in a new file (events.log) in a more
	  human-readable format
	+ Added legend to DataTables with custom actions
	+ Changed JS to allow the restore of the action cell when a delete
	  action fails
	+ Set milestone to 3.0 when creating bug reports in the trac
	+ Avoid temporal modelInstance errors when adding or removing
	  modules with LogWatchers or LogDispatcher
	+ Unallow administration port change when the port is in use
2.3
	+ Do not launch a passwordless redis instance during first install
	+ New 'types' field in LogObserver and storers/acquirers to store special
	  types like IPs or MACs in an space-efficient way
	+ Use MySQL for the logs database instead of PostgreSQL
	+ Bugfix: logs database is now properly recreated after purge & install
	+ Avoid use of AUTOLOAD to execute redis commands, improves performance
	+ Use UNIX socket to connect to redis for better performance and
	  update default redis 2.2 settings
	+ Use "sudo" group instead of "admin" one for the UI access control
	+ Added EBox::Module::Base::version() to get package version
	+ Fixed problem in consalidation report when accumulating results
	  from queries having a "group by table.field"
	+ Added missing US and Etc zones in timezone selector
	+ Replaced autotools with zbuildtools
	+ Refuse to restore configuration backup from version lesser than
	  2.1 unless forced
	+ Do not retrieve format.js in every graph to improve performance
	+ The purge-module scripts are always managed as root user
	+ New grep-redis tool to search for patterns in redis keys or
	  values
	+ Use partitionFileSystems method from EBox::FileSystem
2.2.4
	+ New internal 'call' command in Zentyal shell to 'auto-use' the module
	+ Zentyal shell now can execute commandline arguments
	+ Bugfix: EBox::Types::IPAddr::isEqualTo allows to change netmask now
	+ Removed some undefined concatenation and compare warnings in error.log
	+ Ignore check operation in RAID event watcher
	+ Skip IP addresses ending in .0 in EBox::Types::IPRange::addresses()
	+ Do not store in redis trailing dots in Host and DomainName types
	+ Added internal command to instance models and other improvements in shell
	+ Now the whole /etc/zentyal directory is backed up and a copy of the
	  previous contents is stored at /var/backups before restoring
	+ Removing a module with a LogWatcher no longer breaks the LogWatcher
	  Configuration page anymore
	+ Fixed error in change-hostname script it does not longer match substrings
	+ Bugfix: Show breadcrumbs even from models which live in a
	  composite
	+ HTTPLink now returns empty string if no HTTPUrlView is defined
	  in DataTable class
	+ Added mising use sentence in EBox::Event::Watcher::Base
2.2.3
	+ Bugfix: Avoid url rewrite to ebox.cgi when requesting to /slave
	+ Fixed logrotate configuration
	+ More resilient way to handle with missing indexes in _find
	+ Added more informative text when mispelling methods whose prefix
	  is an AUTOLOAD action
	+ A more resilient solution to load events components in EventDaemon
	+ Added one and two years to the purge logs periods
	+ Fixed downloads from EBox::Type::File
2.2.2
	+ Revert cookie name change to avoid session loss in upgrades
	+ Do not try to change owner before user ebox is created
2.2.1
	+ Removed obsolete references to /zentyal URL
	+ Create configuration backup directories on install to avoid warnings
	  accessing the samba share when there are no backups
	+ Log result of save changes, either successful or with warnings
	+ Changed cookie name to remove forbidden characters to avoid
	  incompatibilities with some applications
	+ Removed duplicated and incorrect auding logging for password change
	+ Fixed some non-translatable strings
	+ Create automatic bug reports under 2.2.X milestone instead of 2.2
	+ Fixed bug changing background color on selected software packages
2.1.34
	+ Volatile types called password are now also masked in audit log
	+ Adjust padding for module descriptions in basic software view
	+ Removed beta icon
2.1.33
	+ Fixed modal add problems when using unique option on the type
	+ Fixed error management in the first screen of modal add
	+ Unify software selection and progress colors in CSS
	+ Set proper message type in Configure Events model
	+ Fixed error checking permanentMessage types in templates/msg.mas
2.1.32
	+ Added progress bar colors to theme definition
	+ Remove no longer correct UTF8 decode in ProgressIndicator
	+ Fixed UTF8 double-encoding on unexpected error CGI
	+ Reviewed some subscription strings
	+ Always fork before apache restart to avoid port change problems
	+ Stop modules in the correct order (inverse dependencies order)
	+ Better logging of failed modules on restore
2.1.31
	+ Do not start managed daemons on boot if the module is disabled
	+ Better message on redis error
	+ Watch for dependencies before automatic enable of modules on first install
2.1.30
	+ Removed obsolete /ebox URL from RSS link
	+ Changed methods related with extra backup data in modules logs
	  to play along with changes in ebackup module
	+ Set a user for remote access for audit reasons
	+ Detect session loss on AJAX requests
2.1.29
	+ Startup does not fail if SIGPIPE received
2.1.28
	+ Added code to mitigate false positives on module existence
	+ Avoid error in logs full summary due to incorrect syntax in template
	+ Allow unsafe chars in EBox::Types::File to avoid problems in some browsers
	+ Reviewed some subscription strings
	+ Warning about language-packs installed works again after Global changes
	+ Show n components update when only zentyal packages are left to
	  upgrade in the system widget
	+ Do not show debconf warning when installing packages
	+ EBox::Types::IPAddr (and IPNetwork) now works with defaultValue
	+ Allow to hide menu items, separators and dashboard widgets via conf keys
2.1.27
	+ Do not create tables during Disaster Recovery installation
	+ Added new EBox::Util::Debconf::value to get debconf values
	+ DataTable controller does no longer try to get a deleted row
	  for gather elements values for audit log
	+ Check if Updates watcher can be enabled if the subscription
	  level is yet unknown
2.1.26
	+ Detection of broken packages works again after proper deletion
	  of dpkg_running file
	+ Keep first install redis server running until trigger
	+ Unified module restart for package trigger and init.d
	+ Use restart-trigger script in postinst for faster daemons restarting
	+ System -> Halt/Reboot works again after regression in 2.1.25
	+ Added framework to show warning messages after save changes
	+ Change caption of remote services link to Zentyal Cloud
	+ Do not show Cloud link if hide_cloud_link config key is defined
	+ Added widget_ignore_updates key to hide updates in the dashboard
	+ Differentiate ads from notes
	+ Allow custom message type on permanentMessage
	+ Only allow custom themes signed by Zentyal
	+ Removed /zentyal prefix from URLs
	+ Caps lock detection on login page now works again
	+ Added HiddenIfNotAble property to event watchers to be hidden if
	  it is unabled to monitor the event
	+ Dashboard values can be now error and good as well
	+ Include a new software updates widget
	+ Include a new alert for basic subscriptions informing about
	  software updates
	+ Add update-notifier-common to dependencies
	+ EBox::DataTable::enabledRows returns rows in proper order
	+ Use custom ads when available
	+ Disable bug report when hide_bug_report defined on theme
2.1.25
	+ Do not show disabled module warnings in usercorner
	+ Mask passwords and unify boolean values in audit log
	+ Do not override type attribute for EBox::Types::Text subtypes
	+ Corrected installation finished message after first install
	+ Added new disableAutocomplete attribute on DataTables
	+ Optional values can be unset
	+ Minor improvements on nmap scan
2.1.24
	+ Do not try to generate config for unconfigured services
	+ Remove unnecessary redis call getting _serviceConfigured value
	+ Safer sizes for audit log fields
	+ Fix non-translatable "show help" string
	+ Allow links to first install wizard showing a desired page
	+ Fixed bug in disk usage when we have both values greater and
	  lower than 1024 MB
	+ Always return a number in EBox::AuditLogging::isEnabled to avoid
	  issues when returning the module status
	+ Added noDataMsg attribute on DataTable to show a message when
	  there are no rows
2.1.23
	+ Removed some warnings during consolidation process
	+ Depend on libterm-readline-gnu-perl for history support in shells
	+ Fixed error trying to change the admin port with NTP enabled
	+ Fixed breadcrumb destination for full log query page
	+ Use printableActionName in DataTable setter
2.1.22
	+ Fixed parentRow method in EBox::Types::Row
	+ Added new optionalLabel flag to EBox::Types::Abstract to avoid
	  show the label on non-optional values that need to be set as
	  optional when using show/hide viewCustomizers
	+ Added initHTMLStateOrder to View::Customizer to avoid incorrect
	  initial states
	+ Improved exceptions info in CGIs to help bug reporting
	+ Do not show customActions when editing row on DataTables
2.1.21
	+ Fixed bug printing traces at Global.pm
	+ Check new dump_exceptions confkey instead of the debug one in CGIs
	+ Explicit conversion to int those values stored in our database
	  for correct dumping in reporting
	+ Quote values in update overwrite while consolidating for reporting
2.1.20
	+ Fixed regression in edition in place of booleans
	+ Better default balance of the dashboard based on the size of the widgets
	+ Added defaultSelectedType argument to PortRange
2.1.19
	+ Disable KeepAlive as it seems to give performance problems with Firefox
	  and set MaxClients value back to 1 in apache.conf
	+ Throw exceptions when calling methods not aplicable to RO instances
	+ Fixed problems when mixing read/write and read-only instances
	+ Date/Time and Timezone moved from NTP to core under System -> General
	+ Do not instance hidden widgets to improve dashboard performance
	+ New command shell with Zentyal environment at /usr/share/zentyal/shell
	+ Show warning when a language-pack is not installed
	+ Removed unnecessary dump/load operations to .bak yaml files
	+ AuditLogging and Logs constructor now receive the 'ro' parameter
	+ Do not show Audit Logging in Module Status widget
2.1.18
	+ New unificated zentyal-core.logrotate for all the internal logs
	+ Added forceEnabled option for logHelpers
	+ Moved carousel.js to wizard template
	+ Add ordering option to wizard pages
	+ Fixed cmp and isEqualTo methods for EBox::Types::IPAddr
	+ Fixed wrong Mb unit labels in Disk Usage and use GB when > 1024 MB
	+ Now global-action script can be called without progress indicator
	+ Fixed EBox::Types::File JavaScript setter code
	+ Added support for "Add new..." modal boxes in foreign selectors
	+ Each module can have now its customized purge-module script
	  that will be executed after the package is removed
	+ Added Administration Audit Logging to log sessions, configuration
	  changes, and show pending actions in save changes confirmation
	+ User name is stored in session
	+ Remove deprecated extendedRestore from the old Full Backup
2.1.17
	+ Fixed RAID event crash
	+ Added warning on models and composites when the module is disabled
	+ Fixed login page style with some languages
	+ Login page template can now be reused accepting title as parameter
	+ EBox::Types::File does not write on redis when it fails to
	  move the fail to its final destination
	+ Added quote column option for periodic log consolidation and
	  report consolidation
	+ Added exclude module option to backup restore
2.1.16
	+ Do not show incompatible navigator warning on Google Chrome
	+ Fixed syncRows override detection on DataTable find
	+ clean-conf script now deletes also state data
	+ Avoid 'undefined' message in selectors
2.1.15
	+ Move Disk Usage and RAID to the new Maintenance menu
	+ Always call syncRows on find (avoid data inconsistencies)
	+ Filename when downloading a conf backup now contains hostname
	+ Fixed bug in RAID template
	+ Set proper menu order in System menu (fixes NTP position)
	+ Fixed regresion in page size selector on DataTables
	+ Fixed legend style in Import/Export Configuration
2.1.14
	+ Fixed regresion with double quotes in HTML templates
	+ Fixed problems with libredis-perl version dependency
	+ Adding new apparmor profile management
2.1.13
	+ Better control of errors when saving changes
	+ Elements of Union type can be hidden
	+ Model elements can be hidden only in the viewer or the setter
	+ HTML attributtes are double-quoted
	+ Models can have sections of items
	+ Password view modified to show the confirmation field
	+ New multiselect type
	+ Redis backend now throws different kind of exceptions
2.1.12
	+ Revert no longer necessary parents workaround
	+ Hide action on viewCustomizer works now on DataTables
2.1.11
	+ Fixed bug which setted bad directory to models in tab view
	+ Union type: Use selected subtype on trailingText property if the
	  major type does not have the property
	+ Raise MaxClients to 2 to prevent apache slowness
2.1.10
	+ Security [ZSN-2-1]: Avoid XSS in process list widget
2.1.9
	+ Do not try to initialize redis client before EBox::init()
	+ Safer way to delete rows, deleting its id reference first
	+ Delete no longer needed workaround for gconf with "removed" attribute
	+ Fixed regression in port range setter
2.1.8
	+ Fixed regression in menu search
	+ Fixed missing messages of multi state actions
	+ Help toggler is shown if needed when dynamic content is received
	+ Fixed issue when disabling several actions at once in a data table view
	+ All the custom actions are disabled when one is clicked
	+ Submit wizard pages asynchronously and show loading indicator
	+ Added carousel.js for slide effects
2.1.7
	+ Fixed issues with wrong html attributes quotation
	+ Bugfix: volatile types can now calculate their value using other
	  the value from other elements in the row no matter their position
2.1.6
	+ Attach software.log to bug report if there are broken packages
	+ Added keyGenerator option to report queries
	+ Tuned apache conf to provide a better user experience
	+ Actions click handlers can contain custom javascript
	+ Restore configuration with force dependencies option continues
	  when modules referenced in the backup are not present
	+ Added new MultiStateAction type
2.1.5
	+ Avoid problems getting parent if the manager is uninitialized
	+ Rename some icon files with wrong extension
	+ Remove wrong optional attribute for read-only fields in Events
	+ Renamed all /EBox/ CGI URLs to /SysInfo/ for menu folder coherency
	+ Added support for custom actions in DataTables
	+ Replaced Halt/Reboot CGI with a model
	+ Message classes can be set from models
	+ Fixed error in Jabber dispatcher
	+ Show module name properly in log when restart from the dashboard fails
	+ Avoid warning when looking for inexistent PID in pidFileRunning
2.1.4
	+ Changed Component's parent/child relationships implementation
	+ Fixed WikiFormat on automatic bug report tickets
	+ Do not show available community version in Dashboard with QA
 	  updates
2.1.3
	+ Fall back to readonly data in config backup if there are unsaved changes
	+ Allow to automatically send a report in the unexpected error page
	+ Logs and Events are now submenus of the new Maintenance menu
	+ Configuration Report option is now present on the Import/Export section
	+ Require save changes operation after changing the language
	+ Added support for URL aliases via schemas/urls/*.urls files
	+ Allow to sort submenu items via 'order' attribute
	+ Automatically save changes after syncRows is called and mark the module
	  mark the module as unchanged unless it was previously changed
	+ Removed unnecessary ConfigureEvents composite
	+ Removed unnecessary code from syncRows in logs and events
	+ Restore configuration is safer when restoring /etc/zentyal files
	+ Fixed unescaped characters when showing an exception
	+ Fixed nested error page on AJAX requests
	+ Adapted dumpBackupExtraData to new expected return value
	+ Report remoteservices, when required, a change in administration
	  port
	+ Added continueOnModuleFail mode to configuration restore
	+ Fixed Firefox 4 issue when downloading backups
	+ Show scroll when needed in stacktraces (error page)
	+ More informative error messages when trying to restart locked modules
	  from the dashboard
	+ Creation of plpgsql language moved from EBox::Logs::initialSetup
	  to create-db script
	+ Redis backend now throws different kind of exceptions
	+ Avoid unnecesary warnings about PIDs
	+ Update Jabber dispatcher to use Net::XMPP with some refactoring
	+ Save changes messages are correctly shown with international charsets
	+ Support for bitmap option in RAID report
	+ Retry multiInsert line by line if there are encoding errors
	+ Adapted to new location of partitionsFileSystems in EBox::FileSystem
	+ Event messages are cleaned of null characters and truncated
	  before inserting in the database when is necessary
	+ Improve message for "Free storage space" event and send an info
	  message when a given partition is not full anymore
	+ Event messages now can contain newline characters
	+ Objects of select type are compared also by context
	+ Remove cache from optionsFromForeignModel since it produces
	  problems and it is useless
	+ Set title with server name if the server is subscribed
	+ Fix title HTML tag in views for Models and Composites
	+ Added lastEventsReport to be queried by remoteservices module
	+ Added EBox::Types::HTML type
	+ Added missing manage-logs script to the package
	+ Fixed problems with show/hide help switch and dynamic content
	+ Menus with subitems are now kept unfolded until a section on a
	  different menu is accessed
	+ Sliced restore mode fails correctly when schema file is missing,
	  added option to force restore without schema file
	+ Purge conf now purges the state keys as well
	+ Added EBox::Types::IPRange
2.1.2
	+ Now a menu folder can be closed clicking on it while is open
	+ Bugfix: cron scripts are renamed and no longer ignored by run-parts
	+ Added new EBox::Util::Nmap class implementing a nmap wrapper
2.1.1
	+ Fixed incoherency problems with 'on' and '1' in boolean indexes
	+ Move cron scripts from debian packaging to src/scripts/cron
	+ Trigger restart of logs and events when upgrading zentyal-core
	  without any other modules
	+ Don't restart apache twice when upgrading together with more modules
	+ Fixed params validation issues in addRow
2.1
	+ Replace YAML::Tiny with libyaml written in C through YAML::XS wrapper
	+ Minor bugfix: filter invalid '_' param added by Webkit-based browser
	  on EBox::CGI::Base::params() instead of _validateParams(), avoids
	  warning in zentyal.log when enabling modules
	+ All CGI urls renamed from /ebox to /zentyal
	+ New first() and deleteFirst() methods in EBox::Global to check
	  existence and delete the /var/lib/zentyal/.first file
	+ PO files are now included in the language-pack-zentyal-* packages
	+ Migrations are now always located under /usr/share/$package/migration
	  this change only affects to the events and logs migrations
	+ Delete no longer used domain and translationDomain methods/attributes
	+ Unified src/libexec and tools in the new src/scripts directory
	+ Remove the ebox- prefix on all the names of the /usr/share scripts
	+ New EBox::Util::SQL package with helpers to create and drop tables
	  from initial-setup and purge-module for each module
	+ Always drop tables when purging a package
	+ Delete 'ebox' user when purging zentyal-core
	+ Moved all SQL schemas from tools/sqllogs to schemas/sql
	+ SQL time-period tables are now located under schemas/sql/period
	+ Old ebox-clean-gconf renamed to /usr/share/zentyal/clean-conf and
	  ebox-unconfigure-module is now /usr/share/zentyal/unconfigure-module
	+ Added default implementation for enableActions, executing
	  /usr/share/zentyal-$modulename/enable-module if exists
	+ Optimization: Do not check if a row is unique if any field is unique
	+ Never call syncRows on read-only instances
	+ Big performance improvements using hashes and sets in redis
	  database to avoid calls to the keys command
	+ Delete useless calls to exists in EBox::Config::Redis
	+ New regen-redis-db tool to recreate the directory structure
	+ Renamed /etc/cron.hourly/90manageEBoxLogs to 90zentyal-manage-logs
	  and moved the actual code to /usr/share/zentyal/manage-logs
	+ Move /usr/share/ebox/zentyal-redisvi to /usr/share/zentyal/redisvi
	+ New /usr/share/zentyal/initial-setup script for modules postinst
	+ New /usr/share/zentyal/purge-module script for modules postrm
	+ Removed obsolete logs and events migrations
	+ Create plpgsql is now done on EBox::Logs::initialSetup
	+ Replace old ebox-migrate script with EBox::Module::Base::migrate
	+ Rotate duplicity-debug.log log if exists
	+ Bug fix: Port selected during installation is correctly saved
	+ Zentyal web UI is restarted if their dependencies are upgraded
	+ Bug fix: Logs don't include unrelated information now
	+ Add total in disk_usage report
	+ Bugfix: Events report by source now works again
	+ Do not include info messages in the events report
	+ Services event is triggered only after five failed checkings
	+ Do not add redundant includedir lines to /etc/sudoers
	+ Fixed encoding for strings read from redis server
	+ Support for redis-server 2.0 configuration
	+ Move core templates to /usr/share/zentyal/stubs/core
	+ Old /etc/ebox directory replaced with the new /etc/zentyal with
	  renamed core.conf, logs.conf and events.conf files
	+ Fixed broken link to alerts list
2.0.15
	+ Do not check the existence of cloud-prof package during the
	  restore since it is possible not to be installed while disaster
	  recovery process is done
	+ Renamed /etc/init.d/ebox to /etc/init.d/zentyal
	+ Use new zentyal-* package names
	+ Don't check .yaml existence for core modules
2.0.14
	+ Added compMessage in some events to distinguish among events if
	  required
	+ Make source in events non i18n
	+ After restore, set all the restored modules as changed
	+ Added module pre-checks for configuration backup
2.0.13
	+ Fixed dashboard graphs refresh
	+ Fixed module existence check when dpkg is running
	+ Fix typo in sudoers creation to make remote support work again
2.0.12
	+ Include status of packages in the downloadable bug report
	+ Bugfix: Avoid possible problems deleting redis.first file if not exist
2.0.11
	+ New methods entry_exists and st_entry_exists in config backend
2.0.10
	+ Now redis backend returns undef on get for undefined values
	+ Allow custom mason templates under /etc/ebox/stubs
	+ Better checks before restoring a configuration backup with
	  a set of modules different than the installed one
	+ Wait for 10 seconds to the child process when destroying the
	  progress indicator to avoid zombie processes
	+ Caught SIGPIPE when trying to contact Redis server and the
	  socket was already closed
	+ Do not stop redis server when restarting apache but only when
	  the service is asked to stop
	+ Improvements in import/export configuration (know before as
	  configuration backup)
	+ Improvements in ProgressIndicator
	+ Better behaviour of read-only rows with up/down arrows
	+ Added support for printableActionName in DataTable's
	+ Added information about automatic configuration backup
	+ Removed warning on non existent file digest
	+ Safer way to check if core modules exist during installation
2.0.9
	+ Treat wrong installed packages as not-existent modules
	+ Added a warning in dashboard informing about broken packages
	+ File sharing and mailfilter log event watchers works again since
	  it is managed several log tables per module
2.0.8
	+ Replaced zentyal-conf script with the more powerful zentyal-redisvi
	+ Set always the same default order for dashboard widgets
	+ Added help message to the configure widgets dialog
	+ Check for undefined values in logs consolidation
	+ Now dashboard notifies fails when restarting a service
	+ Fixed bug with some special characters in dashboard
	+ Fixed bug with some special characters in disk usage graph
2.0.7
	+ Pre-installation includes sudoers.d into sudoers file if it's not yet
	  installed
	+ Install apache-prefork instead of worker by default
	+ Rename service certificate to Zentyal Administration Web Server
2.0.6
	+ Use mod dependencies as default restore dependencies
	+ Fixed dependencies in events module
	+ Increased recursive dependency threshold to avoid
	  backup restoration problems
2.0.5
	+ Removed deprecated "Full backup" option from configuration backup
	+ Bugfix: SCP method works again after addition of SlicedBackup
	+ Added option in 90eboxpglogger.conf to disable logs consolidation
2.0.4
	+ Removed useless gconf backup during upgrade
	+ Fixed postinstall script problems during upgrade
2.0.3
	+ Added support for the sliced backup of the DB
	+ Hostname change is now visible in the form before saving changes
	+ Fixed config backend problems with _fileList call
	+ Added new bootDepends method to customize daemons boot order
	+ Added permanent message property to Composite
	+ Bugfix: Minor aesthetic fix in horizontal menu
	+ Bugfix: Disk usage is now reported in expected bytes
	+ Bugfix: Event dispatcher is not disabled when it is impossible
	  for it to dispatch the message
2.0.2
	+ Better message for the service status event
	+ Fixed modules configuration purge script
	+ Block enable module button after first click
	+ Avoid division by zero in progress indicator when total ticks is
	  zero
	+ Removed warning during postinst
	+ Added new subscription messages in logs, events and backup
2.0.1
	+ Bugfix: Login from Zentyal Cloud is passwordless again
	+ Some defensive code for the synchronization in Events models
	+ Bugfix: add EBox::Config::Redis::get to fetch scalar or list
	  values. Make GConfModule use it to avoid issues with directories
	  that have both sort of values.
1.5.14
	+ Fixed redis bug with dir keys prefix
	+ Improved login page style
	+ New login method using PAM instead of password file
	+ Allow to change admin passwords under System->General
	+ Avoid auto submit wizard forms
	+ Wizard skip buttons always available
	+ Rebranded post-installation questions
	+ Added zentyal-conf script to get/set redis config keys
1.5.13
	+ Added transition effect on first install slides
	+ Zentyal rebrand
	+ Added web page favicon
	+ Fixed already seen wizards apparition
	+ Fixed ro module creation with redis backend
	+ Use mason for links widgets
	+ Use new domain to official strings for subscriptions
1.5.12
	+ Added option to change hostname under System->General
	+ Show option "return to dashboard" when save changes fails.
1.5.11
	+ Added more tries on redis reconnection
	+ Fixed user corner access problems with redis server
	+ writeFile* methods reorganized
	+ Added cron as dependency as cron.hourly was never executed with anacron
	+ Improvements in consolidation of data for reports
1.5.10
	+ Fixed gconf to redis conversion for boolean values
1.5.9
	+ Improved migrations speed using the same perl interpreter
	+ Redis as configuration backend (instead of gconf)
	+ Improved error messages in ebox-software
	+ Set event source to 256 chars in database to adjust longer event
	  sources
	+ Progress bar AJAX updates are sent using JSON
	+ Fixed progress bar width problems
	+ Fixed top menu on wizards
	+ Improved error message when disconnecting a not connected database
	+ Abort installation if 'ebox' user already exists
	+ Bugfix: IP address is now properly registered if login fails
1.5.8
	+ Added template tableorderer.css.mas
	+ Added buttonless top menu option
	+ Bugfix: Save all modules on first installation
	+ Bugfix: General ebox database is now created if needed when
	  re/starting services
	+ Bugfix: Data to report are now uniform in number of elements per
	  value. This prevents errors when a value is present in a month and
	  not in another
	+ Bugfix: Don't show already visited wizard pages again
1.5.7
	+ Bugfix: Avoid error when RAID is not present
	+ Bugfix: Add ebox-consolidate-reportinfo call in daily cron script
	+ Bugfix: Called multiInsert and unbufferedInsert when necessary
	  after the loggerd reimplementation
	+ Bugfix: EBox::ThirdParty::Apache2::AuthCookie and
	  EBox::ThirdParty::Apache2::AuthCookie::Util package defined just
	  once
	+ Added util SystemKernel
	+ Improved progress indicator
	+ Changes in sudo generation to allow sudo for remote support user
	+ Initial setup wizards support
1.5.6
	+ Reimplementation of loggerd using inotify instead of File::Tail
1.5.5
	+ Asynchronous load of dashboard widgets for a smoother interface
1.5.4
	+ Changed dbus-check script to accept config file as a parameter
1.5.3
	+ Function _isDaemonRunning works now with snort in lucid
	+ Javascript refreshing instead of meta tag in log pages
	+ Updated links in dashboard widget
	+ Add package versions to downloadable ebox.log
	+ Fixed postgresql data dir path for disk usage with pg 8.4
	+ GUI improvements in search box
1.5.2
	+ Security [ESN-1-1]: Validate referer to avoid CSRF attacks
	+ Added reporting structure to events module
	+ Added new CGI to download the last lines of ebox.log
1.5.1
	+ Bugfix: Catch exception when upstart daemon does not exist and
	  return a stopped status
	+ Added method in logs module to dump database in behalf of
	ebackup module
	+ Bugfix: Do not check in row uniqueness for optional fields that
	are not passed as parameters
	+ Improve the output of ebox module status, to be consistent with the one
	  shown in the interface
	+ Add options to the report generation to allow queries to be more
	  flexible
	+ Events: Add possibility to enable watchers by default
	+ Bugfix: Adding a new field to a model now uses default
	  value instead of an empty value
	+ Added script and web interface for configuration report, added
	  more log files to the configuration report
1.5
	+ Use built-in authentication
	+ Use new upstart directory "init" instead of "event.d"
	+ Use new libjson-perl API
	+ Increase PerlInterpMaxRequests to 200
	+ Increase MaxRequestsPerChild (mpm-worker) to 200
	+ Fix issue with enconding in Ajax error responses
	+ Loggerd: if we don't have any file to watch we just sleep otherwise the process
	  will finish and upstart will try to start it over again and again.
	+ Make /etc/init.d/ebox depend on $network virtual facility
	+ Show uptime and users on General Information widget.
1.4.2
	+ Start services in the appropriate order (by dependencies) to fix a problem
	  when running /etc/init.d/ebox start in slaves (mail and other modules
	  were started before usersandgroups and thus failed)
1.4.1
	+ Remove network workarounds from /etc/init.d/ebox as we don't bring
	  interfaces down anymore
1.4
	+ Bug fix: i18n. setDomain in composites and models.
1.3.19
	+ Make the module dashboard widget update as the rest of the widgets
	+ Fix problem regarding translation of module names: fixes untranslated
	  module names in the dashboard, module status and everywhere else where
	  a module name is written
1.3.18
	+ Add version comparing function and use it instead of 'gt' in the
	  general widget
1.3.17
	+ Minor bug fix: check if value is defined in EBox::Type::Union
1.3.16
	+ Move enable field to first row in ConfigureDispatcherDataTable
	+ Add a warning to let users know that a module with unsaved changes
	  is disabled
	+ Remove events migration directory:
		- 0001_add_conf_configureeventtable.pl
		- 0002_add_conf_diskfree_watcher.pl
	+ Bug fix: We don't use names to stringify date to avoid issues
	  with DB insertions and localisation in event logging
	+ Bug fix: do not warn about disabled services which return false from
	  showModuleStatus()
	+ Add blank line under "Module Status"
	+ Installed and latest available versions of the core are now displayed
	  in the General Information widget
1.3.15
	+ Bug fix: Call EBox::Global::sortModulesByDependencies when
	  saving all modules and remove infinite loop in that method.
	  EBox::Global::modifiedModules now requires an argument to sort
	  its result dependending on enableDepends or depends attribute.
	+ Bug fix: keep menu folders open during page reloads
	+ Bug fix: enable the log events dispatcher by default now works
	+ Bug fix: fixed _lock function in EBox::Module::Base
	+ Bug fix: composites honor menuFolder()
	+ Add support for in-place edition for boolean types. (Closes
	  #1664)
	+ Add method to add new database table columnts to EBox::Migration::Helpers
	+ Bug fix: enable "Save Changes" button after an in-place edition
1.3.14
	+ Bug fix: fix critical bug in migration helper that caused some log
	  log tables to disappear
	+ Create events table
	+ Bug fix: log watcher works again
	+ Bug fix: delete cache if log index is not found as it could be
	  disabled
1.3.13
	+ Bug fix: critical error in EventDaemon that prevented properly start
	+ Cron script for manage logs does not run if another is already
	  running, hope that this will avoid problems with large logs
	+ Increased maximum size of message field in events
	+ Added script to purge logs
	+ Bug fix: multi-domain logs can be enabled again
1.3.12
	+ Added type for EBox::Dashboard::Value to stand out warning
	  messages in dashboard
	+ Added EBox::MigrationHelpers to include migration helpers, for now,
	  include a db table renaming one
	+ Bug fix: Fix mismatch in event table field names
	+ Bug fix: Add migration to create language plpgsql in database
	+ Bug fix: Add missing script for report log consolidation
	+ Bug fix: Don't show modules in logs if they are not configured. This
	  prevents some crashes when modules need information only available when
	  configured, such as mail which holds the vdomains in LDAP
	+ Added method EBox::Global::lastModificationTime to know when
	  eBox configuration was modified for last time
	+ Add support for breadcrumbs on the UI
	+ Bug fix: in Loggerd files are only parsed one time regardless of
	  how many LogHelper reference them
	+ Added precondition for Loggerd: it does not run if there isnt
	anything to watch
1.3.11
	+ Support customFilter in models for big tables
	+ Added EBox::Events::sendEvent method to send events using Perl
	  code (used by ebackup module)
	+ Bug fix: EBox::Type::Service::cmp now works when only the
	  protocols are different
	+ Check $self is defined in PgDBEngine::DESTROY
	+ Do not watch files in ebox-loggerd related to disabled modules and
	  other improvements in the daemon
	+ Silent some exceptions that are used for flow control
	+ Improve the message from Service Event Watcher
1.3.10
	+ Show warning when accesing the UI with unsupported browsers
	+ Add disableApparmorProfile to EBox::Module::Service
	+ Bug fix: add missing use
	+ Bug fix: Make EventDaemon more robust against malformed sent
	  events by only accepting EBox::Event objects
1.3.8
	+ Bug fix: fixed order in EBox::Global::modified modules. Now
	  Global and Backup use the same method to order the module list
	  by dependencies
1.3.7
	+ Bug fix: generate public.css and login.css in dynamic-www directory
	  which is /var/lib/zentyal/dynamicwww/css/ and not in /usr/share/ebox/www/css
	  as these files are generate every time eBox's apache is
	  restarted
	+ Bug fix: modules are restored now in the correct dependency
	  order
	+ ebox-make-backup accepts --destinaton flag to set backup's file name
	+ Add support for permanent messages to EBox::View::Customizer
1.3.6
	+ Bug fix: override _ids in EBox::Events::Watcher::Log to not return ids
	which do not exist
	+ Bug fix: fixed InverseMatchSelect type which is used by Firewall module
	+ New widget for the dashboard showing useful support information
	+ Bugfix: wrong permissions on CSS files caused problem with usercorner
	+ CSS are now templates for easier rebranding
	+ Added default.theme with eBox colors
1.3.5
	+ Bugfix: Allow unsafe characters in password type
	+ Add FollowSymLinks in eBox apache configuration. This is useful
	  if we use js libraries provided by packages
1.3.4
	+ Updated company name in the footer
	+ Bugfix: humanEventMessage works with multiple tableInfos now
	+ Add ebox-dbus-check to test if we can actually connect to dbus
1.3.4
	+ bugfix: empty cache before calling updatedRowNotify
	+ enable Log dispatcher by default and not allow users to disable
	it
	+ consolidation process continues in disabled but configured modules
	+ bugfix: Save Changes button doesn't turn red when accessing events for
	first time
1.3.2
	+ bugfix: workaround issue with dhcp configured interfaces at boot time
1.3.1
	+ bugfix: wrong regex in service status check
1.3.0
	+ bugfix: make full backup work again
1.1.30
	+ Change footer to new company holder
	+  RAID does not generate 'change in completion events, some text
	problems fixed with RAID events
	+ Report graphics had a datapoints limit dependent on the active
	time unit
	+ Apache certificate can be replaced by CA module
	+ Fixed regression in detailed report: total row now aggregates
	properly
	+ More characters allowed when changing password from web GUI
	+ Fixed regression with already used values in select types
	+ Do not a button to restart eBox's apache
	+ Fixed auth problem when dumping and restoring postgre database
1.1.20
	+ Added custom view support
	+ Bugfix: report models now can use the limit parameter in
	  reportRows() method
	+ use a regexp to fetch the PID in a pidfile, some files such as
	postfix's add tabs and spaces before the actual number
	+ Changed "pidfile" to "pidfiles" in _daemons() to allow checking more than
one (now it is a array ref instead of scalar)
	+ Modified Service.pm to support another output format for /etc/init.d daemon
status that returns [OK] instead of "running".
	+ unuformized case in menu entries and some more visual fixes
1.1.10
	+ Fix issue when there's a file managed by one module that has been modified
	  when saving changes
	+ Bugfix: events models are working again even if an event aware
	module is uninstalled and it is in a backup to restore
	+ Select.pm returns first value in options as default
       + Added 'parentModule' to model class to avoid recursive problems
	+ Added Float type
	+ Apache module allows to add configuration includes from other modules
	+ Display remote services button if subscribed
	+ Event daemon may received events through a named pipe
	+ Bugfix. SysInfo revokes its config correctly
	+ Added storer property to types in order to store the data in
	somewhere different from GConf
	+ Added protected property 'volatile' to the models to indicate
	that they store nothing in GConf but in somewhere different
	+ System Menu item element 'RAID' is always visible even when RAID
	is not installed
	+ Files in deleted rows are deleted when the changes are saved
	+ Fixed some bug whens backing and restore files
	+ Components can be subModels of the HasMany type
	+ Added EBox::Types::Text::WriteOnce type
	+ Do not use rows(), use row to force iteration over the rows and increase
	performance and reduce memory use.
	+ Do not suggest_sync after read operations in gconf
	+ Increase MaxRequestsPerChild to 200 in eBox's apache
	+ Make apache spawn only one child process
	+ Log module is backed up and restored normally because the old
	problem is not longer here
	+ Backup is more gentle with no backup files in backup directory,
	now it does not delete them
	+ HasMany  can retrieve again the model and row after the weak
	refence is garbage-collected. (Added to solve a bug in the doenload
	bundle dialog)
	+ EBox::Types::DomainName no longer accepts IP addresses as domain
	names
	+ Bugfix: modules that fail at configuration stage no longer appear as enabled
	+ Add parameter to EBox::Types::Select to disable options cache

0.12.103
	+ Bugfix: fix SQL statement to fetch last rows to consolidate
0.12.102
	+ Bugfix: consolidate logs using the last date and not starting from scratch
0.12.101
	+ Bugfix: DomainName type make comparisons case insensitive
	according to RFC 1035
0.12.100
	+ Bugfix: Never skip user's modifications if it set to true
	override user's changes
	+ EBox::Module::writeConfFile and EBox::Service scape file's path
	+ Bugfix. Configure logrotate to actually rotate ebox logs
	+ Fixed bug in ForcePurge logs model
	+ Fixed bug in DataTable: ModelManaged was called with tableName
	instead of context Name
	+ Fixing an `img` tag closed now properly and adding alternative
	text to match W3C validation in head title
	+ Backup pages now includes the size of the archive
	+ Fixed bug in ForcePurge logs model
	+ Now the modules can have more than one tableInfo for logging information
	+ Improve model debugging
	+ Improve restart debugging
	+ Backups and bug reports can be made from the command line
	+ Bugfix: `isEqualTo` is working now for `Boolean` types
	+ Bugfix: check if we must disable file modification checks in
	Manager::skipModification

0.12.99
	+ Add support for reporting
	+ Refresh logs automatically
	+ Reverse log order
	+ Remove temp file after it is downloaded with FromTempDir controller
0.12.3
	+ Bug fix: use the new API in purge method. Now purging logs is working
	again.
0.12.2
	+ Increase random string length used to generate the cookie to
	2048 bits
	+ Logs are show in inverse chronological order
0.12.1
	+ Bug fix: use unsafeParam for progress indicator or some i18 strings
	will fail when saving changes
0.12
	+ Bugfix: Don't assume timecol is 'timestamp' but defined by
	module developer. This allows to purge some logs tables again
	+ Add page titles to models
	+ Set default values when not given in `add` method in models
	+ Add method to manage page size in model
	+ Add hidden field to help with Ajax request and automated testing with
	  ANSTE
	+ Bugfix: cast sql types to filter fields in logs
	+ Bugfix: Restricted resources are back again to make RSS
	access policy work again
	+ Workaround bogus mason warnings
	+ Make postinst script less verbose
	+ Disable keepalive in eBox apache
	+ Do not run a startup script in eBox apache
	+ Set default purge time for logs stored in eBox db to 1 week
	+ Disable LogAdmin actions in `ebox-global-action` until LogAdmin
	feature is completely done
0.11.103
	+ Modify EBox::Types::HasMany to create directory based on its row
	+ Add _setRelationship method to set up relationships between models
	  and submodels
	+ Use the new EBox::Model::Row api
	+ Add help method to EBox::Types::Abstract
	+ Decrease size for percentage value in disk free watcher
	+ Increase channel link field size in RSS dispatcher
0.11.102
	+ Bugfix: cmp in EBox::Types::HostIP now sorts correctly
	+ updatedRowNotify in EBox::Model::DataTable receives old row as
	well as the recently updated row
	+ Added `override_user_modification` configuration parameter to
	avoid user modification checkings and override them without asking
	+ Added EBox::Model::Row to ease the management of data returned
	by models
	+ Added support to pre-save and post-save executable files. They
	must be placed at /etc/ebox/pre-save or /etc/ebox/post-save
	+ Added `findRow` method to ease find and set
0.11.101
	+ Bugfix: Fix memory leak in models while cloning types. Now
	cloning is controlled by clone method in types
	+ Bugfix: Union type now checks for its uniqueness
	+ DESTROY is not an autoloaded method anymore
	+ HasOne fields now may set printable value from the foreign field
	to set its value
	+ findId now searches as well using printableValue
	+ Bugfix. Minor bug found when key is an IP address in autoloaded
	methods
	+ Ordered tables may insert values at the beginning or the end of
	the table by "insertPosition" attribute
	+ Change notConfigured template to fix English and add link to the
	  module status section
	+ Add loading gif to module status actions
	+ Remove debug from ServiceInterface.pm
	+ Add support for custom separators to be used as index separators on
	  exposedMethods
	+ Bugfix. Stop eBox correctly when it's removed
	+ Improve apache-restart to make it more reliable.
0.11.100
	+ Bugfix. Fix issue with event filters and empty hashes
	+ Bugfix. Cache stuff in log and soap watcher to avoid memory leaks
	+ Bugfix. Fix bug that prevented the user from being warned when a row to
	  be deleted is being used by other model
	+ Bugfix. Add missing use of EBox::Global in State event watcher
	+ Added progress screen, now pogress screen keeps track of the changed
	  state of the modules and change the top page element properly
	+ Do not exec() to restart apache outside mod_perl
	+ Improve apache restart script
	+ Improve progress screen
0.11.99
	+ DataTable contains the property 'enableProperty' to set a column
	called 'enabled' to enable/disable rows from the user point of
	view. The 'enabled' column is put the first
	+ Added state to the RAID report instead of simpler active boolean
        + Fix bug when installing new event components and event GConf
	subtree has not changed
	+ Add RSS dispatcher to show eBox events under a RSS feed
	+ Rotate log files when they reach 10MB for 7 rotations
	+ Configurable minimum free space left for being notified by means
	of percentage
	+ Add File type including uploading and downloading
	+ Event daemon now checks if it is possible to send an event
	before actually sending it
	+ Added Action forms to perform an action without modifying
	persistent data
	+ Log queries are faster if there is no results
	+ Show no data stored when there are no logs for a domain
	+ Log watcher is added in order to notify when an event has
	happened. You can configure which log watcher you may enable and
	what you want to be notify by a determined filter and/or event.
	+ RAID watcher is added to check the RAID events that may happen
	when the RAID subsystem is configured in the eBox machine
	+ Change colour dataset in pie chart used for disk usage reporting
	+ Progress indicator now contains a returned value and error
	message as well
	+ Lock session file for HTTP session to avoid bugs
	related to multiple requests (AJAX) in a short time
	+ Upgrade runit dependency until 1.8.0 to avoid runit related
	issues
0.11
	+ Use apache2
	+ Add ebox-unblock-exec to unset signal mask before running  a executable
	+ Fix issue with multiple models and models with params.
	  This triggered a bug in DHCP when there was just one static
	  interface
	+ Fix _checkRowIsUnique and _checkFieldIsUnique
	+ Fix paging
	+ Trim long strings in log table, show tooltip with the whole string
	  and show links for URLs starting with "http://"
0.10.99
	+ Add disk usage information
	+ Show progress in backup process
	+ Add option to purge logs
	+ Create a link from /var/lib/zentyal/log to /var/log/ebox
	+ Fix bug with backup descriptions containing spaces
	+ Add removeAll method on data models
	+ Add HostIP, DomainName and Port types
	+ Add readonly forms to display static information
	+ Add Danish translation thanks to Allan Jacobsen
0.10
	+ New release
0.9.100
	+ Add checking for SOAP session opened
	+ Add EventDaemon
	+ Add Watcher and Dispatch framework to support an event
	  architecture on eBox
	+ Add volatile EBox::Types in order not to store their values
	  on GConf
	+ Add generic form
	+ Improvements on generic table
	+ Added Swedish translation

0.9.99
	+ Added Portuguese from Portugal translation
	+ Added Russian translation
	+ Bugfix: bad changed state in modules after restore

0.9.3
	+ New release

0.9.2
	+ Add browser warning when uploading files
	+ Enable/disable logging modules
0.9.1
	+ Fix backup issue with changed state
	+ Generic table supports custom ordering
0.9
	+ Added Polish translation
        + Bug in recognition of old CD-R writting devices fixed
	+ Added Aragonese translation
	+ Added Dutch translation
	+ Added German translation
	+ Added Portuguese translation

0.8.99
	+ Add data table model for generic Ajax tables
	+ Add types to be used by models
	+ Add MigrationBase and ebox-migrate to upgrade data models
	+ Some English fixes
0.8.1
	+ New release
0.8
	+ Fix backup issue related to bug reports
	+ Improved backup GUI
0.7.99
        + changed sudo stub to be more permissive
	+ added startup file to apache web server
	+ enhanced backup module
	+ added basic CD/DVD support to backup module
	+ added test stubs to simplify testing
	+ added test class in the spirit of Test::Class
	+ Html.pm now uses mason templates
0.7.1
	+ use Apache::Reload to reload modules when changed
	+ GUI consistency (#12)
	+ Fixed a bug for passwords longer than 16 chars
	+ ebox-sudoers-friendly added to not overwrite /etc/sudoers each time
0.7
	+ First public release
0.6
	+ Move to client
	+ Remove obsolete TODO list
	+ Remove firewall module from  base system
	+ Remove objects module from base system
	+ Remove network module from base system
	+ Add modInstances and modInstancesOfType
	+ Raname Base to ClientBase
	+ Remove calls to deprecated methods
	+ API documented using naturaldocs
	+ Update INSTALL
	+ Use a new method to get configkeys, now configkey reads every
	  [0.9
	+ Added Polish translation][0-9]+.conf file from the EBox::Config::etc() dir and
	  tries to get the value from the files in order.
	+ Display date in the correct languae in Summary
	+ Update debian scripts
	+ Several bugfixes
0.5.2
	+ Fix some packaging issues
0.5.1
	+ New menu system
	+ New firewall filtering rules
	+ 802.1q support

0.5
	+ New bug-free menus (actually Internet Explorer is the buggy piece
	  of... software that caused the reimplementation)
	+ Lots of small bugfixes
	+ Firewall: apply rules with no destination address to packets
	  routed through external interfaces only
	+ New debianize script
	+ Firewall: do not require port and protocol parameters as they
	  are now optional.
	+ Include SSL stuff in the dist tarball
	+ Let modules block changes in the network interfaces
	  configuration if they have references to the network config in
	  their config.
	+ Debian network configuration import script
	+ Fix the init.d script: it catches exceptions thrown by modules so that
	  it can try to start/stop all of them if an exception is thrown.
	+ Firewall: fix default policy bug in INPUT chains.
	+ Restore textdomain in exceptions
	+ New services section in the summary
	+ Added Error item to Summary. Catch exceptions from modules in
	  summary and generate error item
	+ Fix several errors with redirections and error handling in CGIs
	+ Several data validation functions were fixed, and a few others added
	+ Prevent the global module from keeping a reference to itself. And make
	  the read-only/read-write behavior of the factory consistent.
	+ Stop using ifconfig-wrapper and implement our own NetWrapper module
	  with wrappers for ifconfig and ip.
	+ Start/stop apache, network and firewall modules in first place.
	+ Ignore some network interface names such as irda, sit0, etc.
	+ The summary page uses read-only module instances.
	+ New DataInUse exception, old one renamed to DataExists.
	+ Network: do not overwrite resolv.conf if there are nameservers
	  given via dhcp.
	+ Do not set a default global policy for the ssh service.
	+ Check for forbiden characters when the parameter value is
	  requested by the CGI, this allows CGI's to handle the error,
	  and make some decissions before it happens.
	+ Create an "edit object" template and remove the object edition stuff
	  from the main objects page.
	+ Fix the apache restarting code.
	+ Network: Remove the route reordering feature, the kernel handles that
	  automatically.
	+ Fix tons of bugs in the network restarting code.
	+ Network: removed the 3rd nameserver configuration.
	+ Network: Get gateway info in the dhcp hook.
	+ Network: Removed default configuration from the gconf schema.
	+ New function for config-file generation
	+ New functions for pid file handling

0.4
	+ debian package
	+ added module to export/import configuration
	+ changes in firewall's API
	+ Added content filter based on dansguardian
	+ Added French translation
	+ Added Catalan translation
	+ Sudoers file is generated automatically based on module's needs
	+ Apache config file is generated by ebox  now
	+ Use SSL
	+ Added ebox.conf file
	+ Added module template generator

0.3
	+ Supports i18n
	+ API name consistency
	+ Use Mason for templates
	+ added tips to GUI
	+ added dhcp hooks
	+ administration port configuration
	+ Fixed bugs to IE compliant
	+ Revoke changes after logout
	+ Several bugfixes

0.2
	+ All modules are now based on gconf.
	+ Removed dependencies on xml-simple, xerces and xpath
	+ New MAC address field in Object members.
	+ Several bugfixes.

0.1
	+ Initial release<|MERGE_RESOLUTION|>--- conflicted
+++ resolved
@@ -1,10 +1,7 @@
 HEAD
-<<<<<<< HEAD
-	+ Added a way to retrieve all Models inside a Composite and its children.
-=======
 	+ Fixed regression parsing ModalController urls
 	+ Fixed regression non-model CGIs with aliases
->>>>>>> 2615fb59
+	+ Added a way to retrieve all Models inside a Composite and its children.
 	+ Increased the size limit for file uploads.
 	+ Implemented a way to include configuration files for Nginx so the SOAP
 	  services are able to use Nginx for SSL.
