--- conflicted
+++ resolved
@@ -1,15 +1,12 @@
 HEAD
-<<<<<<< HEAD
+	+ Cleaner way of disabling dependant modules when the parent is disabled,
+	  avoiding unnecessary calls to enableService each time the module status
+	  page is loaded.
 	+ Show confirmation dialog when trying to change host or domain
 	  if zentyal-samba is installed and provisioned
 	+ Modified data table controller so edit boolean in place reuses
 	  the code of regular edits, avoiding getting incorrect read-only
 	  values from cache
-=======
-	+ Cleaner way of disabling dependant modules when the parent is disabled,
-	  avoiding unnecessary calls to enableService each time the module status
-	  page is loaded.
->>>>>>> e7a16c00
 3.0.14
 	+ Allow search filters with a leading '*'
 	+ Better error reporting when choosing a bad search filter
