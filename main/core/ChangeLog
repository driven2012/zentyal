HEAD
<<<<<<< HEAD
	+ Added dbus dependency to avoid problems on some minimal installations
=======
	+ Fixed JS typo which disabled export backup dialog
>>>>>>> bdbf27f5
3.2.2
	+ When restoring pre-3.2 backups take in account that apache
	  module was renamed to webadmin
	+ Make sure that we always commit/discard audit of changes when we
	  save/revoke all modules
	+ Add new row attribute "disabled"
	+ Fixed JS glitch which broke the dashboard periodical updates
	+ Better check of referer which skips cloud domain if it does not exists
	+ Avoid warning when stopping a module without FirewallHelper
3.2.1
	+ Include contents of /etc/resolv.conf in bug report
	+ Avoid Apache error screen in login when entering through Zentyal
	  Remote using password
	+ Fix warning comparing undefined string in DomainName type
	+ Rewrite row isEqualTo method using hashElements instead of elements
	+ Only allow to move dashboard widget by its handle
	+ Service type setter works again
3.2
	+ Set 3.2 versions and non-beta logo
3.1.13
	+ Added missing EBox::Gettext uses, fixes crash in view logs refresh
	+ Minor CSS style fixes
	+ Added missing use statement in EBox::Types::MultiStateAction
3.1.12
	+ Do not crash if /etc/timezone does not exist
	+ Clean /var/lib/zentyal/tmp at the first moments of boot instead of
	  when running zentyal start, this fixes problems with leftover locks
	  that affect dhclient hooks
	+ Fixed wrong case in some class names for the save changes button
	+ Fixed autoscroll in dashboard widgets
	+ Added placeholder for drag & drop of table rows
	+ No autoscroll is done when overflow happens. This makes sortable
	  work in chromium
	+ Set audit after logs when enabling in first install
	+ Avoid getting unsaved changes by using readonly instance in manage-logs
3.1.11
	+ Initial setup for webadmin is now executed in postinst
	+ Fixed webadmin port migration
3.1.10
	+ Use DATETIME type in date column for consolidation tables
	+ Summarised reports shows graphs again
	+ Events summarised report has breadcrumbs now
	+ Base EBox::Logs::Composite::SummarizedReport to let summarised
	  reports have common breadcrumbs
	+ Added migration from 3.0 (apache -> webadmin)
3.1.9
	+ Fixed in-place boolean edit with non-basic types different to Union
	+ Removed some warnings in error.log
	+ Fixed confirmation dialogs warning style
	+ Fixed configure widgets width and drop behavior
	+ Fixed regression in dashboard register link after jQuery migration
	+ Always set as changed without checking RO value, this fixes some
	  situations in which the save changes button was not enabled
	+ Fixed regression in audit log IP addresses after nginx integration
	+ Added datetime time formatter to JS graphs which show dates in X
	  axis and date and time in the tracker
	+ Fixed bug sending parameters in Zentyal.Tabs prototype
	+ Fixed side-effect in Model::Manager::_modelHasMultipleInstances() that
	  tried to load composite as model by mistake, the bug was at least
	  present sometimes when trying to generate the configuration report
	+ Throw internal exception in valueByName if elementByName is undef
	+ Added captiveportal icons to CSS
	+ Restore configuration backup from file now works again after JS
	  framework change
	+ Configuration backup download, restore and delete from the list
	  works again after the UI changes
	+ Fixed regression in tabbed composites with the jQuery changes
	+ Set proper title in dialogs when loading in an existent one
	+ Fixed regression on dashboard which allowed to move already
	  present dashboard widgets
3.1.8
	+ Always log Perl errors that are not Zentyal exceptions
	+ Move package icons from software to core as required for the menu
	+ Use dpkg --clear-avail to avoid incoherent updates information
	+ Show printableModelName in DataTables when precondition fails
	+ Fixed number of decimals in Disk Usage when unit is MB
	+ Fixed UTF-8 encoding problems in TreeView
	+ Copyright footer is now at the bottom of the menu
	+ Fixed regression on logs search caused by autoFilter changes
	+ Fix bytes formatter in graphs
	+ Simplified CSS and improved styles and icons
	+ Improved dashboard drag&drop behavior in Chrome
	+ Allow to define permanentMessage directly on models
	+ Show placeholder in dashboard widgets drag&drop
	+ Fixed crash reloading dashboard after configure widgets
	+ Only apply redirect port fix on administration port
	+ Fixed regression in user interface with DataInUse exceptions
	+ Fixed wrong behavior of software updates in dashboard widget
	+ Always show proper language name for english locales
	+ Fixed wrong redirects when using a non-default admin port
	+ Fixed regression in webadmin reload after changing the language
	+ Remove unnecessary and problematic desktop services code
	+ Added icons for disabled users.
3.1.7
	+ Avoid eval operation when using standard HtmlBlocks class
	+ Changed some code to not trigger some unnecesary warnings
	+ Fixed regression on active menu entry highlight
	+ No-committed changes does not appear in configuration changes
	  log table
	+ Added autoFilter property to method tableInfo
	+ Modules can now be marked for restart after save changes via
	  post_save_modules redis key of the global module
	+ Make all dashboards div of the same height to ease drag and drop
	+ Don't allow invalid email in create report CGI
	+ DBEngineFactory is now a singleton
	+ EBox::Util::Random mentions /dev/urandom in its error messages
	  to ease troubleshooting
	+ Assure that type's references to its row are not lost in the
	  edit form template methods
3.1.6
	+ Restyled UI
	+ Added form.js
	+ Added better 502 error page for nginx with redirect when apache is ready
	+ Always call udpateRowNotify in row update, even when the new
	  values are the same than old ones
	+ Fixed bad call to EBox::CGI::Run::urlToClass in EBox::CGi::Base
	+ Added icons for top-level menu entries and module status page
	+ Fixed bad arguments in CGI::Controller::Composite call to SUPER::new()
	+ More flexible EBox::CGI::run for inheritance
	+ Fixed encoding of parameters in confirmation dialogs
	+ Check backup integrity by listing the tar file, throw
	  InvalidData exception if the tar is corrupted
	+ Do not use hidden form fields for generating confirmation dialog JS
	+ Fixed log bugs: use correct RO mode in loggerd, fixed behaviour
	  when all log helpers are disabled, enable logs correctly when
	  added by first time to configure logs table
	+ Fixed bad interpolation in JS code in booleanInPlaceViewer.mas
	+ WizardPage CGIs can now return JSON replies as response
	+ unconfigure-module script disables also the module
	+ Restart firewall module when a firewall observer module is
	  stopped/started using zentyal init.d script
	+ Added temporary stopped state to a Service module to know if a
	  module is stopped but enabled
	+ Redirect to / from /ebox using remote access to avoid blank page
	+ Removed no longer necessary jQuery noConflict()
	+ Added combobox.js
	+ Added EBox::Model::Base as base for DataTable and the new TreeView
	+ Adapted EBox::CGI::Run for the new TreeView models
	+ Fixed DataTable row removal from the UI with 100% volatile models with
	  'ids' method overriden.
3.1.5
	+ Increased webadmin default timeout.
	+ Disable drag & drop on tables with only one row
3.1.4
	+ Don't allow to move read-only rows
	+ Better prefix for user configuration redis keys
	+ Hide disabled carousel buttons, fix modal template
	+ Fixed modal dialog template
	+ Mark save changes button as changed when moving rows
	+ Remove unused parameter in Zentyal.DataTable.changeRow
3.1.3
	+ Enhanced UI styles: dialogs, progress bars, carousel, colors and images
	+ Rows of tables can now be moved using drag & drop
	+ Added logout dialog with option of discarding changes
	+ Remember page size options per users, added 'View all' page size option
	+ Added storage of options per user
	+ Enable and/or conifgure module dependencies automatically in
	  Module Status page
	+ Adapted CGIs to new modal dialogs
	+ Ported graphs from flotr.js to flot.js
	+ Ported JS code to jQuery and jQuery-ui
	+ Removed Modalbox.js, table_orderer.js and carousel.js
	+ Left menu keyword search is now case insensitive
3.1.2
	+ Make manage administrators table resilent against invalid users
	+ Remove deprecated backup domains related from logs module
	+ Added EBox::Types::URI type
	+ Added saveReload method to use reload instead of restart to
	  reduce service downtime. Use with care and programatically
	+ Added findValueMultipleFields() to DataTable and refactor _find()
	  to allow search by multiple fields
	+ Fixed disk usage report for logs component
3.1.1
	+ Do not dump unnecessary .bak files to /var/lib/zentyal/conf
	+ Restart all the core daemons instead of only apache after logrotate
	+ Fixed graph template so it could be feed with data using decimal
	  comma, it will convert it to a JS array without problems
	+ Fixed regression parsing ModalController urls
	+ Fixed regression non-model CGIs with aliases
	+ Added a way to retrieve all Models inside a Composite and its children.
	+ Increased the size limit for file uploads.
	+ Implemented a way to include configuration files for Nginx so the SOAP
	  services are able to use Nginx for SSL.
3.1
	+ Improved the message shown when there are no changes pending to save on
	  logout.
	+ Use the X-Forwarded-Proto header for redirects construction.
	+ Added nginx as the public HTTP server of Zentyal.
	+ Renamed 'Apache' module to 'WebAdmin' module. If you need to restart the
	  web administration you must use 'service zentyal webadmin restart'.
	+ Set trac milestone for reported bugs to 3.1.X
	+ CGIs are now EBox::Module::CGI::* instead of EBox::CGI::Module::*
	+ Daemons are now disabled when configuring a module, so Zentyal can
	  manage them directly instead of being autostarted by the system
	+ EBox::Model::DataForm::formSubmitted called even where there is no
	  previous row
	+ Added Pre-Depends on mysql-server to avoid problems with upgrades
	+ Depend on mysql-server metapackage instead of mysql-server-5.5
	+ Depend on zentyal-common 3.1
3.0.20
	+ Check against inexistent path in EBox::Util::SHM::subkeys
	+ Silent diff in EBox::Types::File::isEqualTo
	+ Print correctly UTF8 characters from configuration backup description
	+ When host name is changed, update /etc/hostname
	+ Proper link to remote in configuration backup page
3.0.19
	+ Removed full restore option for restore-backup tool and
	  EBox:Backup relevant methods
	+ Optimise loading Test::Deep::NoTest to avoid test environment creation
	+ Use EBox::Module::Base::writeConfFileNoCheck to write apache
	  configuration file
	+ Log events after dispatching them in the EventDaemon and catch exception
	  to avoid crashes when mysql is already stopped
	+ Emit events on zentyal start and stop
	+ Refactor some events-related code
	+ Changed MB_widedialog CSS class to use all width available in
	  the screen
	+ Fixed a broken link to SysInfo/Composite/General when activating the
	  WebServer module.
3.0.18
	+ Pass model instance when invoking EBox::Types::Select populate function
	+ Improve dynamic editable property detection for framework types
	+ Override _validateReferer method in Desktop services CGI
	+ Don't abort configuration backup when we get a error retrieving the
	  partition table information
	+ In EBox:Model::Row, refactored elementExists and
	  elementByName to make them to have similiar code structure
	+ Improvement in test help classes and added test fakes for
	  EBox::Model::Manager and EBox::Util::SHMLock
	+ Prevented unuseful warning in
	  EBox::Model::DataTable::setDirectory when the old directory is undef
	+ Fixed unit tests under EBox/Model/t, backup configuration tests and
	  some others
	+ Remove unused method EBox::Auth::alreadyLogged()
	+ Apache::setRestrictedResource updates properly if already exists
	+ Global and Module::Config allow to set redis instance to ease testing
	+ Now EBox::GlobalImpl::lastModificationTime also checks
	  modification time of configuration files
	+ Rows in events models are now synced before running EventDaemon
	+ Better way of checking if event daemon is needed
3.0.17
	+ Allow numeric zero as search filter
	+ When filtering rows don't match agains link urls or hidden values
	+ Avoid CA file check when removing it from Apache module
	+ Silent removeCA and removeInclude exceptions when removing
	  non-existant element
	+ Fixed rollback operation in redis config backend
	+ Desktop services CGI now only returns JSON responses
	+ Log error when dynamic loading a class fails in
	  ConfigureDispatchers model
	+ Update total ticks dynamically in progress indicator if ticks overflow
3.0.16
	+ Fixed regression in boolean in-place edit with Union types
	+ Added some missing timezones to EBox::Types::TimeZone
	+ Add a new method to DBEngine 'checkForColumn' to retrieve columns
	  definition from a given table
	+ Reload models info in model manager if new modules are installed
3.0.15
	+ Make sure that halt/reboot button can be clicked only once
	+ Cleaner way of disabling dependant modules when the parent is disabled,
	  avoiding unnecessary calls to enableService each time the module status
	  page is loaded.
	+ Show confirmation dialog when trying to change host or domain
	  if zentyal-samba is installed and provisioned
	+ Modified data table controller so edit boolean in place reuses
	  the code of regular edits, avoiding getting incorrect read-only
	  values from cache
3.0.14
	+ Allow search filters with a leading '*'
	+ Better error reporting when choosing a bad search filter
	+ External exceptions from _print method are caught correctly in CGIs
	+ EBox::CGI::run now supports correct handling of APR::Error
	+ Fixed dashboard check updates ajax requests in Chrome
	+ Fixed errors with zero digits components in time type
3.0.13
	+ Better warning if size file is missing in a backup when
	  restoring it
	+ Fixed table cache behaviour on cache miss in logs module
	+ Fix wrong button label when deleting rows in 'datainuse' template
	+ Removed unused method EBox::Model::DataTable::_tailoredOrder
	+ Added force default mode and permission to writeConfFileNoCheck(),
	  writeFile() and derivatives
	+ Fixed bug in EBox:::Logs::CGI::Index with internationalized
	  parameter names
	+ DataTables with sortedBy are now orderer alphabetically with
	  proper case treatment
	+ Display messages in model even when there are not elements and
	  table body is not shown
3.0.12
	+ Improve change-hostname script, delete all references to current name
	+ Faster dashboard loading with asynchronous check of software updates
	+ Workaround for when the progress id parameter has been lost
	+ Fixed problems calling upstart coomands from cron jobs with wrong PATH
	+ Decode CGI unsafeParams as utf8
	+ Avoid double encoding when printing JSON response in EBox::CGI::Base
	+ Remove warning in EBox::Menu::Folder when currentfolder is not defined
	+ Removed unnecesary and misleading method new from EBox::Auth package
3.0.11
	+ Avoid flickering loading pages when switching between menu entries
	+ Incorrect regular expression in logs search page are correctly handled
	+ Fix input badly hidden in the logs screen
	+ reloadTable from DataTable now remove cached fields as well
3.0.10
	+ Fixed unsafe characters error when getting title of progress
	  indicator in progress dialog
	+ Added use utf8 to dashboard template to fix look of closable messages
3.0.9
	+ Adapted file downloads to the new utf8 fixes
	+ Write backup files in raw mode to avoid utf8 problems
	+ Print always utf8 in STDOUT on all CGIs
	+ Decode CGI params of values entered at the interface as utf8
	+ Proper encode/decode of utf8 with also pretty JSON
	+ Fixed utf8 decoding in date shown at dashboard
	+ Removed old workarounds for utf8 problems
	+ Added new recoveryEnabled() helper method to Module::Base
	+ Added recoveryDomainName() method to SyncProvider interface
	+ Restore backup can now install missing modules in Disaster Recovery
	+ Show specific slides when installing a commercial edition
	+ Redirect to proper CGI after login in disaster recovery mode
	+ Removed old debconf workaround for first stage installation
	+ Log redis start message as debug instead of info to avoid flood
	+ Use unsafeParam in EBox::CGI::Base::paramsAsHash
	+ EBox::Module::Service does not raise exception and logs
	  nothing when using init.d status
	+ Fixed glitch in backup CGI which sometimes showed
	  the modal dialog with a incorrect template
3.0.8
	+ Use path for default name in SyncFolders::Folder
	+ Do not restrict characters in data table searchs
	+ Fixed automatic bug report regression
	+ Fixed refresh of the table and temporal control states
	  in customActionClicked callback
	+ Modified modalbox-zentyal.js to accept wideDialog parameter
	+ Fixed template method in MultiStateAction to return the default
	  template when it is not any supplied to the object
	+ Fixed sendInPlaceBooleanValue method from table-helper.js; it
	  aborted because bad parameters of Ajax.Updater
	+ Fixed bug that made that the lock was shared between owners
	+ Some fixes in the function to add the rule for desktops services
	  to the firewall
	+ Delete obsolete EBox::CGI::MenuCSS package
3.0.7
	+ Add new EBox::Module::Service::Observer to notify modules about
	  changes in the service status
	+ Administration accounts management reflects the changes in
	  system accounts in ids() or row() method call
	+ Some fixes in the RAID event watcher
	+ foreignModelInstance returns undef if foreignModel is
	  undef. This happens when a module has been uninstalled and it is
	  referenced in other installed module (events)
	+ loggerd shows loaded LogHelpers when in debug mode
	+ Added additional info to events from RAID watcher
	+ Use sudo to remove temporal files/diectories in backup, avoiding
	  permissions errors
	+ Added exception for cloud-prof module to events dependencies
3.0.6
	+ Skip keys deleted in cache in Redis::_keys()
	+ Fixed events modules dependencies to depend on any module which
	  provides watchers or dispatchers
	+ Always call enableActions before enableService when configuring modules
	+ Added needsSaveAfterConfig state to service modules
	+ Better exceptions logging in EBox::CGI::Run
	+ Fixed 'element not exists' error when enabling a log watcher
	+ Scroll up when showing modal dialog
	+ Added fqdnChanged methods to SysInfo::Observer
	+ Fixed SSL configuration conflicts betwen SOAPClient and RESTClient
3.0.5
	+ Template ajax/simpleModalDialog.mas can now accept text
	+ Used poweroff instead of halt to assure that system is powered
	  off after halt
	+ Fixed log audit database insert error when halting or rebooting
	+ Added time-based closable notification messages
	+ Adapted to new EBox::setLocaleEnvironment method
	+ EBox::Type::File now allows ebox user to own files in directories
	  which are not writable by him
	+ Removed cron daily invocation of deprecated report scripts
3.0.4
	+ Added EBox::SyncFolders interface
	+ Fixed invokation of tar for backup of model files
	+ New observer for sysinfo module to notify modules implementing the
	  SysInfo::Observer interface when the host name or host domain is
	  changed by the user, before and after the change takes effect
	+ Stop and start apache after language change to force environment reload
	+ Reload page after language change
	+ EBox::Module::Service::isRunning() skips daemons whose precondition fail
	+ Fixed undefined reference in DataTable controller for log audit
	+ Added and used serviceId field for service certificates
	+ Fixed SQL quoting of column names in unbuffered inserts and consolidation
3.0.3
	+ Fixed bug which prevented highlight of selected item in menu
	+ Fixed base class of event dispatcher to be compatible with the
	  changes dispatcher configuration table
	+ Fixed event daemon to use dumped variables
	+ Fixed need of double-click when closing menu items in some cases
	+ Fixed logs consolidation to avoid high CPU usage
	+ In view log table: correctly align previous and first page buttons
	+ Improve host name and domain validation.
	+ Forbidden the use of a qualified hostname in change hostname form
	+ Update samba hostname-dependent fields when hostname is changed
	+ Confirmation dialog when the local domain is changed and with a
	  warning if local domain which ends in .local
3.0.2
	+ The synchronization of redis cache refuses with log message to set
	  undefined values
	+ Fixed wrong sql statement which cause unwanted logs purge
	+ DataForm does not check for uniqueness of its fields, as it only
	  contains a single row
	+ In ConfigureLogs, restored printable names for log domains
	+ Fixed dashboard update error on modules widget, counter-graph
	  widget and widget without sections
	+ Better way to fix non-root warnings during boot without interfering
	  on manual restart commands in the shell
3.0.1
	+ Properly set default language as the first element of the Select to
	  avoid its loss on the first apache restart
	+ Set milestone to 3.0.X when creating tickets in trac.zentyal.org
	+ Removed forced setting of LANG variables in mod_perl which made progress
	  indicator fail when using any language different to English
	+ Removed some frequent undef warnings
	+ Added executeOnBrothers method to EBox::Model::Component
	+ Fixed repetition of 'add' and 'number change' events in RAID watcher
	+ Fixed incorrect display of edit button in tables without editField action
	+ Cache MySQL password to avoid reading it all the time
	+ Fixed request came from non-root user warnings during boot
	+ Send info event in Runit watcher only if the service was down
	  MAX_DOWN_PERIODS
3.0
	+ Removed beta logo
	+ Set 'firstInstall' flag on modules when installing during initial install
	+ Set 'restoringBackup' flag on modules when restoring backup
	+ Call enableService after initialSetup while restoring backup
	+ Registration link in widget now have appropiate content when either
	  remoteservices or software are not installed
	+ Fixed style for disabled buttons
	+ Composite and DataTable viewers recover from errors in pageTitle method
	+ Fixed intermitent failure in progress when there are no slides
	+ Rollback redis transaction on otherwise instead finally block
	+ Members of the 'admin' group can now login again on Zentyal
	+ Multi-admin management for commercial editions
	+ First and last move row buttons are now disabled instead of hidden
	+ In save changes dialog set focus always in the 'save' button
	+ Fixed i18n problem in some cases where environment variables
	  were different than the selected locale on Zentyal UI, now
	  LANG and LC_MESSAGES are explicitly passed to mod_perl
	+ Reviewed registration strings
	+ Added template attribute to MultiStateAction to provide any kind
	  of HTML to display an action
	+ Changed icon, name and link for Zentyal Remote
	+ Fixed some compatibility issues with Internet Explorer 9
	+ Show warning with Internet Explorer 8 or older
	+ Improved dashboard buttons colors
2.3.24
	+ Do not cache undef values in EBox::Config::Redis::get()
	+ Code fix on subscription retrieval for Updates event
	+ Update validate referer to new Remote Services module API
	+ In-place booleans now properly mark the module as changed
	+ Do not try to read slides if software module is not installed
	+ Fixed wrong call in Events::isEnabledDispatcher()
	+ Updated 'created by' footer
2.3.23
	+ Change the default domain name from 'zentyal.lan' to
	  'zentyal-domain.lan'
	+ Changes in first enable to avoid letting modules unsaved
	+ Type File now accepts spaces in the file name
	+ Added setTimezone method to MyDBEngine
	+ Enable consolidation after reviewing and pruning
	+ Code typo fix in Events::isEnabledWatcher
	+ Remove all report code from core
	+ Move SysInfo report related to remoteservices module
	+ Fixed regression which removed scroll bars from popups
	+ New carousel transition for the installation slides
	+ Added option to not show final notes in progress bar
	+ EBox::Model::Component::modelGetter does not die when trying to
	  get a model for an uninstalled module
	+ Added previous/next buttons to manually switch installation slides
	+ New installation slides format
	+ Added compatibility with MS Internet Explorer >= 8
2.3.22
	+ Changed first installation workflow and wizard infraestructure
	+ Improved firewall icons
	+ Set hover style for configure rules button in firewall
	+ Do not disable InnoDB in mysql if there are other databases
	+ Progress indicator no longer calls showAds if it is undefined
	+ Send cache headers on static files to improve browsing speed
	+ Added foreignNoSyncRows and foreignFilter options to EBox::Types::Select
	+ Improved settings icon
	+ Fixed modalboxes style
	+ Improve host domain validation. Single label domains are not allowed.
2.3.21
	+ Fixes on notifyActions
	+ Check for isDaemonRunning now compatible with asterisk status
	+ Fixed warning call in EBox::Types::HasMany
2.3.20
	+ New look & feel for the web interface
	+ Adjust slides transition timeout during installation
	+ Audit changes table in save changes popup has scroll and better style
	+ Model messages are printed below model title
	+ noDataMsg now allows to add elements if it makes sense
	+ Fixed ajax/form.mas to avoid phantom change button
	+ EBox::Model::Manager::_setupModelDepends uses full paths so the
	  dependecies can discriminate between models with the same name
	+ Default row addition in DataForm does not fires validateTypedRow
	+ Code typo fix in change administration port model
	+ Set only Remote as option to export/import configuration to a
	  remote site
	+ Return undef in HasMany type when a model is not longer
	  available due to being uninstalled
	+ Added onclick atribute to the link.mas template
	+ Fix exception raising when no event component is found
	+ table_ordered.js : more robust trClick event method
	+ Changed dashboard JS which sometimes halted widget updates
	+ Added popup dialogs for import/export configuration
	+ Changes in styles and sizes of the save/revoke dialog
	+ Removed redudant code in ConfigureWatchers::syncRows which made module
	  to have an incorrect modified state
	+ Dont show in bug report removed packages with configuration
	  held as broken packages
	+ DataTable::size() now calls to syncRows()
	+ EBox::Module::Config::set_list quivalent now has the same
	  behaviour than EBox::Module::Config::set
2.3.19
	+ Manually set up models for events to take into account the
	  dynamic models from the log watcher filtering models
	+ Fixed warnings when deleting a row which is referenced in other model
	+ Disable HTML form autocompletion in admin password change model
	+ Fixed incorrect non-editable warnings in change date and time model
	+ Fixed parsing value bug in EBox::Types::Date and EBox::Types::Time
	+ Reworked mdstat parsing, added failure_spare status
	+ Configuration backup implicitly preserves ownership of files
	+ Changes in styles and sizes of the save/revoke dialog
	+ New data form row is copied from default row, avoiding letting hidden
	  fields without its default value and causing missing fields errors
	+ Always fill abstract type with its default value, this avoids
	  errors with hidden fields with default value
	+ Different page to show errors when there are broken software packages
	+ InverseMatchSelect and InverseMatchUnion use 'not' instead of '!' to
	  denote inverse match. This string is configurable with a type argument
	+ Fixed types EBox::Type::InverseMatchSelect and InverseMatchUnion
	+ Fixed bug in DataTable::setTypedRow() which produced an incorrect 'id'
	  row element in DataTable::updateRowNotify()
	+ In tableBody.mas template: decomposed table topToolbar section in methods
	+ Fixed bug in discard changes dialog
	+ Confirmation dialogs now use styled modalboxes
	+ Do not reload page after save changes dialog if operation is successful
	+ Maintenance menu is now kept open when visiting the logs index page
2.3.18
	+ Manual clone of row in DataTable::setTypedRow to avoid segfault
	+ Avoid undef warnings in EBox::Model::DataTable::_find when the
	  element value is undef
	+ Fixed kill of ebox processes during postrm
	+ Set MySQL root password in create-db script and added mysql script
	  to /usr/share/zentyal for easy access to the zentyal database
	+ Increased timeout redirecting to wizards on installation to 5 seconds
	  to avoid problems on some slow or loaded machines
	+ Save changes dialog do not appear if there are no changes
	+ Delete no longer needed duplicated code
	+ Do not go to save changes after a regular package installation
	  they are saved only in the first install
	+ Progress bar in installation refactored
2.3.17
	+ Do not use modal box for save changes during installation
	+ Hidden fields in DataTables are no longer considered compulsory
	+ Select type has now its own viewer that allows use of filter function
	+ User is now enabled together with the rest of modules on first install
2.3.16
	+ Fix 'oldRow' parameter in UpdatedRowNotify
	+ Use Clone::Fast instead of Clone
	+ Modal dialog for the save and discard changes operations
	+ Use a different lock file for the usercorner redis
	+ Improved look of tables when checkAll controls are present
	+ Better icons for clone action
	+ Added confirmation dialog feature to models; added confirmation
	  dialog to change hostname model
	+ Dynamic default values are now properly updated when adding a row
	+ Kill processes owned by the ebox user before trying to delete it
	+ Do not use sudo to call status command at EBox::Service::running
	+ Fixed regression setting default CSS class in notes
2.3.15
	+ Added missing call to updateRowNotify in DataForms
	+ Fixed silent error in EBox::Types::File templates for non-readable
	  by ebox files
	+ Use pkill instead of killall in postinst
	+ Use unset instead of delete_dir when removing rows
	+ Do not set order list for DataForms
	+ Only try to clean tmp dir on global system start
2.3.14
	+ Error message for failure in package cache creation
	+ Fixed regression when showing a data table in a modal view
	+ Do not do a redis transaction for network module init actions
	+ Fixed EBox::Module::Config::st_unset()
	+ Allowed error class in msg template
2.3.13
	+ Fixed problems in EventDaemon with JSON and blessed references
	+ More crashes avoided when watchers or dispatchers doesn't exist
	+ Proper RAID watcher reimplementation using the new state API
	+ EBox::Config::Redis singleton has now a instance() method instead of new()
	+ Deleted wrong use in ForcePurge model
2.3.12
	+ Fixed problem with watchers and dispatchers after a module deletion
	+ Fixed EBox::Model::DataTable::_checkFieldIsUnique, it failed when the
	  printableValue of the element was different to its value
	+ Fixed separation between Add table link and table body
	+ Adaptation of EventDaemon to model and field changes
	+ Disabled logs consolidation on purge until it is reworked, fixed
	  missing use in purge logs model
	+ Fixed Componet::parentRow, it not longer tries to get a row with
	  undefined id
	+ Fix typo in ConfigureLogs model
	+ Mark files for removing before deleting the row from backend in
	  removeRow
	+ The Includes directives are set just for the main virtual host
	+ Fixed EventDaemon crash
2.3.11
	+ Mark files for removing before deleting the row from backend in removeRow
	+ Dashboard widgets now always read the information from RO
	+ Enable actions are now executed before enableService()
	+ Fixed regression which prevented update of the administration service
	  port when it was changed in the interface
	+ New EBox::Model::Composite::componentNames() for dynamic composites
	+ Remove _exposedMethods() feature to reduce use of AUTOLOAD
	+ Removed any message set in the model in syncRows method
	+ Added global() method to modules and components to get a coherent
	  read-write or read-only instance depending on the context
	+ Removed Model::Report and Composite::Report namespaces to simplify model
	  management and specification
	+ New redis key naming, with $mod/conf/*, $mod/state and $mod/ro/* replacing
	  /ebox/modules/$mod/*, /ebox/state/$mod/* and /ebox-ro/modules/$mod/*
	+ Removed unnecessary parentComposite methods in EBox::Model::Component
	+ Only mark modules as changed when data has really changed
	+ EBox::Global::modChange() throws exception if instance is readonly
	+ New get_state() and set_state() methods, st_* methods are kept for
	  backwards compatibility, but they are deprecated
	+ Simplified events module internals with Watcher and Dispatcher providers
	+ Model Manager is now able to properly manage read-only instances
	+ Composites can now use parentModule() like Models
	+ Renamed old EBox::GConfModule to EBox::Module::Config
	+ Unified model and composite management in the new EBox::Model::Manager
	+ Model and composites are loaded on demand to reduce memory consumption
	+ Model and composite information is now stored in .yaml schemas
	+ ModelProvider and CompositeProvider are no longer necessary
	+ Simplified DataForm using more code from DataTable
	+ Adapted RAID and restrictedResources() to the new JSON objects in redis
	+ Remove unused override modifications code
	+ Added /usr/share/zentyal/redis-cli wrapper for low-level debugging
	+ Use simpler "key: value" format for dumps instead of YAML
	+ Row id prefixes are now better chosen to avoid confusion
	+ Use JSON instead of list and hash redis types (some operations,
	  specially on lists, are up to 50% faster and caching is much simpler)
	+ Store rows as hashes instead of separated keys
	+ Remove deprecated all_dirs and all_entries methods
	+ Remove obsolete EBox::Order package
	+ Remove no longer needed redis directory tree sets
	+ Fixed isEqualTo() method on EBox::Types::Time
	+ EBox::Types::Abstract now provides default implementations of fields(),
	  _storeInGConf() and _restoreFromHash() using the new _attrs() method
	+ Remove indexes on DataTables to reduce complexity, no longer needed
	+ Simplified ProgressIndicator implementation using shared memory
	+ New EBox::Util::SHMLock package
	+ Implemented transactions for redis operations
	+ Replace old MVC cache system with a new low-level redis one
	+ Delete no longer necessary regen-redis-db tool
	+ Added new checkAll property to DataTable description to allow
	  multiple check/uncheck of boolean columns
2.3.10
	+ Added Desktop::ServiceProvider to allow modules to implement
	  requests from Zentyal desktop
	+ Added VirtualHost to manage desktop requests to Zentyal server
	+ Fix EventDaemon in the transition to MySQL
	+ Send EventDaemon errors to new rotated log file /var/log/zentyal/events.err
	+ Send an event to Zentyal Cloud when the updates are up-to-date
	+ Send an info event when modules come back to running
	+ Include additional info for current event watchers
	+ Fixed RAID report for some cases of spare devices and bitmaps
	+ Fixed log purge, SQL call must be a statement not a query
	+ Fixed regex syntax in user log queries
	+ Added missing "use Filesys::Df" to SysInfo
	+ Disabled consolidation by default until is fixed or reimplemented
	+ Fixed regresion in full log page for events
	+ Added clone action to data tables
	+ Fixed regression in modal popup when showing element table
	+ Added new type EBox::Types::KrbRealm
	+ Fix broken packages when dist-upgrading from old versions: stop ebox
	  owned processes before changing home directory
	+ Log the start and finish of start/stop modules actions
	+ Added usesPort() method to apache module
2.3.9
	+ Enable SSLInsecureRenegotiation to avoid master -> slave SOAP handsake
	  problems
	+ Added validateRowRemoval method to EBox::Model::DataTable
	+ Use rm -rf instead of remove_tree to avoid chdir permission problems
	+ Avoid problems restarting apache when .pid file does not exist
	+ Do not use graceful on apache to allow proper change of listen port
	+ Simplified apache restart mechanism and avoid some problems
2.3.8
	+ Create tables using MyISAM engine by default
	+ Delete obsolete 'admin' table
2.3.7
	+ Fixed printableName for apache module and remove entry in status widget
	+ Merged tableBodyWithoutActions.mas into tableBody.mas
	+ Removed tableBodyWithoutEdit.mas because it is no longer used
	+ Better form validation message when there are no ids for
	  foreign rows in select control with add new popup
	+ Fixed branding of RSS channel items
	+ Fixed destination path when copying zentyal.cnf to /etc/mysql/conf.d
	+ Packaging fixes for precise
2.3.6
	+ Switch from CGIs to models in System -> General
	+ New value() and setValue() methods in DataForm::setValue() for cleaner
	  code avoiding use of AUTOLOAD
	+ Added new EBox::Types::Time, EBox::Types::Date and EBox::Types::TimeZone
	+ Added new attribute 'enabled' to the Action and MultiStateAction types
	  to allow disabling an action. Accepts a scalar or a CODE ref
	+ The 'defaultValue' parameter of the types now accept a CODE ref that
	  returns the default value.
2.3.5
	+ Added force parameter in validateTypedRow
	+ Fixed 'hidden' on types when using method references
	+ Removed some console problematic characters from Util::Random::generate
	+ Added methods to manage apache CA certificates
	+ Use IO::Socket::SSL for SOAPClient connections
	+ Removed apache rewrite from old slaves implementation
	+ Do not show RSS image if custom_prefix defined
2.3.4
	+ Avoid 'negative radius' error in DiskUsage chart
	+ Fixed call to partitionFileSystems in EBox::SysInfo::logReportInfo
	+ Log audit does not ignore fields which their values could be interpreted
	  as boolean false
	+ Avoid ebox.cgi failure when showing certain strings in the error template
	+ Do not calculate md5 digests if override_user_modification is enabled
	+ Clean /var/lib/zentyal/tmp on boot
	+ Stop apache gracefully and delete unused code in Apache.pm
	+ Cache contents of module.yaml files in Global
2.3.3
	+ The editable attribute of the types now accept a reference to a function
	  to dinamically enable or disable the field.
	+ In progress bar CGIs AJAX call checks the availability of the
	  next page before loading it
	+ Replaced community logo
	+ Adapted messages in the UI for new editions
	+ Changed cookie name to remove forbidden characters to avoid
	  incompatibilities with some applications
	+ Added methods to enable/disable restart triggers
2.3.2
	+ Fixed redis unix socket permissions problem with usercorner
	+ Get row ids without safe characters checking
	+ Added EBox::Util::Random as random string generator
	+ Set log level to debug when cannot compute md5 for a nonexistent file
	+ Filtering in tables is now case insensitive
	+ ProgressIndicator no longer leaves zombie processes in the system
	+ Implemented mysqldump for logs database
	+ Remove zentyal-events cron script which should not be longer necessary
	+ Bugfix: set executable permissions to cron scripts and example hooks
	+ Added a global method to retrieve installed server edition
	+ Log also duration and compMessage to events.log
2.3.1
	+ Updated Standards-Version to 3.9.2
	+ Fixed JS client side table sorting issue due to Prototype
	  library upgrade
	+ Disable InnoDB by default to reduce memory consumption of MySQL
	+ Now events are logged in a new file (events.log) in a more
	  human-readable format
	+ Added legend to DataTables with custom actions
	+ Changed JS to allow the restore of the action cell when a delete
	  action fails
	+ Set milestone to 3.0 when creating bug reports in the trac
	+ Avoid temporal modelInstance errors when adding or removing
	  modules with LogWatchers or LogDispatcher
	+ Unallow administration port change when the port is in use
2.3
	+ Do not launch a passwordless redis instance during first install
	+ New 'types' field in LogObserver and storers/acquirers to store special
	  types like IPs or MACs in an space-efficient way
	+ Use MySQL for the logs database instead of PostgreSQL
	+ Bugfix: logs database is now properly recreated after purge & install
	+ Avoid use of AUTOLOAD to execute redis commands, improves performance
	+ Use UNIX socket to connect to redis for better performance and
	  update default redis 2.2 settings
	+ Use "sudo" group instead of "admin" one for the UI access control
	+ Added EBox::Module::Base::version() to get package version
	+ Fixed problem in consalidation report when accumulating results
	  from queries having a "group by table.field"
	+ Added missing US and Etc zones in timezone selector
	+ Replaced autotools with zbuildtools
	+ Refuse to restore configuration backup from version lesser than
	  2.1 unless forced
	+ Do not retrieve format.js in every graph to improve performance
	+ The purge-module scripts are always managed as root user
	+ New grep-redis tool to search for patterns in redis keys or
	  values
	+ Use partitionFileSystems method from EBox::FileSystem
2.2.4
	+ New internal 'call' command in Zentyal shell to 'auto-use' the module
	+ Zentyal shell now can execute commandline arguments
	+ Bugfix: EBox::Types::IPAddr::isEqualTo allows to change netmask now
	+ Removed some undefined concatenation and compare warnings in error.log
	+ Ignore check operation in RAID event watcher
	+ Skip IP addresses ending in .0 in EBox::Types::IPRange::addresses()
	+ Do not store in redis trailing dots in Host and DomainName types
	+ Added internal command to instance models and other improvements in shell
	+ Now the whole /etc/zentyal directory is backed up and a copy of the
	  previous contents is stored at /var/backups before restoring
	+ Removing a module with a LogWatcher no longer breaks the LogWatcher
	  Configuration page anymore
	+ Fixed error in change-hostname script it does not longer match substrings
	+ Bugfix: Show breadcrumbs even from models which live in a
	  composite
	+ HTTPLink now returns empty string if no HTTPUrlView is defined
	  in DataTable class
	+ Added mising use sentence in EBox::Event::Watcher::Base
2.2.3
	+ Bugfix: Avoid url rewrite to ebox.cgi when requesting to /slave
	+ Fixed logrotate configuration
	+ More resilient way to handle with missing indexes in _find
	+ Added more informative text when mispelling methods whose prefix
	  is an AUTOLOAD action
	+ A more resilient solution to load events components in EventDaemon
	+ Added one and two years to the purge logs periods
	+ Fixed downloads from EBox::Type::File
2.2.2
	+ Revert cookie name change to avoid session loss in upgrades
	+ Do not try to change owner before user ebox is created
2.2.1
	+ Removed obsolete references to /zentyal URL
	+ Create configuration backup directories on install to avoid warnings
	  accessing the samba share when there are no backups
	+ Log result of save changes, either successful or with warnings
	+ Changed cookie name to remove forbidden characters to avoid
	  incompatibilities with some applications
	+ Removed duplicated and incorrect auding logging for password change
	+ Fixed some non-translatable strings
	+ Create automatic bug reports under 2.2.X milestone instead of 2.2
	+ Fixed bug changing background color on selected software packages
2.1.34
	+ Volatile types called password are now also masked in audit log
	+ Adjust padding for module descriptions in basic software view
	+ Removed beta icon
2.1.33
	+ Fixed modal add problems when using unique option on the type
	+ Fixed error management in the first screen of modal add
	+ Unify software selection and progress colors in CSS
	+ Set proper message type in Configure Events model
	+ Fixed error checking permanentMessage types in templates/msg.mas
2.1.32
	+ Added progress bar colors to theme definition
	+ Remove no longer correct UTF8 decode in ProgressIndicator
	+ Fixed UTF8 double-encoding on unexpected error CGI
	+ Reviewed some subscription strings
	+ Always fork before apache restart to avoid port change problems
	+ Stop modules in the correct order (inverse dependencies order)
	+ Better logging of failed modules on restore
2.1.31
	+ Do not start managed daemons on boot if the module is disabled
	+ Better message on redis error
	+ Watch for dependencies before automatic enable of modules on first install
2.1.30
	+ Removed obsolete /ebox URL from RSS link
	+ Changed methods related with extra backup data in modules logs
	  to play along with changes in ebackup module
	+ Set a user for remote access for audit reasons
	+ Detect session loss on AJAX requests
2.1.29
	+ Startup does not fail if SIGPIPE received
2.1.28
	+ Added code to mitigate false positives on module existence
	+ Avoid error in logs full summary due to incorrect syntax in template
	+ Allow unsafe chars in EBox::Types::File to avoid problems in some browsers
	+ Reviewed some subscription strings
	+ Warning about language-packs installed works again after Global changes
	+ Show n components update when only zentyal packages are left to
	  upgrade in the system widget
	+ Do not show debconf warning when installing packages
	+ EBox::Types::IPAddr (and IPNetwork) now works with defaultValue
	+ Allow to hide menu items, separators and dashboard widgets via conf keys
2.1.27
	+ Do not create tables during Disaster Recovery installation
	+ Added new EBox::Util::Debconf::value to get debconf values
	+ DataTable controller does no longer try to get a deleted row
	  for gather elements values for audit log
	+ Check if Updates watcher can be enabled if the subscription
	  level is yet unknown
2.1.26
	+ Detection of broken packages works again after proper deletion
	  of dpkg_running file
	+ Keep first install redis server running until trigger
	+ Unified module restart for package trigger and init.d
	+ Use restart-trigger script in postinst for faster daemons restarting
	+ System -> Halt/Reboot works again after regression in 2.1.25
	+ Added framework to show warning messages after save changes
	+ Change caption of remote services link to Zentyal Cloud
	+ Do not show Cloud link if hide_cloud_link config key is defined
	+ Added widget_ignore_updates key to hide updates in the dashboard
	+ Differentiate ads from notes
	+ Allow custom message type on permanentMessage
	+ Only allow custom themes signed by Zentyal
	+ Removed /zentyal prefix from URLs
	+ Caps lock detection on login page now works again
	+ Added HiddenIfNotAble property to event watchers to be hidden if
	  it is unabled to monitor the event
	+ Dashboard values can be now error and good as well
	+ Include a new software updates widget
	+ Include a new alert for basic subscriptions informing about
	  software updates
	+ Add update-notifier-common to dependencies
	+ EBox::DataTable::enabledRows returns rows in proper order
	+ Use custom ads when available
	+ Disable bug report when hide_bug_report defined on theme
2.1.25
	+ Do not show disabled module warnings in usercorner
	+ Mask passwords and unify boolean values in audit log
	+ Do not override type attribute for EBox::Types::Text subtypes
	+ Corrected installation finished message after first install
	+ Added new disableAutocomplete attribute on DataTables
	+ Optional values can be unset
	+ Minor improvements on nmap scan
2.1.24
	+ Do not try to generate config for unconfigured services
	+ Remove unnecessary redis call getting _serviceConfigured value
	+ Safer sizes for audit log fields
	+ Fix non-translatable "show help" string
	+ Allow links to first install wizard showing a desired page
	+ Fixed bug in disk usage when we have both values greater and
	  lower than 1024 MB
	+ Always return a number in EBox::AuditLogging::isEnabled to avoid
	  issues when returning the module status
	+ Added noDataMsg attribute on DataTable to show a message when
	  there are no rows
2.1.23
	+ Removed some warnings during consolidation process
	+ Depend on libterm-readline-gnu-perl for history support in shells
	+ Fixed error trying to change the admin port with NTP enabled
	+ Fixed breadcrumb destination for full log query page
	+ Use printableActionName in DataTable setter
2.1.22
	+ Fixed parentRow method in EBox::Types::Row
	+ Added new optionalLabel flag to EBox::Types::Abstract to avoid
	  show the label on non-optional values that need to be set as
	  optional when using show/hide viewCustomizers
	+ Added initHTMLStateOrder to View::Customizer to avoid incorrect
	  initial states
	+ Improved exceptions info in CGIs to help bug reporting
	+ Do not show customActions when editing row on DataTables
2.1.21
	+ Fixed bug printing traces at Global.pm
	+ Check new dump_exceptions confkey instead of the debug one in CGIs
	+ Explicit conversion to int those values stored in our database
	  for correct dumping in reporting
	+ Quote values in update overwrite while consolidating for reporting
2.1.20
	+ Fixed regression in edition in place of booleans
	+ Better default balance of the dashboard based on the size of the widgets
	+ Added defaultSelectedType argument to PortRange
2.1.19
	+ Disable KeepAlive as it seems to give performance problems with Firefox
	  and set MaxClients value back to 1 in apache.conf
	+ Throw exceptions when calling methods not aplicable to RO instances
	+ Fixed problems when mixing read/write and read-only instances
	+ Date/Time and Timezone moved from NTP to core under System -> General
	+ Do not instance hidden widgets to improve dashboard performance
	+ New command shell with Zentyal environment at /usr/share/zentyal/shell
	+ Show warning when a language-pack is not installed
	+ Removed unnecessary dump/load operations to .bak yaml files
	+ AuditLogging and Logs constructor now receive the 'ro' parameter
	+ Do not show Audit Logging in Module Status widget
2.1.18
	+ New unificated zentyal-core.logrotate for all the internal logs
	+ Added forceEnabled option for logHelpers
	+ Moved carousel.js to wizard template
	+ Add ordering option to wizard pages
	+ Fixed cmp and isEqualTo methods for EBox::Types::IPAddr
	+ Fixed wrong Mb unit labels in Disk Usage and use GB when > 1024 MB
	+ Now global-action script can be called without progress indicator
	+ Fixed EBox::Types::File JavaScript setter code
	+ Added support for "Add new..." modal boxes in foreign selectors
	+ Each module can have now its customized purge-module script
	  that will be executed after the package is removed
	+ Added Administration Audit Logging to log sessions, configuration
	  changes, and show pending actions in save changes confirmation
	+ User name is stored in session
	+ Remove deprecated extendedRestore from the old Full Backup
2.1.17
	+ Fixed RAID event crash
	+ Added warning on models and composites when the module is disabled
	+ Fixed login page style with some languages
	+ Login page template can now be reused accepting title as parameter
	+ EBox::Types::File does not write on redis when it fails to
	  move the fail to its final destination
	+ Added quote column option for periodic log consolidation and
	  report consolidation
	+ Added exclude module option to backup restore
2.1.16
	+ Do not show incompatible navigator warning on Google Chrome
	+ Fixed syncRows override detection on DataTable find
	+ clean-conf script now deletes also state data
	+ Avoid 'undefined' message in selectors
2.1.15
	+ Move Disk Usage and RAID to the new Maintenance menu
	+ Always call syncRows on find (avoid data inconsistencies)
	+ Filename when downloading a conf backup now contains hostname
	+ Fixed bug in RAID template
	+ Set proper menu order in System menu (fixes NTP position)
	+ Fixed regresion in page size selector on DataTables
	+ Fixed legend style in Import/Export Configuration
2.1.14
	+ Fixed regresion with double quotes in HTML templates
	+ Fixed problems with libredis-perl version dependency
	+ Adding new apparmor profile management
2.1.13
	+ Better control of errors when saving changes
	+ Elements of Union type can be hidden
	+ Model elements can be hidden only in the viewer or the setter
	+ HTML attributtes are double-quoted
	+ Models can have sections of items
	+ Password view modified to show the confirmation field
	+ New multiselect type
	+ Redis backend now throws different kind of exceptions
2.1.12
	+ Revert no longer necessary parents workaround
	+ Hide action on viewCustomizer works now on DataTables
2.1.11
	+ Fixed bug which setted bad directory to models in tab view
	+ Union type: Use selected subtype on trailingText property if the
	  major type does not have the property
	+ Raise MaxClients to 2 to prevent apache slowness
2.1.10
	+ Security [ZSN-2-1]: Avoid XSS in process list widget
2.1.9
	+ Do not try to initialize redis client before EBox::init()
	+ Safer way to delete rows, deleting its id reference first
	+ Delete no longer needed workaround for gconf with "removed" attribute
	+ Fixed regression in port range setter
2.1.8
	+ Fixed regression in menu search
	+ Fixed missing messages of multi state actions
	+ Help toggler is shown if needed when dynamic content is received
	+ Fixed issue when disabling several actions at once in a data table view
	+ All the custom actions are disabled when one is clicked
	+ Submit wizard pages asynchronously and show loading indicator
	+ Added carousel.js for slide effects
2.1.7
	+ Fixed issues with wrong html attributes quotation
	+ Bugfix: volatile types can now calculate their value using other
	  the value from other elements in the row no matter their position
2.1.6
	+ Attach software.log to bug report if there are broken packages
	+ Added keyGenerator option to report queries
	+ Tuned apache conf to provide a better user experience
	+ Actions click handlers can contain custom javascript
	+ Restore configuration with force dependencies option continues
	  when modules referenced in the backup are not present
	+ Added new MultiStateAction type
2.1.5
	+ Avoid problems getting parent if the manager is uninitialized
	+ Rename some icon files with wrong extension
	+ Remove wrong optional attribute for read-only fields in Events
	+ Renamed all /EBox/ CGI URLs to /SysInfo/ for menu folder coherency
	+ Added support for custom actions in DataTables
	+ Replaced Halt/Reboot CGI with a model
	+ Message classes can be set from models
	+ Fixed error in Jabber dispatcher
	+ Show module name properly in log when restart from the dashboard fails
	+ Avoid warning when looking for inexistent PID in pidFileRunning
2.1.4
	+ Changed Component's parent/child relationships implementation
	+ Fixed WikiFormat on automatic bug report tickets
	+ Do not show available community version in Dashboard with QA
 	  updates
2.1.3
	+ Fall back to readonly data in config backup if there are unsaved changes
	+ Allow to automatically send a report in the unexpected error page
	+ Logs and Events are now submenus of the new Maintenance menu
	+ Configuration Report option is now present on the Import/Export section
	+ Require save changes operation after changing the language
	+ Added support for URL aliases via schemas/urls/*.urls files
	+ Allow to sort submenu items via 'order' attribute
	+ Automatically save changes after syncRows is called and mark the module
	  mark the module as unchanged unless it was previously changed
	+ Removed unnecessary ConfigureEvents composite
	+ Removed unnecessary code from syncRows in logs and events
	+ Restore configuration is safer when restoring /etc/zentyal files
	+ Fixed unescaped characters when showing an exception
	+ Fixed nested error page on AJAX requests
	+ Adapted dumpBackupExtraData to new expected return value
	+ Report remoteservices, when required, a change in administration
	  port
	+ Added continueOnModuleFail mode to configuration restore
	+ Fixed Firefox 4 issue when downloading backups
	+ Show scroll when needed in stacktraces (error page)
	+ More informative error messages when trying to restart locked modules
	  from the dashboard
	+ Creation of plpgsql language moved from EBox::Logs::initialSetup
	  to create-db script
	+ Redis backend now throws different kind of exceptions
	+ Avoid unnecesary warnings about PIDs
	+ Update Jabber dispatcher to use Net::XMPP with some refactoring
	+ Save changes messages are correctly shown with international charsets
	+ Support for bitmap option in RAID report
	+ Retry multiInsert line by line if there are encoding errors
	+ Adapted to new location of partitionsFileSystems in EBox::FileSystem
	+ Event messages are cleaned of null characters and truncated
	  before inserting in the database when is necessary
	+ Improve message for "Free storage space" event and send an info
	  message when a given partition is not full anymore
	+ Event messages now can contain newline characters
	+ Objects of select type are compared also by context
	+ Remove cache from optionsFromForeignModel since it produces
	  problems and it is useless
	+ Set title with server name if the server is subscribed
	+ Fix title HTML tag in views for Models and Composites
	+ Added lastEventsReport to be queried by remoteservices module
	+ Added EBox::Types::HTML type
	+ Added missing manage-logs script to the package
	+ Fixed problems with show/hide help switch and dynamic content
	+ Menus with subitems are now kept unfolded until a section on a
	  different menu is accessed
	+ Sliced restore mode fails correctly when schema file is missing,
	  added option to force restore without schema file
	+ Purge conf now purges the state keys as well
	+ Added EBox::Types::IPRange
2.1.2
	+ Now a menu folder can be closed clicking on it while is open
	+ Bugfix: cron scripts are renamed and no longer ignored by run-parts
	+ Added new EBox::Util::Nmap class implementing a nmap wrapper
2.1.1
	+ Fixed incoherency problems with 'on' and '1' in boolean indexes
	+ Move cron scripts from debian packaging to src/scripts/cron
	+ Trigger restart of logs and events when upgrading zentyal-core
	  without any other modules
	+ Don't restart apache twice when upgrading together with more modules
	+ Fixed params validation issues in addRow
2.1
	+ Replace YAML::Tiny with libyaml written in C through YAML::XS wrapper
	+ Minor bugfix: filter invalid '_' param added by Webkit-based browser
	  on EBox::CGI::Base::params() instead of _validateParams(), avoids
	  warning in zentyal.log when enabling modules
	+ All CGI urls renamed from /ebox to /zentyal
	+ New first() and deleteFirst() methods in EBox::Global to check
	  existence and delete the /var/lib/zentyal/.first file
	+ PO files are now included in the language-pack-zentyal-* packages
	+ Migrations are now always located under /usr/share/$package/migration
	  this change only affects to the events and logs migrations
	+ Delete no longer used domain and translationDomain methods/attributes
	+ Unified src/libexec and tools in the new src/scripts directory
	+ Remove the ebox- prefix on all the names of the /usr/share scripts
	+ New EBox::Util::SQL package with helpers to create and drop tables
	  from initial-setup and purge-module for each module
	+ Always drop tables when purging a package
	+ Delete 'ebox' user when purging zentyal-core
	+ Moved all SQL schemas from tools/sqllogs to schemas/sql
	+ SQL time-period tables are now located under schemas/sql/period
	+ Old ebox-clean-gconf renamed to /usr/share/zentyal/clean-conf and
	  ebox-unconfigure-module is now /usr/share/zentyal/unconfigure-module
	+ Added default implementation for enableActions, executing
	  /usr/share/zentyal-$modulename/enable-module if exists
	+ Optimization: Do not check if a row is unique if any field is unique
	+ Never call syncRows on read-only instances
	+ Big performance improvements using hashes and sets in redis
	  database to avoid calls to the keys command
	+ Delete useless calls to exists in EBox::Config::Redis
	+ New regen-redis-db tool to recreate the directory structure
	+ Renamed /etc/cron.hourly/90manageEBoxLogs to 90zentyal-manage-logs
	  and moved the actual code to /usr/share/zentyal/manage-logs
	+ Move /usr/share/ebox/zentyal-redisvi to /usr/share/zentyal/redisvi
	+ New /usr/share/zentyal/initial-setup script for modules postinst
	+ New /usr/share/zentyal/purge-module script for modules postrm
	+ Removed obsolete logs and events migrations
	+ Create plpgsql is now done on EBox::Logs::initialSetup
	+ Replace old ebox-migrate script with EBox::Module::Base::migrate
	+ Rotate duplicity-debug.log log if exists
	+ Bug fix: Port selected during installation is correctly saved
	+ Zentyal web UI is restarted if their dependencies are upgraded
	+ Bug fix: Logs don't include unrelated information now
	+ Add total in disk_usage report
	+ Bugfix: Events report by source now works again
	+ Do not include info messages in the events report
	+ Services event is triggered only after five failed checkings
	+ Do not add redundant includedir lines to /etc/sudoers
	+ Fixed encoding for strings read from redis server
	+ Support for redis-server 2.0 configuration
	+ Move core templates to /usr/share/zentyal/stubs/core
	+ Old /etc/ebox directory replaced with the new /etc/zentyal with
	  renamed core.conf, logs.conf and events.conf files
	+ Fixed broken link to alerts list
2.0.15
	+ Do not check the existence of cloud-prof package during the
	  restore since it is possible not to be installed while disaster
	  recovery process is done
	+ Renamed /etc/init.d/ebox to /etc/init.d/zentyal
	+ Use new zentyal-* package names
	+ Don't check .yaml existence for core modules
2.0.14
	+ Added compMessage in some events to distinguish among events if
	  required
	+ Make source in events non i18n
	+ After restore, set all the restored modules as changed
	+ Added module pre-checks for configuration backup
2.0.13
	+ Fixed dashboard graphs refresh
	+ Fixed module existence check when dpkg is running
	+ Fix typo in sudoers creation to make remote support work again
2.0.12
	+ Include status of packages in the downloadable bug report
	+ Bugfix: Avoid possible problems deleting redis.first file if not exist
2.0.11
	+ New methods entry_exists and st_entry_exists in config backend
2.0.10
	+ Now redis backend returns undef on get for undefined values
	+ Allow custom mason templates under /etc/ebox/stubs
	+ Better checks before restoring a configuration backup with
	  a set of modules different than the installed one
	+ Wait for 10 seconds to the child process when destroying the
	  progress indicator to avoid zombie processes
	+ Caught SIGPIPE when trying to contact Redis server and the
	  socket was already closed
	+ Do not stop redis server when restarting apache but only when
	  the service is asked to stop
	+ Improvements in import/export configuration (know before as
	  configuration backup)
	+ Improvements in ProgressIndicator
	+ Better behaviour of read-only rows with up/down arrows
	+ Added support for printableActionName in DataTable's
	+ Added information about automatic configuration backup
	+ Removed warning on non existent file digest
	+ Safer way to check if core modules exist during installation
2.0.9
	+ Treat wrong installed packages as not-existent modules
	+ Added a warning in dashboard informing about broken packages
	+ File sharing and mailfilter log event watchers works again since
	  it is managed several log tables per module
2.0.8
	+ Replaced zentyal-conf script with the more powerful zentyal-redisvi
	+ Set always the same default order for dashboard widgets
	+ Added help message to the configure widgets dialog
	+ Check for undefined values in logs consolidation
	+ Now dashboard notifies fails when restarting a service
	+ Fixed bug with some special characters in dashboard
	+ Fixed bug with some special characters in disk usage graph
2.0.7
	+ Pre-installation includes sudoers.d into sudoers file if it's not yet
	  installed
	+ Install apache-prefork instead of worker by default
	+ Rename service certificate to Zentyal Administration Web Server
2.0.6
	+ Use mod dependencies as default restore dependencies
	+ Fixed dependencies in events module
	+ Increased recursive dependency threshold to avoid
	  backup restoration problems
2.0.5
	+ Removed deprecated "Full backup" option from configuration backup
	+ Bugfix: SCP method works again after addition of SlicedBackup
	+ Added option in 90eboxpglogger.conf to disable logs consolidation
2.0.4
	+ Removed useless gconf backup during upgrade
	+ Fixed postinstall script problems during upgrade
2.0.3
	+ Added support for the sliced backup of the DB
	+ Hostname change is now visible in the form before saving changes
	+ Fixed config backend problems with _fileList call
	+ Added new bootDepends method to customize daemons boot order
	+ Added permanent message property to Composite
	+ Bugfix: Minor aesthetic fix in horizontal menu
	+ Bugfix: Disk usage is now reported in expected bytes
	+ Bugfix: Event dispatcher is not disabled when it is impossible
	  for it to dispatch the message
2.0.2
	+ Better message for the service status event
	+ Fixed modules configuration purge script
	+ Block enable module button after first click
	+ Avoid division by zero in progress indicator when total ticks is
	  zero
	+ Removed warning during postinst
	+ Added new subscription messages in logs, events and backup
2.0.1
	+ Bugfix: Login from Zentyal Cloud is passwordless again
	+ Some defensive code for the synchronization in Events models
	+ Bugfix: add EBox::Config::Redis::get to fetch scalar or list
	  values. Make GConfModule use it to avoid issues with directories
	  that have both sort of values.
1.5.14
	+ Fixed redis bug with dir keys prefix
	+ Improved login page style
	+ New login method using PAM instead of password file
	+ Allow to change admin passwords under System->General
	+ Avoid auto submit wizard forms
	+ Wizard skip buttons always available
	+ Rebranded post-installation questions
	+ Added zentyal-conf script to get/set redis config keys
1.5.13
	+ Added transition effect on first install slides
	+ Zentyal rebrand
	+ Added web page favicon
	+ Fixed already seen wizards apparition
	+ Fixed ro module creation with redis backend
	+ Use mason for links widgets
	+ Use new domain to official strings for subscriptions
1.5.12
	+ Added option to change hostname under System->General
	+ Show option "return to dashboard" when save changes fails.
1.5.11
	+ Added more tries on redis reconnection
	+ Fixed user corner access problems with redis server
	+ writeFile* methods reorganized
	+ Added cron as dependency as cron.hourly was never executed with anacron
	+ Improvements in consolidation of data for reports
1.5.10
	+ Fixed gconf to redis conversion for boolean values
1.5.9
	+ Improved migrations speed using the same perl interpreter
	+ Redis as configuration backend (instead of gconf)
	+ Improved error messages in ebox-software
	+ Set event source to 256 chars in database to adjust longer event
	  sources
	+ Progress bar AJAX updates are sent using JSON
	+ Fixed progress bar width problems
	+ Fixed top menu on wizards
	+ Improved error message when disconnecting a not connected database
	+ Abort installation if 'ebox' user already exists
	+ Bugfix: IP address is now properly registered if login fails
1.5.8
	+ Added template tableorderer.css.mas
	+ Added buttonless top menu option
	+ Bugfix: Save all modules on first installation
	+ Bugfix: General ebox database is now created if needed when
	  re/starting services
	+ Bugfix: Data to report are now uniform in number of elements per
	  value. This prevents errors when a value is present in a month and
	  not in another
	+ Bugfix: Don't show already visited wizard pages again
1.5.7
	+ Bugfix: Avoid error when RAID is not present
	+ Bugfix: Add ebox-consolidate-reportinfo call in daily cron script
	+ Bugfix: Called multiInsert and unbufferedInsert when necessary
	  after the loggerd reimplementation
	+ Bugfix: EBox::ThirdParty::Apache2::AuthCookie and
	  EBox::ThirdParty::Apache2::AuthCookie::Util package defined just
	  once
	+ Added util SystemKernel
	+ Improved progress indicator
	+ Changes in sudo generation to allow sudo for remote support user
	+ Initial setup wizards support
1.5.6
	+ Reimplementation of loggerd using inotify instead of File::Tail
1.5.5
	+ Asynchronous load of dashboard widgets for a smoother interface
1.5.4
	+ Changed dbus-check script to accept config file as a parameter
1.5.3
	+ Function _isDaemonRunning works now with snort in lucid
	+ Javascript refreshing instead of meta tag in log pages
	+ Updated links in dashboard widget
	+ Add package versions to downloadable ebox.log
	+ Fixed postgresql data dir path for disk usage with pg 8.4
	+ GUI improvements in search box
1.5.2
	+ Security [ESN-1-1]: Validate referer to avoid CSRF attacks
	+ Added reporting structure to events module
	+ Added new CGI to download the last lines of ebox.log
1.5.1
	+ Bugfix: Catch exception when upstart daemon does not exist and
	  return a stopped status
	+ Added method in logs module to dump database in behalf of
	ebackup module
	+ Bugfix: Do not check in row uniqueness for optional fields that
	are not passed as parameters
	+ Improve the output of ebox module status, to be consistent with the one
	  shown in the interface
	+ Add options to the report generation to allow queries to be more
	  flexible
	+ Events: Add possibility to enable watchers by default
	+ Bugfix: Adding a new field to a model now uses default
	  value instead of an empty value
	+ Added script and web interface for configuration report, added
	  more log files to the configuration report
1.5
	+ Use built-in authentication
	+ Use new upstart directory "init" instead of "event.d"
	+ Use new libjson-perl API
	+ Increase PerlInterpMaxRequests to 200
	+ Increase MaxRequestsPerChild (mpm-worker) to 200
	+ Fix issue with enconding in Ajax error responses
	+ Loggerd: if we don't have any file to watch we just sleep otherwise the process
	  will finish and upstart will try to start it over again and again.
	+ Make /etc/init.d/ebox depend on $network virtual facility
	+ Show uptime and users on General Information widget.
1.4.2
	+ Start services in the appropriate order (by dependencies) to fix a problem
	  when running /etc/init.d/ebox start in slaves (mail and other modules
	  were started before usersandgroups and thus failed)
1.4.1
	+ Remove network workarounds from /etc/init.d/ebox as we don't bring
	  interfaces down anymore
1.4
	+ Bug fix: i18n. setDomain in composites and models.
1.3.19
	+ Make the module dashboard widget update as the rest of the widgets
	+ Fix problem regarding translation of module names: fixes untranslated
	  module names in the dashboard, module status and everywhere else where
	  a module name is written
1.3.18
	+ Add version comparing function and use it instead of 'gt' in the
	  general widget
1.3.17
	+ Minor bug fix: check if value is defined in EBox::Type::Union
1.3.16
	+ Move enable field to first row in ConfigureDispatcherDataTable
	+ Add a warning to let users know that a module with unsaved changes
	  is disabled
	+ Remove events migration directory:
		- 0001_add_conf_configureeventtable.pl
		- 0002_add_conf_diskfree_watcher.pl
	+ Bug fix: We don't use names to stringify date to avoid issues
	  with DB insertions and localisation in event logging
	+ Bug fix: do not warn about disabled services which return false from
	  showModuleStatus()
	+ Add blank line under "Module Status"
	+ Installed and latest available versions of the core are now displayed
	  in the General Information widget
1.3.15
	+ Bug fix: Call EBox::Global::sortModulesByDependencies when
	  saving all modules and remove infinite loop in that method.
	  EBox::Global::modifiedModules now requires an argument to sort
	  its result dependending on enableDepends or depends attribute.
	+ Bug fix: keep menu folders open during page reloads
	+ Bug fix: enable the log events dispatcher by default now works
	+ Bug fix: fixed _lock function in EBox::Module::Base
	+ Bug fix: composites honor menuFolder()
	+ Add support for in-place edition for boolean types. (Closes
	  #1664)
	+ Add method to add new database table columnts to EBox::Migration::Helpers
	+ Bug fix: enable "Save Changes" button after an in-place edition
1.3.14
	+ Bug fix: fix critical bug in migration helper that caused some log
	  log tables to disappear
	+ Create events table
	+ Bug fix: log watcher works again
	+ Bug fix: delete cache if log index is not found as it could be
	  disabled
1.3.13
	+ Bug fix: critical error in EventDaemon that prevented properly start
	+ Cron script for manage logs does not run if another is already
	  running, hope that this will avoid problems with large logs
	+ Increased maximum size of message field in events
	+ Added script to purge logs
	+ Bug fix: multi-domain logs can be enabled again
1.3.12
	+ Added type for EBox::Dashboard::Value to stand out warning
	  messages in dashboard
	+ Added EBox::MigrationHelpers to include migration helpers, for now,
	  include a db table renaming one
	+ Bug fix: Fix mismatch in event table field names
	+ Bug fix: Add migration to create language plpgsql in database
	+ Bug fix: Add missing script for report log consolidation
	+ Bug fix: Don't show modules in logs if they are not configured. This
	  prevents some crashes when modules need information only available when
	  configured, such as mail which holds the vdomains in LDAP
	+ Added method EBox::Global::lastModificationTime to know when
	  eBox configuration was modified for last time
	+ Add support for breadcrumbs on the UI
	+ Bug fix: in Loggerd files are only parsed one time regardless of
	  how many LogHelper reference them
	+ Added precondition for Loggerd: it does not run if there isnt
	anything to watch
1.3.11
	+ Support customFilter in models for big tables
	+ Added EBox::Events::sendEvent method to send events using Perl
	  code (used by ebackup module)
	+ Bug fix: EBox::Type::Service::cmp now works when only the
	  protocols are different
	+ Check $self is defined in PgDBEngine::DESTROY
	+ Do not watch files in ebox-loggerd related to disabled modules and
	  other improvements in the daemon
	+ Silent some exceptions that are used for flow control
	+ Improve the message from Service Event Watcher
1.3.10
	+ Show warning when accesing the UI with unsupported browsers
	+ Add disableApparmorProfile to EBox::Module::Service
	+ Bug fix: add missing use
	+ Bug fix: Make EventDaemon more robust against malformed sent
	  events by only accepting EBox::Event objects
1.3.8
	+ Bug fix: fixed order in EBox::Global::modified modules. Now
	  Global and Backup use the same method to order the module list
	  by dependencies
1.3.7
	+ Bug fix: generate public.css and login.css in dynamic-www directory
	  which is /var/lib/zentyal/dynamicwww/css/ and not in /usr/share/ebox/www/css
	  as these files are generate every time eBox's apache is
	  restarted
	+ Bug fix: modules are restored now in the correct dependency
	  order
	+ ebox-make-backup accepts --destinaton flag to set backup's file name
	+ Add support for permanent messages to EBox::View::Customizer
1.3.6
	+ Bug fix: override _ids in EBox::Events::Watcher::Log to not return ids
	which do not exist
	+ Bug fix: fixed InverseMatchSelect type which is used by Firewall module
	+ New widget for the dashboard showing useful support information
	+ Bugfix: wrong permissions on CSS files caused problem with usercorner
	+ CSS are now templates for easier rebranding
	+ Added default.theme with eBox colors
1.3.5
	+ Bugfix: Allow unsafe characters in password type
	+ Add FollowSymLinks in eBox apache configuration. This is useful
	  if we use js libraries provided by packages
1.3.4
	+ Updated company name in the footer
	+ Bugfix: humanEventMessage works with multiple tableInfos now
	+ Add ebox-dbus-check to test if we can actually connect to dbus
1.3.4
	+ bugfix: empty cache before calling updatedRowNotify
	+ enable Log dispatcher by default and not allow users to disable
	it
	+ consolidation process continues in disabled but configured modules
	+ bugfix: Save Changes button doesn't turn red when accessing events for
	first time
1.3.2
	+ bugfix: workaround issue with dhcp configured interfaces at boot time
1.3.1
	+ bugfix: wrong regex in service status check
1.3.0
	+ bugfix: make full backup work again
1.1.30
	+ Change footer to new company holder
	+  RAID does not generate 'change in completion events, some text
	problems fixed with RAID events
	+ Report graphics had a datapoints limit dependent on the active
	time unit
	+ Apache certificate can be replaced by CA module
	+ Fixed regression in detailed report: total row now aggregates
	properly
	+ More characters allowed when changing password from web GUI
	+ Fixed regression with already used values in select types
	+ Do not a button to restart eBox's apache
	+ Fixed auth problem when dumping and restoring postgre database
1.1.20
	+ Added custom view support
	+ Bugfix: report models now can use the limit parameter in
	  reportRows() method
	+ use a regexp to fetch the PID in a pidfile, some files such as
	postfix's add tabs and spaces before the actual number
	+ Changed "pidfile" to "pidfiles" in _daemons() to allow checking more than
one (now it is a array ref instead of scalar)
	+ Modified Service.pm to support another output format for /etc/init.d daemon
status that returns [OK] instead of "running".
	+ unuformized case in menu entries and some more visual fixes
1.1.10
	+ Fix issue when there's a file managed by one module that has been modified
	  when saving changes
	+ Bugfix: events models are working again even if an event aware
	module is uninstalled and it is in a backup to restore
	+ Select.pm returns first value in options as default
       + Added 'parentModule' to model class to avoid recursive problems
	+ Added Float type
	+ Apache module allows to add configuration includes from other modules
	+ Display remote services button if subscribed
	+ Event daemon may received events through a named pipe
	+ Bugfix. SysInfo revokes its config correctly
	+ Added storer property to types in order to store the data in
	somewhere different from GConf
	+ Added protected property 'volatile' to the models to indicate
	that they store nothing in GConf but in somewhere different
	+ System Menu item element 'RAID' is always visible even when RAID
	is not installed
	+ Files in deleted rows are deleted when the changes are saved
	+ Fixed some bug whens backing and restore files
	+ Components can be subModels of the HasMany type
	+ Added EBox::Types::Text::WriteOnce type
	+ Do not use rows(), use row to force iteration over the rows and increase
	performance and reduce memory use.
	+ Do not suggest_sync after read operations in gconf
	+ Increase MaxRequestsPerChild to 200 in eBox's apache
	+ Make apache spawn only one child process
	+ Log module is backed up and restored normally because the old
	problem is not longer here
	+ Backup is more gentle with no backup files in backup directory,
	now it does not delete them
	+ HasMany  can retrieve again the model and row after the weak
	refence is garbage-collected. (Added to solve a bug in the doenload
	bundle dialog)
	+ EBox::Types::DomainName no longer accepts IP addresses as domain
	names
	+ Bugfix: modules that fail at configuration stage no longer appear as enabled
	+ Add parameter to EBox::Types::Select to disable options cache

0.12.103
	+ Bugfix: fix SQL statement to fetch last rows to consolidate
0.12.102
	+ Bugfix: consolidate logs using the last date and not starting from scratch
0.12.101
	+ Bugfix: DomainName type make comparisons case insensitive
	according to RFC 1035
0.12.100
	+ Bugfix: Never skip user's modifications if it set to true
	override user's changes
	+ EBox::Module::writeConfFile and EBox::Service scape file's path
	+ Bugfix. Configure logrotate to actually rotate ebox logs
	+ Fixed bug in ForcePurge logs model
	+ Fixed bug in DataTable: ModelManaged was called with tableName
	instead of context Name
	+ Fixing an `img` tag closed now properly and adding alternative
	text to match W3C validation in head title
	+ Backup pages now includes the size of the archive
	+ Fixed bug in ForcePurge logs model
	+ Now the modules can have more than one tableInfo for logging information
	+ Improve model debugging
	+ Improve restart debugging
	+ Backups and bug reports can be made from the command line
	+ Bugfix: `isEqualTo` is working now for `Boolean` types
	+ Bugfix: check if we must disable file modification checks in
	Manager::skipModification

0.12.99
	+ Add support for reporting
	+ Refresh logs automatically
	+ Reverse log order
	+ Remove temp file after it is downloaded with FromTempDir controller
0.12.3
	+ Bug fix: use the new API in purge method. Now purging logs is working
	again.
0.12.2
	+ Increase random string length used to generate the cookie to
	2048 bits
	+ Logs are show in inverse chronological order
0.12.1
	+ Bug fix: use unsafeParam for progress indicator or some i18 strings
	will fail when saving changes
0.12
	+ Bugfix: Don't assume timecol is 'timestamp' but defined by
	module developer. This allows to purge some logs tables again
	+ Add page titles to models
	+ Set default values when not given in `add` method in models
	+ Add method to manage page size in model
	+ Add hidden field to help with Ajax request and automated testing with
	  ANSTE
	+ Bugfix: cast sql types to filter fields in logs
	+ Bugfix: Restricted resources are back again to make RSS
	access policy work again
	+ Workaround bogus mason warnings
	+ Make postinst script less verbose
	+ Disable keepalive in eBox apache
	+ Do not run a startup script in eBox apache
	+ Set default purge time for logs stored in eBox db to 1 week
	+ Disable LogAdmin actions in `ebox-global-action` until LogAdmin
	feature is completely done
0.11.103
	+ Modify EBox::Types::HasMany to create directory based on its row
	+ Add _setRelationship method to set up relationships between models
	  and submodels
	+ Use the new EBox::Model::Row api
	+ Add help method to EBox::Types::Abstract
	+ Decrease size for percentage value in disk free watcher
	+ Increase channel link field size in RSS dispatcher
0.11.102
	+ Bugfix: cmp in EBox::Types::HostIP now sorts correctly
	+ updatedRowNotify in EBox::Model::DataTable receives old row as
	well as the recently updated row
	+ Added `override_user_modification` configuration parameter to
	avoid user modification checkings and override them without asking
	+ Added EBox::Model::Row to ease the management of data returned
	by models
	+ Added support to pre-save and post-save executable files. They
	must be placed at /etc/ebox/pre-save or /etc/ebox/post-save
	+ Added `findRow` method to ease find and set
0.11.101
	+ Bugfix: Fix memory leak in models while cloning types. Now
	cloning is controlled by clone method in types
	+ Bugfix: Union type now checks for its uniqueness
	+ DESTROY is not an autoloaded method anymore
	+ HasOne fields now may set printable value from the foreign field
	to set its value
	+ findId now searches as well using printableValue
	+ Bugfix. Minor bug found when key is an IP address in autoloaded
	methods
	+ Ordered tables may insert values at the beginning or the end of
	the table by "insertPosition" attribute
	+ Change notConfigured template to fix English and add link to the
	  module status section
	+ Add loading gif to module status actions
	+ Remove debug from ServiceInterface.pm
	+ Add support for custom separators to be used as index separators on
	  exposedMethods
	+ Bugfix. Stop eBox correctly when it's removed
	+ Improve apache-restart to make it more reliable.
0.11.100
	+ Bugfix. Fix issue with event filters and empty hashes
	+ Bugfix. Cache stuff in log and soap watcher to avoid memory leaks
	+ Bugfix. Fix bug that prevented the user from being warned when a row to
	  be deleted is being used by other model
	+ Bugfix. Add missing use of EBox::Global in State event watcher
	+ Added progress screen, now pogress screen keeps track of the changed
	  state of the modules and change the top page element properly
	+ Do not exec() to restart apache outside mod_perl
	+ Improve apache restart script
	+ Improve progress screen
0.11.99
	+ DataTable contains the property 'enableProperty' to set a column
	called 'enabled' to enable/disable rows from the user point of
	view. The 'enabled' column is put the first
	+ Added state to the RAID report instead of simpler active boolean
        + Fix bug when installing new event components and event GConf
	subtree has not changed
	+ Add RSS dispatcher to show eBox events under a RSS feed
	+ Rotate log files when they reach 10MB for 7 rotations
	+ Configurable minimum free space left for being notified by means
	of percentage
	+ Add File type including uploading and downloading
	+ Event daemon now checks if it is possible to send an event
	before actually sending it
	+ Added Action forms to perform an action without modifying
	persistent data
	+ Log queries are faster if there is no results
	+ Show no data stored when there are no logs for a domain
	+ Log watcher is added in order to notify when an event has
	happened. You can configure which log watcher you may enable and
	what you want to be notify by a determined filter and/or event.
	+ RAID watcher is added to check the RAID events that may happen
	when the RAID subsystem is configured in the eBox machine
	+ Change colour dataset in pie chart used for disk usage reporting
	+ Progress indicator now contains a returned value and error
	message as well
	+ Lock session file for HTTP session to avoid bugs
	related to multiple requests (AJAX) in a short time
	+ Upgrade runit dependency until 1.8.0 to avoid runit related
	issues
0.11
	+ Use apache2
	+ Add ebox-unblock-exec to unset signal mask before running  a executable
	+ Fix issue with multiple models and models with params.
	  This triggered a bug in DHCP when there was just one static
	  interface
	+ Fix _checkRowIsUnique and _checkFieldIsUnique
	+ Fix paging
	+ Trim long strings in log table, show tooltip with the whole string
	  and show links for URLs starting with "http://"
0.10.99
	+ Add disk usage information
	+ Show progress in backup process
	+ Add option to purge logs
	+ Create a link from /var/lib/zentyal/log to /var/log/ebox
	+ Fix bug with backup descriptions containing spaces
	+ Add removeAll method on data models
	+ Add HostIP, DomainName and Port types
	+ Add readonly forms to display static information
	+ Add Danish translation thanks to Allan Jacobsen
0.10
	+ New release
0.9.100
	+ Add checking for SOAP session opened
	+ Add EventDaemon
	+ Add Watcher and Dispatch framework to support an event
	  architecture on eBox
	+ Add volatile EBox::Types in order not to store their values
	  on GConf
	+ Add generic form
	+ Improvements on generic table
	+ Added Swedish translation

0.9.99
	+ Added Portuguese from Portugal translation
	+ Added Russian translation
	+ Bugfix: bad changed state in modules after restore

0.9.3
	+ New release

0.9.2
	+ Add browser warning when uploading files
	+ Enable/disable logging modules
0.9.1
	+ Fix backup issue with changed state
	+ Generic table supports custom ordering
0.9
	+ Added Polish translation
        + Bug in recognition of old CD-R writting devices fixed
	+ Added Aragonese translation
	+ Added Dutch translation
	+ Added German translation
	+ Added Portuguese translation

0.8.99
	+ Add data table model for generic Ajax tables
	+ Add types to be used by models
	+ Add MigrationBase and ebox-migrate to upgrade data models
	+ Some English fixes
0.8.1
	+ New release
0.8
	+ Fix backup issue related to bug reports
	+ Improved backup GUI
0.7.99
        + changed sudo stub to be more permissive
	+ added startup file to apache web server
	+ enhanced backup module
	+ added basic CD/DVD support to backup module
	+ added test stubs to simplify testing
	+ added test class in the spirit of Test::Class
	+ Html.pm now uses mason templates
0.7.1
	+ use Apache::Reload to reload modules when changed
	+ GUI consistency (#12)
	+ Fixed a bug for passwords longer than 16 chars
	+ ebox-sudoers-friendly added to not overwrite /etc/sudoers each time
0.7
	+ First public release
0.6
	+ Move to client
	+ Remove obsolete TODO list
	+ Remove firewall module from  base system
	+ Remove objects module from base system
	+ Remove network module from base system
	+ Add modInstances and modInstancesOfType
	+ Raname Base to ClientBase
	+ Remove calls to deprecated methods
	+ API documented using naturaldocs
	+ Update INSTALL
	+ Use a new method to get configkeys, now configkey reads every
	  [0.9
	+ Added Polish translation][0-9]+.conf file from the EBox::Config::etc() dir and
	  tries to get the value from the files in order.
	+ Display date in the correct languae in Summary
	+ Update debian scripts
	+ Several bugfixes
0.5.2
	+ Fix some packaging issues
0.5.1
	+ New menu system
	+ New firewall filtering rules
	+ 802.1q support

0.5
	+ New bug-free menus (actually Internet Explorer is the buggy piece
	  of... software that caused the reimplementation)
	+ Lots of small bugfixes
	+ Firewall: apply rules with no destination address to packets
	  routed through external interfaces only
	+ New debianize script
	+ Firewall: do not require port and protocol parameters as they
	  are now optional.
	+ Include SSL stuff in the dist tarball
	+ Let modules block changes in the network interfaces
	  configuration if they have references to the network config in
	  their config.
	+ Debian network configuration import script
	+ Fix the init.d script: it catches exceptions thrown by modules so that
	  it can try to start/stop all of them if an exception is thrown.
	+ Firewall: fix default policy bug in INPUT chains.
	+ Restore textdomain in exceptions
	+ New services section in the summary
	+ Added Error item to Summary. Catch exceptions from modules in
	  summary and generate error item
	+ Fix several errors with redirections and error handling in CGIs
	+ Several data validation functions were fixed, and a few others added
	+ Prevent the global module from keeping a reference to itself. And make
	  the read-only/read-write behavior of the factory consistent.
	+ Stop using ifconfig-wrapper and implement our own NetWrapper module
	  with wrappers for ifconfig and ip.
	+ Start/stop apache, network and firewall modules in first place.
	+ Ignore some network interface names such as irda, sit0, etc.
	+ The summary page uses read-only module instances.
	+ New DataInUse exception, old one renamed to DataExists.
	+ Network: do not overwrite resolv.conf if there are nameservers
	  given via dhcp.
	+ Do not set a default global policy for the ssh service.
	+ Check for forbiden characters when the parameter value is
	  requested by the CGI, this allows CGI's to handle the error,
	  and make some decissions before it happens.
	+ Create an "edit object" template and remove the object edition stuff
	  from the main objects page.
	+ Fix the apache restarting code.
	+ Network: Remove the route reordering feature, the kernel handles that
	  automatically.
	+ Fix tons of bugs in the network restarting code.
	+ Network: removed the 3rd nameserver configuration.
	+ Network: Get gateway info in the dhcp hook.
	+ Network: Removed default configuration from the gconf schema.
	+ New function for config-file generation
	+ New functions for pid file handling

0.4
	+ debian package
	+ added module to export/import configuration
	+ changes in firewall's API
	+ Added content filter based on dansguardian
	+ Added French translation
	+ Added Catalan translation
	+ Sudoers file is generated automatically based on module's needs
	+ Apache config file is generated by ebox  now
	+ Use SSL
	+ Added ebox.conf file
	+ Added module template generator

0.3
	+ Supports i18n
	+ API name consistency
	+ Use Mason for templates
	+ added tips to GUI
	+ added dhcp hooks
	+ administration port configuration
	+ Fixed bugs to IE compliant
	+ Revoke changes after logout
	+ Several bugfixes

0.2
	+ All modules are now based on gconf.
	+ Removed dependencies on xml-simple, xerces and xpath
	+ New MAC address field in Object members.
	+ Several bugfixes.

0.1
	+ Initial release<|MERGE_RESOLUTION|>--- conflicted
+++ resolved
@@ -1,9 +1,6 @@
 HEAD
-<<<<<<< HEAD
+	+ Fixed JS typo which disabled export backup dialog
 	+ Added dbus dependency to avoid problems on some minimal installations
-=======
-	+ Fixed JS typo which disabled export backup dialog
->>>>>>> bdbf27f5
 3.2.2
 	+ When restoring pre-3.2 backups take in account that apache
 	  module was renamed to webadmin
