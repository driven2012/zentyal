HEAD
<<<<<<< HEAD
	+ Fixed EventDaemon crash
=======
	+ Fix typo in ConfigureLogs model
	+ Mark files for removing before deleting the row from backend in
	  removeRow
	+ The Includes directives are set just for the main virtual host
>>>>>>> 057bc832
2.3.11
	+ Mark files for removing before deleting the row from backend in removeRow
	+ Dashboard widgets now always read the information from RO
	+ Enable actions are now executed before enableService()
	+ Fixed regression which prevented update of the administration service
	  port when it was changed in the interface
	+ New EBox::Model::Composite::componentNames() for dynamic composites
	+ Remove _exposedMethods() feature to reduce use of AUTOLOAD
	+ Removed any message set in the model in syncRows method
	+ Added global() method to modules and components to get a coherent
	  read-write or read-only instance depending on the context
	+ Removed Model::Report and Composite::Report namespaces to simplify model
	  management and specification
	+ New redis key naming, with $mod/conf/*, $mod/state and $mod/ro/* replacing
	  /ebox/modules/$mod/*, /ebox/state/$mod/* and /ebox-ro/modules/$mod/*
	+ Removed unnecessary parentComposite methods in EBox::Model::Component
	+ Only mark modules as changed when data has really changed
	+ EBox::Global::modChange() throws exception if instance is readonly
	+ New get_state() and set_state() methods, st_* methods are kept for
	  backwards compatibility, but they are deprecated
	+ Simplified events module internals with Watcher and Dispatcher providers
	+ Model Manager is now able to properly manage read-only instances
	+ Composites can now use parentModule() like Models
	+ Renamed old EBox::GConfModule to EBox::Module::Config
	+ Unified model and composite management in the new EBox::Model::Manager
	+ Model and composites are loaded on demand to reduce memory consumption
	+ Model and composite information is now stored in .yaml schemas
	+ ModelProvider and CompositeProvider are no longer necessary
	+ Simplified DataForm using more code from DataTable
	+ Adapted RAID and restrictedResources() to the new JSON objects in redis
	+ Remove unused override modifications code
	+ Added /usr/share/zentyal/redis-cli wrapper for low-level debugging
	+ Use simpler "key: value" format for dumps instead of YAML
	+ Row id prefixes are now better chosen to avoid confusion
	+ Use JSON instead of list and hash redis types (some operations,
	  specially on lists, are up to 50% faster and caching is much simpler)
	+ Store rows as hashes instead of separated keys
	+ Remove deprecated all_dirs and all_entries methods
	+ Remove obsolete EBox::Order package
	+ Remove no longer needed redis directory tree sets
	+ Fixed isEqualTo() method on EBox::Types::Time
	+ EBox::Types::Abstract now provides default implementations of fields(),
	  _storeInGConf() and _restoreFromHash() using the new _attrs() method
	+ Remove indexes on DataTables to reduce complexity, no longer needed
	+ Simplified ProgressIndicator implementation using shared memory
	+ New EBox::Util::SHMLock package
	+ Implemented transactions for redis operations
	+ Replace old MVC cache system with a new low-level redis one
	+ Delete no longer necessary regen-redis-db tool
	+ Added new checkAll property to DataTable description to allow
	  multiple check/uncheck of boolean columns
2.3.10
	+ Added Desktop::ServiceProvider to allow modules to implement
	  requests from Zentyal desktop
	+ Added VirtualHost to manage desktop requests to Zentyal server
	+ Fix EventDaemon in the transition to MySQL
	+ Send EventDaemon errors to new rotated log file /var/log/zentyal/events.err
	+ Send an event to Zentyal Cloud when the updates are up-to-date
	+ Send an info event when modules come back to running
	+ Include additional info for current event watchers
	+ Fixed RAID report for some cases of spare devices and bitmaps
	+ Fixed log purge, SQL call must be a statement not a query
	+ Fixed regex syntax in user log queries
	+ Added missing "use Filesys::Df" to SysInfo
	+ Disabled consolidation by default until is fixed or reimplemented
	+ Fixed regresion in full log page for events
	+ Added clone action to data tables
	+ Fixed regression in modal popup when showing element table
	+ Added new type EBox::Types::KrbRealm
	+ Fix broken packages when dist-upgrading from old versions: stop ebox
	  owned processes before changing home directory
	+ Log the start and finish of start/stop modules actions
	+ Added usesPort() method to apache module
2.3.9
	+ Enable SSLInsecureRenegotiation to avoid master -> slave SOAP handsake
	  problems
	+ Added validateRowRemoval method to EBox::Model::DataTable
	+ Use rm -rf instead of remove_tree to avoid chdir permission problems
	+ Avoid problems restarting apache when .pid file does not exist
	+ Do not use graceful on apache to allow proper change of listen port
	+ Simplified apache restart mechanism and avoid some problems
2.3.8
	+ Create tables using MyISAM engine by default
	+ Delete obsolete 'admin' table
2.3.7
	+ Fixed printableName for apache module and remove entry in status widget
	+ Merged tableBodyWithoutActions.mas into tableBody.mas
	+ Removed tableBodyWithoutEdit.mas because it is no longer used
	+ Better form validation message when there are no ids for
	  foreign rows in select control with add new popup
	+ Fixed branding of RSS channel items
	+ Fixed destination path when copying zentyal.cnf to /etc/mysql/conf.d
	+ Packaging fixes for precise
2.3.6
	+ Switch from CGIs to models in System -> General
	+ New value() and setValue() methods in DataForm::setValue() for cleaner
	  code avoiding use of AUTOLOAD
	+ Added new EBox::Types::Time, EBox::Types::Date and EBox::Types::TimeZone
	+ Added new attribute 'enabled' to the Action and MultiStateAction types
	  to allow disabling an action. Accepts a scalar or a CODE ref
	+ The 'defaultValue' parameter of the types now accept a CODE ref that
	  returns the default value.
2.3.5
	+ Added force parameter in validateTypedRow
	+ Fixed 'hidden' on types when using method references
	+ Removed some console problematic characters from Util::Random::generate
	+ Added methods to manage apache CA certificates
	+ Use IO::Socket::SSL for SOAPClient connections
	+ Removed apache rewrite from old slaves implementation
	+ Do not show RSS image if custom_prefix defined
2.3.4
	+ Avoid 'negative radius' error in DiskUsage chart
	+ Fixed call to partitionFileSystems in EBox::SysInfo::logReportInfo
	+ Log audit does not ignore fields which their values could be interpreted
	  as boolean false
	+ Avoid ebox.cgi failure when showing certain strings in the error template
	+ Do not calculate md5 digests if override_user_modification is enabled
	+ Clean /var/lib/zentyal/tmp on boot
	+ Stop apache gracefully and delete unused code in Apache.pm
	+ Cache contents of module.yaml files in Global
2.3.3
	+ The editable attribute of the types now accept a reference to a function
	  to dinamically enable or disable the field.
	+ In progress bar CGIs AJAX call checks the availability of the
	  next page before loading it
	+ Replaced community logo
	+ Adapted messages in the UI for new editions
	+ Changed cookie name to remove forbidden characters to avoid
	  incompatibilities with some applications
	+ Added methods to enable/disable restart triggers
2.3.2
	+ Fixed redis unix socket permissions problem with usercorner
	+ Get row ids without safe characters checking
	+ Added EBox::Util::Random as random string generator
	+ Set log level to debug when cannot compute md5 for a nonexistent file
	+ Filtering in tables is now case insensitive
	+ ProgressIndicator no longer leaves zombie processes in the system
	+ Implemented mysqldump for logs database
	+ Remove zentyal-events cron script which should not be longer necessary
	+ Bugfix: set executable permissions to cron scripts and example hooks
	+ Added a global method to retrieve installed server edition
	+ Log also duration and compMessage to events.log
2.3.1
	+ Updated Standards-Version to 3.9.2
	+ Fixed JS client side table sorting issue due to Prototype
	  library upgrade
	+ Disable InnoDB by default to reduce memory consumption of MySQL
	+ Now events are logged in a new file (events.log) in a more
	  human-readable format
	+ Added legend to DataTables with custom actions
	+ Changed JS to allow the restore of the action cell when a delete
	  action fails
	+ Set milestone to 3.0 when creating bug reports in the trac
	+ Avoid temporal modelInstance errors when adding or removing
	  modules with LogWatchers or LogDispatcher
	+ Unallow administration port change when the port is in use
2.3
	+ Do not launch a passwordless redis instance during first install
	+ New 'types' field in LogObserver and storers/acquirers to store special
	  types like IPs or MACs in an space-efficient way
	+ Use MySQL for the logs database instead of PostgreSQL
	+ Bugfix: logs database is now properly recreated after purge & install
	+ Avoid use of AUTOLOAD to execute redis commands, improves performance
	+ Use UNIX socket to connect to redis for better performance and
	  update default redis 2.2 settings
	+ Use "sudo" group instead of "admin" one for the UI access control
	+ Added EBox::Module::Base::version() to get package version
	+ Fixed problem in consalidation report when accumulating results
	  from queries having a "group by table.field"
	+ Added missing US and Etc zones in timezone selector
	+ Replaced autotools with zbuildtools
	+ Refuse to restore configuration backup from version lesser than
	  2.1 unless forced
	+ Do not retrieve format.js in every graph to improve performance
	+ The purge-module scripts are always managed as root user
	+ New grep-redis tool to search for patterns in redis keys or
	  values
	+ Use partitionFileSystems method from EBox::FileSystem
2.2.4
	+ New internal 'call' command in Zentyal shell to 'auto-use' the module
	+ Zentyal shell now can execute commandline arguments
	+ Bugfix: EBox::Types::IPAddr::isEqualTo allows to change netmask now
	+ Removed some undefined concatenation and compare warnings in error.log
	+ Ignore check operation in RAID event watcher
	+ Skip IP addresses ending in .0 in EBox::Types::IPRange::addresses()
	+ Do not store in redis trailing dots in Host and DomainName types
	+ Added internal command to instance models and other improvements in shell
	+ Now the whole /etc/zentyal directory is backed up and a copy of the
	  previous contents is stored at /var/backups before restoring
	+ Removing a module with a LogWatcher no longer breaks the LogWatcher
	  Configuration page anymore
	+ Fixed error in change-hostname script it does not longer match substrings
	+ Bugfix: Show breadcrumbs even from models which live in a
	  composite
	+ HTTPLink now returns empty string if no HTTPUrlView is defined
	  in DataTable class
	+ Added mising use sentence in EBox::Event::Watcher::Base
2.2.3
	+ Bugfix: Avoid url rewrite to ebox.cgi when requesting to /slave
	+ Fixed logrotate configuration
	+ More resilient way to handle with missing indexes in _find
	+ Added more informative text when mispelling methods whose prefix
	  is an AUTOLOAD action
	+ A more resilient solution to load events components in EventDaemon
	+ Added one and two years to the purge logs periods
	+ Fixed downloads from EBox::Type::File
2.2.2
	+ Revert cookie name change to avoid session loss in upgrades
	+ Do not try to change owner before user ebox is created
2.2.1
	+ Removed obsolete references to /zentyal URL
	+ Create configuration backup directories on install to avoid warnings
	  accessing the samba share when there are no backups
	+ Log result of save changes, either successful or with warnings
	+ Changed cookie name to remove forbidden characters to avoid
	  incompatibilities with some applications
	+ Removed duplicated and incorrect auding logging for password change
	+ Fixed some non-translatable strings
	+ Create automatic bug reports under 2.2.X milestone instead of 2.2
	+ Fixed bug changing background color on selected software packages
2.1.34
	+ Volatile types called password are now also masked in audit log
	+ Adjust padding for module descriptions in basic software view
	+ Removed beta icon
2.1.33
	+ Fixed modal add problems when using unique option on the type
	+ Fixed error management in the first screen of modal add
	+ Unify software selection and progress colors in CSS
	+ Set proper message type in Configure Events model
	+ Fixed error checking permanentMessage types in templates/msg.mas
2.1.32
	+ Added progress bar colors to theme definition
	+ Remove no longer correct UTF8 decode in ProgressIndicator
	+ Fixed UTF8 double-encoding on unexpected error CGI
	+ Reviewed some subscription strings
	+ Always fork before apache restart to avoid port change problems
	+ Stop modules in the correct order (inverse dependencies order)
	+ Better logging of failed modules on restore
2.1.31
	+ Do not start managed daemons on boot if the module is disabled
	+ Better message on redis error
	+ Watch for dependencies before automatic enable of modules on first install
2.1.30
	+ Removed obsolete /ebox URL from RSS link
	+ Changed methods related with extra backup data in modules logs
	  to play along with changes in ebackup module
	+ Set a user for remote access for audit reasons
	+ Detect session loss on AJAX requests
2.1.29
	+ Startup does not fail if SIGPIPE received
2.1.28
	+ Added code to mitigate false positives on module existence
	+ Avoid error in logs full summary due to incorrect syntax in template
	+ Allow unsafe chars in EBox::Types::File to avoid problems in some browsers
	+ Reviewed some subscription strings
	+ Warning about language-packs installed works again after Global changes
	+ Show n components update when only zentyal packages are left to
	  upgrade in the system widget
	+ Do not show debconf warning when installing packages
	+ EBox::Types::IPAddr (and IPNetwork) now works with defaultValue
	+ Allow to hide menu items, separators and dashboard widgets via conf keys
2.1.27
	+ Do not create tables during Disaster Recovery installation
	+ Added new EBox::Util::Debconf::value to get debconf values
	+ DataTable controller does no longer try to get a deleted row
	  for gather elements values for audit log
	+ Check if Updates watcher can be enabled if the subscription
	  level is yet unknown
2.1.26
	+ Detection of broken packages works again after proper deletion
	  of dpkg_running file
	+ Keep first install redis server running until trigger
	+ Unified module restart for package trigger and init.d
	+ Use restart-trigger script in postinst for faster daemons restarting
	+ System -> Halt/Reboot works again after regression in 2.1.25
	+ Added framework to show warning messages after save changes
	+ Change caption of remote services link to Zentyal Cloud
	+ Do not show Cloud link if hide_cloud_link config key is defined
	+ Added widget_ignore_updates key to hide updates in the dashboard
	+ Differentiate ads from notes
	+ Allow custom message type on permanentMessage
	+ Only allow custom themes signed by Zentyal
	+ Removed /zentyal prefix from URLs
	+ Caps lock detection on login page now works again
	+ Added HiddenIfNotAble property to event watchers to be hidden if
	  it is unabled to monitor the event
	+ Dashboard values can be now error and good as well
	+ Include a new software updates widget
	+ Include a new alert for basic subscriptions informing about
	  software updates
	+ Add update-notifier-common to dependencies
	+ EBox::DataTable::enabledRows returns rows in proper order
	+ Use custom ads when available
	+ Disable bug report when hide_bug_report defined on theme
2.1.25
	+ Do not show disabled module warnings in usercorner
	+ Mask passwords and unify boolean values in audit log
	+ Do not override type attribute for EBox::Types::Text subtypes
	+ Corrected installation finished message after first install
	+ Added new disableAutocomplete attribute on DataTables
	+ Optional values can be unset
	+ Minor improvements on nmap scan
2.1.24
	+ Do not try to generate config for unconfigured services
	+ Remove unnecessary redis call getting _serviceConfigured value
	+ Safer sizes for audit log fields
	+ Fix non-translatable "show help" string
	+ Allow links to first install wizard showing a desired page
	+ Fixed bug in disk usage when we have both values greater and
	  lower than 1024 MB
	+ Always return a number in EBox::AuditLogging::isEnabled to avoid
	  issues when returning the module status
	+ Added noDataMsg attribute on DataTable to show a message when
	  there are no rows
2.1.23
	+ Removed some warnings during consolidation process
	+ Depend on libterm-readline-gnu-perl for history support in shells
	+ Fixed error trying to change the admin port with NTP enabled
	+ Fixed breadcrumb destination for full log query page
	+ Use printableActionName in DataTable setter
2.1.22
	+ Fixed parentRow method in EBox::Types::Row
	+ Added new optionalLabel flag to EBox::Types::Abstract to avoid
	  show the label on non-optional values that need to be set as
	  optional when using show/hide viewCustomizers
	+ Added initHTMLStateOrder to View::Customizer to avoid incorrect
	  initial states
	+ Improved exceptions info in CGIs to help bug reporting
	+ Do not show customActions when editing row on DataTables
2.1.21
	+ Fixed bug printing traces at Global.pm
	+ Check new dump_exceptions confkey instead of the debug one in CGIs
	+ Explicit conversion to int those values stored in our database
	  for correct dumping in reporting
	+ Quote values in update overwrite while consolidating for reporting
2.1.20
	+ Fixed regression in edition in place of booleans
	+ Better default balance of the dashboard based on the size of the widgets
	+ Added defaultSelectedType argument to PortRange
2.1.19
	+ Disable KeepAlive as it seems to give performance problems with Firefox
	  and set MaxClients value back to 1 in apache.conf
	+ Throw exceptions when calling methods not aplicable to RO instances
	+ Fixed problems when mixing read/write and read-only instances
	+ Date/Time and Timezone moved from NTP to core under System -> General
	+ Do not instance hidden widgets to improve dashboard performance
	+ New command shell with Zentyal environment at /usr/share/zentyal/shell
	+ Show warning when a language-pack is not installed
	+ Removed unnecessary dump/load operations to .bak yaml files
	+ AuditLogging and Logs constructor now receive the 'ro' parameter
	+ Do not show Audit Logging in Module Status widget
2.1.18
	+ New unificated zentyal-core.logrotate for all the internal logs
	+ Added forceEnabled option for logHelpers
	+ Moved carousel.js to wizard template
	+ Add ordering option to wizard pages
	+ Fixed cmp and isEqualTo methods for EBox::Types::IPAddr
	+ Fixed wrong Mb unit labels in Disk Usage and use GB when > 1024 MB
	+ Now global-action script can be called without progress indicator
	+ Fixed EBox::Types::File JavaScript setter code
	+ Added support for "Add new..." modal boxes in foreign selectors
	+ Each module can have now its customized purge-module script
	  that will be executed after the package is removed
	+ Added Administration Audit Logging to log sessions, configuration
	  changes, and show pending actions in save changes confirmation
	+ User name is stored in session
	+ Remove deprecated extendedRestore from the old Full Backup
2.1.17
	+ Fixed RAID event crash
	+ Added warning on models and composites when the module is disabled
	+ Fixed login page style with some languages
	+ Login page template can now be reused accepting title as parameter
	+ EBox::Types::File does not write on redis when it fails to
	  move the fail to its final destination
	+ Added quote column option for periodic log consolidation and
	  report consolidation
	+ Added exclude module option to backup restore
2.1.16
	+ Do not show incompatible navigator warning on Google Chrome
	+ Fixed syncRows override detection on DataTable find
	+ clean-conf script now deletes also state data
	+ Avoid 'undefined' message in selectors
2.1.15
	+ Move Disk Usage and RAID to the new Maintenance menu
	+ Always call syncRows on find (avoid data inconsistencies)
	+ Filename when downloading a conf backup now contains hostname
	+ Fixed bug in RAID template
	+ Set proper menu order in System menu (fixes NTP position)
	+ Fixed regresion in page size selector on DataTables
	+ Fixed legend style in Import/Export Configuration
2.1.14
	+ Fixed regresion with double quotes in HTML templates
	+ Fixed problems with libredis-perl version dependency
	+ Adding new apparmor profile management
2.1.13
	+ Better control of errors when saving changes
	+ Elements of Union type can be hidden
	+ Model elements can be hidden only in the viewer or the setter
	+ HTML attributtes are double-quoted
	+ Models can have sections of items
	+ Password view modified to show the confirmation field
	+ New multiselect type
	+ Redis backend now throws different kind of exceptions
2.1.12
	+ Revert no longer necessary parents workaround
	+ Hide action on viewCustomizer works now on DataTables
2.1.11
	+ Fixed bug which setted bad directory to models in tab view
	+ Union type: Use selected subtype on trailingText property if the
	  major type does not have the property
	+ Raise MaxClients to 2 to prevent apache slowness
2.1.10
	+ Security [ZSN-2-1]: Avoid XSS in process list widget
2.1.9
	+ Do not try to initialize redis client before EBox::init()
	+ Safer way to delete rows, deleting its id reference first
	+ Delete no longer needed workaround for gconf with "removed" attribute
	+ Fixed regression in port range setter
2.1.8
	+ Fixed regression in menu search
	+ Fixed missing messages of multi state actions
	+ Help toggler is shown if needed when dynamic content is received
	+ Fixed issue when disabling several actions at once in a data table view
	+ All the custom actions are disabled when one is clicked
	+ Submit wizard pages asynchronously and show loading indicator
	+ Added carousel.js for slide effects
2.1.7
	+ Fixed issues with wrong html attributes quotation
	+ Bugfix: volatile types can now calculate their value using other
	  the value from other elements in the row no matter their position
2.1.6
	+ Attach software.log to bug report if there are broken packages
	+ Added keyGenerator option to report queries
	+ Tuned apache conf to provide a better user experience
	+ Actions click handlers can contain custom javascript
	+ Restore configuration with force dependencies option continues
	  when modules referenced in the backup are not present
	+ Added new MultiStateAction type
2.1.5
	+ Avoid problems getting parent if the manager is uninitialized
	+ Rename some icon files with wrong extension
	+ Remove wrong optional attribute for read-only fields in Events
	+ Renamed all /EBox/ CGI URLs to /SysInfo/ for menu folder coherency
	+ Added support for custom actions in DataTables
	+ Replaced Halt/Reboot CGI with a model
	+ Message classes can be set from models
	+ Fixed error in Jabber dispatcher
	+ Show module name properly in log when restart from the dashboard fails
	+ Avoid warning when looking for inexistent PID in pidFileRunning
2.1.4
	+ Changed Component's parent/child relationships implementation
	+ Fixed WikiFormat on automatic bug report tickets
	+ Do not show available community version in Dashboard with QA
 	  updates
2.1.3
	+ Fall back to readonly data in config backup if there are unsaved changes
	+ Allow to automatically send a report in the unexpected error page
	+ Logs and Events are now submenus of the new Maintenance menu
	+ Configuration Report option is now present on the Import/Export section
	+ Require save changes operation after changing the language
	+ Added support for URL aliases via schemas/urls/*.urls files
	+ Allow to sort submenu items via 'order' attribute
	+ Automatically save changes after syncRows is called and mark the module
	  mark the module as unchanged unless it was previously changed
	+ Removed unnecessary ConfigureEvents composite
	+ Removed unnecessary code from syncRows in logs and events
	+ Restore configuration is safer when restoring /etc/zentyal files
	+ Fixed unescaped characters when showing an exception
	+ Fixed nested error page on AJAX requests
	+ Adapted dumpBackupExtraData to new expected return value
	+ Report remoteservices, when required, a change in administration
	  port
	+ Added continueOnModuleFail mode to configuration restore
	+ Fixed Firefox 4 issue when downloading backups
	+ Show scroll when needed in stacktraces (error page)
	+ More informative error messages when trying to restart locked modules
	  from the dashboard
	+ Creation of plpgsql language moved from EBox::Logs::initialSetup
	  to create-db script
	+ Redis backend now throws different kind of exceptions
	+ Avoid unnecesary warnings about PIDs
	+ Update Jabber dispatcher to use Net::XMPP with some refactoring
	+ Save changes messages are correctly shown with international charsets
	+ Support for bitmap option in RAID report
	+ Retry multiInsert line by line if there are encoding errors
	+ Adapted to new location of partitionsFileSystems in EBox::FileSystem
	+ Event messages are cleaned of null characters and truncated
	  before inserting in the database when is necessary
	+ Improve message for "Free storage space" event and send an info
	  message when a given partition is not full anymore
	+ Event messages now can contain newline characters
	+ Objects of select type are compared also by context
	+ Remove cache from optionsFromForeignModel since it produces
	  problems and it is useless
	+ Set title with server name if the server is subscribed
	+ Fix title HTML tag in views for Models and Composites
	+ Added lastEventsReport to be queried by remoteservices module
	+ Added EBox::Types::HTML type
	+ Added missing manage-logs script to the package
	+ Fixed problems with show/hide help switch and dynamic content
	+ Menus with subitems are now kept unfolded until a section on a
	  different menu is accessed
	+ Sliced restore mode fails correctly when schema file is missing,
	  added option to force restore without schema file
	+ Purge conf now purges the state keys as well
	+ Added EBox::Types::IPRange
2.1.2
	+ Now a menu folder can be closed clicking on it while is open
	+ Bugfix: cron scripts are renamed and no longer ignored by run-parts
	+ Added new EBox::Util::Nmap class implementing a nmap wrapper
2.1.1
	+ Fixed incoherency problems with 'on' and '1' in boolean indexes
	+ Move cron scripts from debian packaging to src/scripts/cron
	+ Trigger restart of logs and events when upgrading zentyal-core
	  without any other modules
	+ Don't restart apache twice when upgrading together with more modules
	+ Fixed params validation issues in addRow
2.1
	+ Replace YAML::Tiny with libyaml written in C through YAML::XS wrapper
	+ Minor bugfix: filter invalid '_' param added by Webkit-based browser
	  on EBox::CGI::Base::params() instead of _validateParams(), avoids
	  warning in zentyal.log when enabling modules
	+ All CGI urls renamed from /ebox to /zentyal
	+ New first() and deleteFirst() methods in EBox::Global to check
	  existence and delete the /var/lib/zentyal/.first file
	+ PO files are now included in the language-pack-zentyal-* packages
	+ Migrations are now always located under /usr/share/$package/migration
	  this change only affects to the events and logs migrations
	+ Delete no longer used domain and translationDomain methods/attributes
	+ Unified src/libexec and tools in the new src/scripts directory
	+ Remove the ebox- prefix on all the names of the /usr/share scripts
	+ New EBox::Util::SQL package with helpers to create and drop tables
	  from initial-setup and purge-module for each module
	+ Always drop tables when purging a package
	+ Delete 'ebox' user when purging zentyal-core
	+ Moved all SQL schemas from tools/sqllogs to schemas/sql
	+ SQL time-period tables are now located under schemas/sql/period
	+ Old ebox-clean-gconf renamed to /usr/share/zentyal/clean-conf and
	  ebox-unconfigure-module is now /usr/share/zentyal/unconfigure-module
	+ Added default implementation for enableActions, executing
	  /usr/share/zentyal-$modulename/enable-module if exists
	+ Optimization: Do not check if a row is unique if any field is unique
	+ Never call syncRows on read-only instances
	+ Big performance improvements using hashes and sets in redis
	  database to avoid calls to the keys command
	+ Delete useless calls to exists in EBox::Config::Redis
	+ New regen-redis-db tool to recreate the directory structure
	+ Renamed /etc/cron.hourly/90manageEBoxLogs to 90zentyal-manage-logs
	  and moved the actual code to /usr/share/zentyal/manage-logs
	+ Move /usr/share/ebox/zentyal-redisvi to /usr/share/zentyal/redisvi
	+ New /usr/share/zentyal/initial-setup script for modules postinst
	+ New /usr/share/zentyal/purge-module script for modules postrm
	+ Removed obsolete logs and events migrations
	+ Create plpgsql is now done on EBox::Logs::initialSetup
	+ Replace old ebox-migrate script with EBox::Module::Base::migrate
	+ Rotate duplicity-debug.log log if exists
	+ Bug fix: Port selected during installation is correctly saved
	+ Zentyal web UI is restarted if their dependencies are upgraded
	+ Bug fix: Logs don't include unrelated information now
	+ Add total in disk_usage report
	+ Bugfix: Events report by source now works again
	+ Do not include info messages in the events report
	+ Services event is triggered only after five failed checkings
	+ Do not add redundant includedir lines to /etc/sudoers
	+ Fixed encoding for strings read from redis server
	+ Support for redis-server 2.0 configuration
	+ Move core templates to /usr/share/zentyal/stubs/core
	+ Old /etc/ebox directory replaced with the new /etc/zentyal with
	  renamed core.conf, logs.conf and events.conf files
	+ Fixed broken link to alerts list
2.0.15
	+ Do not check the existence of cloud-prof package during the
	  restore since it is possible not to be installed while disaster
	  recovery process is done
	+ Renamed /etc/init.d/ebox to /etc/init.d/zentyal
	+ Use new zentyal-* package names
	+ Don't check .yaml existence for core modules
2.0.14
	+ Added compMessage in some events to distinguish among events if
	  required
	+ Make source in events non i18n
	+ After restore, set all the restored modules as changed
	+ Added module pre-checks for configuration backup
2.0.13
	+ Fixed dashboard graphs refresh
	+ Fixed module existence check when dpkg is running
	+ Fix typo in sudoers creation to make remote support work again
2.0.12
	+ Include status of packages in the downloadable bug report
	+ Bugfix: Avoid possible problems deleting redis.first file if not exist
2.0.11
	+ New methods entry_exists and st_entry_exists in config backend
2.0.10
	+ Now redis backend returns undef on get for undefined values
	+ Allow custom mason templates under /etc/ebox/stubs
	+ Better checks before restoring a configuration backup with
	  a set of modules different than the installed one
	+ Wait for 10 seconds to the child process when destroying the
	  progress indicator to avoid zombie processes
	+ Caught SIGPIPE when trying to contact Redis server and the
	  socket was already closed
	+ Do not stop redis server when restarting apache but only when
	  the service is asked to stop
	+ Improvements in import/export configuration (know before as
	  configuration backup)
	+ Improvements in ProgressIndicator
	+ Better behaviour of read-only rows with up/down arrows
	+ Added support for printableActionName in DataTable's
	+ Added information about automatic configuration backup
	+ Removed warning on non existent file digest
	+ Safer way to check if core modules exist during installation
2.0.9
	+ Treat wrong installed packages as not-existent modules
	+ Added a warning in dashboard informing about broken packages
	+ File sharing and mailfilter log event watchers works again since
	  it is managed several log tables per module
2.0.8
	+ Replaced zentyal-conf script with the more powerful zentyal-redisvi
	+ Set always the same default order for dashboard widgets
	+ Added help message to the configure widgets dialog
	+ Check for undefined values in logs consolidation
	+ Now dashboard notifies fails when restarting a service
	+ Fixed bug with some special characters in dashboard
	+ Fixed bug with some special characters in disk usage graph
2.0.7
	+ Pre-installation includes sudoers.d into sudoers file if it's not yet
	  installed
	+ Install apache-prefork instead of worker by default
	+ Rename service certificate to Zentyal Administration Web Server
2.0.6
	+ Use mod dependencies as default restore dependencies
	+ Fixed dependencies in events module
	+ Increased recursive dependency threshold to avoid
	  backup restoration problems
2.0.5
	+ Removed deprecated "Full backup" option from configuration backup
	+ Bugfix: SCP method works again after addition of SlicedBackup
	+ Added option in 90eboxpglogger.conf to disable logs consolidation
2.0.4
	+ Removed useless gconf backup during upgrade
	+ Fixed postinstall script problems during upgrade
2.0.3
	+ Added support for the sliced backup of the DB
	+ Hostname change is now visible in the form before saving changes
	+ Fixed config backend problems with _fileList call
	+ Added new bootDepends method to customize daemons boot order
	+ Added permanent message property to Composite
	+ Bugfix: Minor aesthetic fix in horizontal menu
	+ Bugfix: Disk usage is now reported in expected bytes
	+ Bugfix: Event dispatcher is not disabled when it is impossible
	  for it to dispatch the message
2.0.2
	+ Better message for the service status event
	+ Fixed modules configuration purge script
	+ Block enable module button after first click
	+ Avoid division by zero in progress indicator when total ticks is
	  zero
	+ Removed warning during postinst
	+ Added new subscription messages in logs, events and backup
2.0.1
	+ Bugfix: Login from Zentyal Cloud is passwordless again
	+ Some defensive code for the synchronization in Events models
	+ Bugfix: add EBox::Config::Redis::get to fetch scalar or list
	  values. Make GConfModule use it to avoid issues with directories
	  that have both sort of values.
1.5.14
	+ Fixed redis bug with dir keys prefix
	+ Improved login page style
	+ New login method using PAM instead of password file
	+ Allow to change admin passwords under System->General
	+ Avoid auto submit wizard forms
	+ Wizard skip buttons always available
	+ Rebranded post-installation questions
	+ Added zentyal-conf script to get/set redis config keys
1.5.13
	+ Added transition effect on first install slides
	+ Zentyal rebrand
	+ Added web page favicon
	+ Fixed already seen wizards apparition
	+ Fixed ro module creation with redis backend
	+ Use mason for links widgets
	+ Use new domain to official strings for subscriptions
1.5.12
	+ Added option to change hostname under System->General
	+ Show option "return to dashboard" when save changes fails.
1.5.11
	+ Added more tries on redis reconnection
	+ Fixed user corner access problems with redis server
	+ writeFile* methods reorganized
	+ Added cron as dependency as cron.hourly was never executed with anacron
	+ Improvements in consolidation of data for reports
1.5.10
	+ Fixed gconf to redis conversion for boolean values
1.5.9
	+ Improved migrations speed using the same perl interpreter
	+ Redis as configuration backend (instead of gconf)
	+ Improved error messages in ebox-software
	+ Set event source to 256 chars in database to adjust longer event
	  sources
	+ Progress bar AJAX updates are sent using JSON
	+ Fixed progress bar width problems
	+ Fixed top menu on wizards
	+ Improved error message when disconnecting a not connected database
	+ Abort installation if 'ebox' user already exists
	+ Bugfix: IP address is now properly registered if login fails
1.5.8
	+ Added template tableorderer.css.mas
	+ Added buttonless top menu option
	+ Bugfix: Save all modules on first installation
	+ Bugfix: General ebox database is now created if needed when
	  re/starting services
	+ Bugfix: Data to report are now uniform in number of elements per
	  value. This prevents errors when a value is present in a month and
	  not in another
	+ Bugfix: Don't show already visited wizard pages again
1.5.7
	+ Bugfix: Avoid error when RAID is not present
	+ Bugfix: Add ebox-consolidate-reportinfo call in daily cron script
	+ Bugfix: Called multiInsert and unbufferedInsert when necessary
	  after the loggerd reimplementation
	+ Bugfix: EBox::ThirdParty::Apache2::AuthCookie and
	  EBox::ThirdParty::Apache2::AuthCookie::Util package defined just
	  once
	+ Added util SystemKernel
	+ Improved progress indicator
	+ Changes in sudo generation to allow sudo for remote support user
	+ Initial setup wizards support
1.5.6
	+ Reimplementation of loggerd using inotify instead of File::Tail
1.5.5
	+ Asynchronous load of dashboard widgets for a smoother interface
1.5.4
	+ Changed dbus-check script to accept config file as a parameter
1.5.3
	+ Function _isDaemonRunning works now with snort in lucid
	+ Javascript refreshing instead of meta tag in log pages
	+ Updated links in dashboard widget
	+ Add package versions to downloadable ebox.log
	+ Fixed postgresql data dir path for disk usage with pg 8.4
	+ GUI improvements in search box
1.5.2
	+ Security [ESN-1-1]: Validate referer to avoid CSRF attacks
	+ Added reporting structure to events module
	+ Added new CGI to download the last lines of ebox.log
1.5.1
	+ Bugfix: Catch exception when upstart daemon does not exist and
	  return a stopped status
	+ Added method in logs module to dump database in behalf of
	ebackup module
	+ Bugfix: Do not check in row uniqueness for optional fields that
	are not passed as parameters
	+ Improve the output of ebox module status, to be consistent with the one
	  shown in the interface
	+ Add options to the report generation to allow queries to be more
	  flexible
	+ Events: Add possibility to enable watchers by default
	+ Bugfix: Adding a new field to a model now uses default
	  value instead of an empty value
	+ Added script and web interface for configuration report, added
	  more log files to the configuration report
1.5
	+ Use built-in authentication
	+ Use new upstart directory "init" instead of "event.d"
	+ Use new libjson-perl API
	+ Increase PerlInterpMaxRequests to 200
	+ Increase MaxRequestsPerChild (mpm-worker) to 200
	+ Fix issue with enconding in Ajax error responses
	+ Loggerd: if we don't have any file to watch we just sleep otherwise the process
	  will finish and upstart will try to start it over again and again.
	+ Make /etc/init.d/ebox depend on $network virtual facility
	+ Show uptime and users on General Information widget.
1.4.2
	+ Start services in the appropriate order (by dependencies) to fix a problem
	  when running /etc/init.d/ebox start in slaves (mail and other modules
	  were started before usersandgroups and thus failed)
1.4.1
	+ Remove network workarounds from /etc/init.d/ebox as we don't bring
	  interfaces down anymore
1.4
	+ Bug fix: i18n. setDomain in composites and models.
1.3.19
	+ Make the module dashboard widget update as the rest of the widgets
	+ Fix problem regarding translation of module names: fixes untranslated
	  module names in the dashboard, module status and everywhere else where
	  a module name is written
1.3.18
	+ Add version comparing function and use it instead of 'gt' in the
	  general widget
1.3.17
	+ Minor bug fix: check if value is defined in EBox::Type::Union
1.3.16
	+ Move enable field to first row in ConfigureDispatcherDataTable
	+ Add a warning to let users know that a module with unsaved changes
	  is disabled
	+ Remove events migration directory:
		- 0001_add_conf_configureeventtable.pl
		- 0002_add_conf_diskfree_watcher.pl
	+ Bug fix: We don't use names to stringify date to avoid issues
	  with DB insertions and localisation in event logging
	+ Bug fix: do not warn about disabled services which return false from
	  showModuleStatus()
	+ Add blank line under "Module Status"
	+ Installed and latest available versions of the core are now displayed
	  in the General Information widget
1.3.15
	+ Bug fix: Call EBox::Global::sortModulesByDependencies when
	  saving all modules and remove infinite loop in that method.
	  EBox::Global::modifiedModules now requires an argument to sort
	  its result dependending on enableDepends or depends attribute.
	+ Bug fix: keep menu folders open during page reloads
	+ Bug fix: enable the log events dispatcher by default now works
	+ Bug fix: fixed _lock function in EBox::Module::Base
	+ Bug fix: composites honor menuFolder()
	+ Add support for in-place edition for boolean types. (Closes
	  #1664)
	+ Add method to add new database table columnts to EBox::Migration::Helpers
	+ Bug fix: enable "Save Changes" button after an in-place edition
1.3.14
	+ Bug fix: fix critical bug in migration helper that caused some log
	  log tables to disappear
	+ Create events table
	+ Bug fix: log watcher works again
	+ Bug fix: delete cache if log index is not found as it could be
	  disabled
1.3.13
	+ Bug fix: critical error in EventDaemon that prevented properly start
	+ Cron script for manage logs does not run if another is already
	  running, hope that this will avoid problems with large logs
	+ Increased maximum size of message field in events
	+ Added script to purge logs
	+ Bug fix: multi-domain logs can be enabled again
1.3.12
	+ Added type for EBox::Dashboard::Value to stand out warning
	  messages in dashboard
	+ Added EBox::MigrationHelpers to include migration helpers, for now,
	  include a db table renaming one
	+ Bug fix: Fix mismatch in event table field names
	+ Bug fix: Add migration to create language plpgsql in database
	+ Bug fix: Add missing script for report log consolidation
	+ Bug fix: Don't show modules in logs if they are not configured. This
	  prevents some crashes when modules need information only available when
	  configured, such as mail which holds the vdomains in LDAP
	+ Added method EBox::Global::lastModificationTime to know when
	  eBox configuration was modified for last time
	+ Add support for breadcrumbs on the UI
	+ Bug fix: in Loggerd files are only parsed one time regardless of
	  how many LogHelper reference them
	+ Added precondition for Loggerd: it does not run if there isnt
	anything to watch
1.3.11
	+ Support customFilter in models for big tables
	+ Added EBox::Events::sendEvent method to send events using Perl
	  code (used by ebackup module)
	+ Bug fix: EBox::Type::Service::cmp now works when only the
	  protocols are different
	+ Check $self is defined in PgDBEngine::DESTROY
	+ Do not watch files in ebox-loggerd related to disabled modules and
	  other improvements in the daemon
	+ Silent some exceptions that are used for flow control
	+ Improve the message from Service Event Watcher
1.3.10
	+ Show warning when accesing the UI with unsupported browsers
	+ Add disableApparmorProfile to EBox::Module::Service
	+ Bug fix: add missing use
	+ Bug fix: Make EventDaemon more robust against malformed sent
	  events by only accepting EBox::Event objects
1.3.8
	+ Bug fix: fixed order in EBox::Global::modified modules. Now
	  Global and Backup use the same method to order the module list
	  by dependencies
1.3.7
	+ Bug fix: generate public.css and login.css in dynamic-www directory
	  which is /var/lib/zentyal/dynamicwww/css/ and not in /usr/share/ebox/www/css
	  as these files are generate every time eBox's apache is
	  restarted
	+ Bug fix: modules are restored now in the correct dependency
	  order
	+ ebox-make-backup accepts --destinaton flag to set backup's file name
	+ Add support for permanent messages to EBox::View::Customizer
1.3.6
	+ Bug fix: override _ids in EBox::Events::Watcher::Log to not return ids
	which do not exist
	+ Bug fix: fixed InverseMatchSelect type which is used by Firewall module
	+ New widget for the dashboard showing useful support information
	+ Bugfix: wrong permissions on CSS files caused problem with usercorner
	+ CSS are now templates for easier rebranding
	+ Added default.theme with eBox colors
1.3.5
	+ Bugfix: Allow unsafe characters in password type
	+ Add FollowSymLinks in eBox apache configuration. This is useful
	  if we use js libraries provided by packages
1.3.4
	+ Updated company name in the footer
	+ Bugfix: humanEventMessage works with multiple tableInfos now
	+ Add ebox-dbus-check to test if we can actually connect to dbus
1.3.4
	+ bugfix: empty cache before calling updatedRowNotify
	+ enable Log dispatcher by default and not allow users to disable
	it
	+ consolidation process continues in disabled but configured modules
	+ bugfix: Save Changes button doesn't turn red when accessing events for
	first time
1.3.2
	+ bugfix: workaround issue with dhcp configured interfaces at boot time
1.3.1
	+ bugfix: wrong regex in service status check
1.3.0
	+ bugfix: make full backup work again
1.1.30
	+ Change footer to new company holder
	+  RAID does not generate 'change in completion events, some text
	problems fixed with RAID events
	+ Report graphics had a datapoints limit dependent on the active
	time unit
	+ Apache certificate can be replaced by CA module
	+ Fixed regression in detailed report: total row now aggregates
	properly
	+ More characters allowed when changing password from web GUI
	+ Fixed regression with already used values in select types
	+ Do not a button to restart eBox's apache
	+ Fixed auth problem when dumping and restoring postgre database
1.1.20
	+ Added custom view support
	+ Bugfix: report models now can use the limit parameter in
	  reportRows() method
	+ use a regexp to fetch the PID in a pidfile, some files such as
	postfix's add tabs and spaces before the actual number
	+ Changed "pidfile" to "pidfiles" in _daemons() to allow checking more than
one (now it is a array ref instead of scalar)
	+ Modified Service.pm to support another output format for /etc/init.d daemon
status that returns [OK] instead of "running".
	+ unuformized case in menu entries and some more visual fixes
1.1.10
	+ Fix issue when there's a file managed by one module that has been modified
	  when saving changes
	+ Bugfix: events models are working again even if an event aware
	module is uninstalled and it is in a backup to restore
	+ Select.pm returns first value in options as default
       + Added 'parentModule' to model class to avoid recursive problems
	+ Added Float type
	+ Apache module allows to add configuration includes from other modules
	+ Display remote services button if subscribed
	+ Event daemon may received events through a named pipe
	+ Bugfix. SysInfo revokes its config correctly
	+ Added storer property to types in order to store the data in
	somewhere different from GConf
	+ Added protected property 'volatile' to the models to indicate
	that they store nothing in GConf but in somewhere different
	+ System Menu item element 'RAID' is always visible even when RAID
	is not installed
	+ Files in deleted rows are deleted when the changes are saved
	+ Fixed some bug whens backing and restore files
	+ Components can be subModels of the HasMany type
	+ Added EBox::Types::Text::WriteOnce type
	+ Do not use rows(), use row to force iteration over the rows and increase
	performance and reduce memory use.
	+ Do not suggest_sync after read operations in gconf
	+ Increase MaxRequestsPerChild to 200 in eBox's apache
	+ Make apache spawn only one child process
	+ Log module is backed up and restored normally because the old
	problem is not longer here
	+ Backup is more gentle with no backup files in backup directory,
	now it does not delete them
	+ HasMany  can retrieve again the model and row after the weak
	refence is garbage-collected. (Added to solve a bug in the doenload
	bundle dialog)
	+ EBox::Types::DomainName no longer accepts IP addresses as domain
	names
	+ Bugfix: modules that fail at configuration stage no longer appear as enabled
	+ Add parameter to EBox::Types::Select to disable options cache

0.12.103
	+ Bugfix: fix SQL statement to fetch last rows to consolidate
0.12.102
	+ Bugfix: consolidate logs using the last date and not starting from scratch
0.12.101
	+ Bugfix: DomainName type make comparisons case insensitive
	according to RFC 1035
0.12.100
	+ Bugfix: Never skip user's modifications if it set to true
	override user's changes
	+ EBox::Module::writeConfFile and EBox::Service scape file's path
	+ Bugfix. Configure logrotate to actually rotate ebox logs
	+ Fixed bug in ForcePurge logs model
	+ Fixed bug in DataTable: ModelManaged was called with tableName
	instead of context Name
	+ Fixing an `img` tag closed now properly and adding alternative
	text to match W3C validation in head title
	+ Backup pages now includes the size of the archive
	+ Fixed bug in ForcePurge logs model
	+ Now the modules can have more than one tableInfo for logging information
	+ Improve model debugging
	+ Improve restart debugging
	+ Backups and bug reports can be made from the command line
	+ Bugfix: `isEqualTo` is working now for `Boolean` types
	+ Bugfix: check if we must disable file modification checks in
	Manager::skipModification

0.12.99
	+ Add support for reporting
	+ Refresh logs automatically
	+ Reverse log order
	+ Remove temp file after it is downloaded with FromTempDir controller
0.12.3
	+ Bug fix: use the new API in purge method. Now purging logs is working
	again.
0.12.2
	+ Increase random string length used to generate the cookie to
	2048 bits
	+ Logs are show in inverse chronological order
0.12.1
	+ Bug fix: use unsafeParam for progress indicator or some i18 strings
	will fail when saving changes
0.12
	+ Bugfix: Don't assume timecol is 'timestamp' but defined by
	module developer. This allows to purge some logs tables again
	+ Add page titles to models
	+ Set default values when not given in `add` method in models
	+ Add method to manage page size in model
	+ Add hidden field to help with Ajax request and automated testing with
	  ANSTE
	+ Bugfix: cast sql types to filter fields in logs
	+ Bugfix: Restricted resources are back again to make RSS
	access policy work again
	+ Workaround bogus mason warnings
	+ Make postinst script less verbose
	+ Disable keepalive in eBox apache
	+ Do not run a startup script in eBox apache
	+ Set default purge time for logs stored in eBox db to 1 week
	+ Disable LogAdmin actions in `ebox-global-action` until LogAdmin
	feature is completely done
0.11.103
	+ Modify EBox::Types::HasMany to create directory based on its row
	+ Add _setRelationship method to set up relationships between models
	  and submodels
	+ Use the new EBox::Model::Row api
	+ Add help method to EBox::Types::Abstract
	+ Decrease size for percentage value in disk free watcher
	+ Increase channel link field size in RSS dispatcher
0.11.102
	+ Bugfix: cmp in EBox::Types::HostIP now sorts correctly
	+ updatedRowNotify in EBox::Model::DataTable receives old row as
	well as the recently updated row
	+ Added `override_user_modification` configuration parameter to
	avoid user modification checkings and override them without asking
	+ Added EBox::Model::Row to ease the management of data returned
	by models
	+ Added support to pre-save and post-save executable files. They
	must be placed at /etc/ebox/pre-save or /etc/ebox/post-save
	+ Added `findRow` method to ease find and set
0.11.101
	+ Bugfix: Fix memory leak in models while cloning types. Now
	cloning is controlled by clone method in types
	+ Bugfix: Union type now checks for its uniqueness
	+ DESTROY is not an autoloaded method anymore
	+ HasOne fields now may set printable value from the foreign field
	to set its value
	+ findId now searches as well using printableValue
	+ Bugfix. Minor bug found when key is an IP address in autoloaded
	methods
	+ Ordered tables may insert values at the beginning or the end of
	the table by "insertPosition" attribute
	+ Change notConfigured template to fix English and add link to the
	  module status section
	+ Add loading gif to module status actions
	+ Remove debug from ServiceInterface.pm
	+ Add support for custom separators to be used as index separators on
	  exposedMethods
	+ Bugfix. Stop eBox correctly when it's removed
	+ Improve apache-restart to make it more reliable.
0.11.100
	+ Bugfix. Fix issue with event filters and empty hashes
	+ Bugfix. Cache stuff in log and soap watcher to avoid memory leaks
	+ Bugfix. Fix bug that prevented the user from being warned when a row to
	  be deleted is being used by other model
	+ Bugfix. Add missing use of EBox::Global in State event watcher
	+ Added progress screen, now pogress screen keeps track of the changed
	  state of the modules and change the top page element properly
	+ Do not exec() to restart apache outside mod_perl
	+ Improve apache restart script
	+ Improve progress screen
0.11.99
	+ DataTable contains the property 'enableProperty' to set a column
	called 'enabled' to enable/disable rows from the user point of
	view. The 'enabled' column is put the first
	+ Added state to the RAID report instead of simpler active boolean
        + Fix bug when installing new event components and event GConf
	subtree has not changed
	+ Add RSS dispatcher to show eBox events under a RSS feed
	+ Rotate log files when they reach 10MB for 7 rotations
	+ Configurable minimum free space left for being notified by means
	of percentage
	+ Add File type including uploading and downloading
	+ Event daemon now checks if it is possible to send an event
	before actually sending it
	+ Added Action forms to perform an action without modifying
	persistent data
	+ Log queries are faster if there is no results
	+ Show no data stored when there are no logs for a domain
	+ Log watcher is added in order to notify when an event has
	happened. You can configure which log watcher you may enable and
	what you want to be notify by a determined filter and/or event.
	+ RAID watcher is added to check the RAID events that may happen
	when the RAID subsystem is configured in the eBox machine
	+ Change colour dataset in pie chart used for disk usage reporting
	+ Progress indicator now contains a returned value and error
	message as well
	+ Lock session file for HTTP session to avoid bugs
	related to multiple requests (AJAX) in a short time
	+ Upgrade runit dependency until 1.8.0 to avoid runit related
	issues
0.11
	+ Use apache2
	+ Add ebox-unblock-exec to unset signal mask before running  a executable
	+ Fix issue with multiple models and models with params.
	  This triggered a bug in DHCP when there was just one static
	  interface
	+ Fix _checkRowIsUnique and _checkFieldIsUnique
	+ Fix paging
	+ Trim long strings in log table, show tooltip with the whole string
	  and show links for URLs starting with "http://"
0.10.99
	+ Add disk usage information
	+ Show progress in backup process
	+ Add option to purge logs
	+ Create a link from /var/lib/zentyal/log to /var/log/ebox
	+ Fix bug with backup descriptions containing spaces
	+ Add removeAll method on data models
	+ Add HostIP, DomainName and Port types
	+ Add readonly forms to display static information
	+ Add Danish translation thanks to Allan Jacobsen
0.10
	+ New release
0.9.100
	+ Add checking for SOAP session opened
	+ Add EventDaemon
	+ Add Watcher and Dispatch framework to support an event
	  architecture on eBox
	+ Add volatile EBox::Types in order not to store their values
	  on GConf
	+ Add generic form
	+ Improvements on generic table
	+ Added Swedish translation

0.9.99
	+ Added Portuguese from Portugal translation
	+ Added Russian translation
	+ Bugfix: bad changed state in modules after restore

0.9.3
	+ New release

0.9.2
	+ Add browser warning when uploading files
	+ Enable/disable logging modules
0.9.1
	+ Fix backup issue with changed state
	+ Generic table supports custom ordering
0.9
	+ Added Polish translation
        + Bug in recognition of old CD-R writting devices fixed
	+ Added Aragonese translation
	+ Added Dutch translation
	+ Added German translation
	+ Added Portuguese translation

0.8.99
	+ Add data table model for generic Ajax tables
	+ Add types to be used by models
	+ Add MigrationBase and ebox-migrate to upgrade data models
	+ Some English fixes
0.8.1
	+ New release
0.8
	+ Fix backup issue related to bug reports
	+ Improved backup GUI
0.7.99
        + changed sudo stub to be more permissive
	+ added startup file to apache web server
	+ enhanced backup module
	+ added basic CD/DVD support to backup module
	+ added test stubs to simplify testing
	+ added test class in the spirit of Test::Class
	+ Html.pm now uses mason templates
0.7.1
	+ use Apache::Reload to reload modules when changed
	+ GUI consistency (#12)
	+ Fixed a bug for passwords longer than 16 chars
	+ ebox-sudoers-friendly added to not overwrite /etc/sudoers each time
0.7
	+ First public release
0.6
	+ Move to client
	+ Remove obsolete TODO list
	+ Remove firewall module from  base system
	+ Remove objects module from base system
	+ Remove network module from base system
	+ Add modInstances and modInstancesOfType
	+ Raname Base to ClientBase
	+ Remove calls to deprecated methods
	+ API documented using naturaldocs
	+ Update INSTALL
	+ Use a new method to get configkeys, now configkey reads every
	  [0.9
	+ Added Polish translation][0-9]+.conf file from the EBox::Config::etc() dir and
	  tries to get the value from the files in order.
	+ Display date in the correct languae in Summary
	+ Update debian scripts
	+ Several bugfixes
0.5.2
	+ Fix some packaging issues
0.5.1
	+ New menu system
	+ New firewall filtering rules
	+ 802.1q support

0.5
	+ New bug-free menus (actually Internet Explorer is the buggy piece
	  of... software that caused the reimplementation)
	+ Lots of small bugfixes
	+ Firewall: apply rules with no destination address to packets
	  routed through external interfaces only
	+ New debianize script
	+ Firewall: do not require port and protocol parameters as they
	  are now optional.
	+ Include SSL stuff in the dist tarball
	+ Let modules block changes in the network interfaces
	  configuration if they have references to the network config in
	  their config.
	+ Debian network configuration import script
	+ Fix the init.d script: it catches exceptions thrown by modules so that
	  it can try to start/stop all of them if an exception is thrown.
	+ Firewall: fix default policy bug in INPUT chains.
	+ Restore textdomain in exceptions
	+ New services section in the summary
	+ Added Error item to Summary. Catch exceptions from modules in
	  summary and generate error item
	+ Fix several errors with redirections and error handling in CGIs
	+ Several data validation functions were fixed, and a few others added
	+ Prevent the global module from keeping a reference to itself. And make
	  the read-only/read-write behavior of the factory consistent.
	+ Stop using ifconfig-wrapper and implement our own NetWrapper module
	  with wrappers for ifconfig and ip.
	+ Start/stop apache, network and firewall modules in first place.
	+ Ignore some network interface names such as irda, sit0, etc.
	+ The summary page uses read-only module instances.
	+ New DataInUse exception, old one renamed to DataExists.
	+ Network: do not overwrite resolv.conf if there are nameservers
	  given via dhcp.
	+ Do not set a default global policy for the ssh service.
	+ Check for forbiden characters when the parameter value is
	  requested by the CGI, this allows CGI's to handle the error,
	  and make some decissions before it happens.
	+ Create an "edit object" template and remove the object edition stuff
	  from the main objects page.
	+ Fix the apache restarting code.
	+ Network: Remove the route reordering feature, the kernel handles that
	  automatically.
	+ Fix tons of bugs in the network restarting code.
	+ Network: removed the 3rd nameserver configuration.
	+ Network: Get gateway info in the dhcp hook.
	+ Network: Removed default configuration from the gconf schema.
	+ New function for config-file generation
	+ New functions for pid file handling

0.4
	+ debian package
	+ added module to export/import configuration
	+ changes in firewall's API
	+ Added content filter based on dansguardian
	+ Added French translation
	+ Added Catalan translation
	+ Sudoers file is generated automatically based on module's needs
	+ Apache config file is generated by ebox  now
	+ Use SSL
	+ Added ebox.conf file
	+ Added module template generator

0.3
	+ Supports i18n
	+ API name consistency
	+ Use Mason for templates
	+ added tips to GUI
	+ added dhcp hooks
	+ administration port configuration
	+ Fixed bugs to IE compliant
	+ Revoke changes after logout
	+ Several bugfixes

0.2
	+ All modules are now based on gconf.
	+ Removed dependencies on xml-simple, xerces and xpath
	+ New MAC address field in Object members.
	+ Several bugfixes.

0.1
	+ Initial release<|MERGE_RESOLUTION|>--- conflicted
+++ resolved
@@ -1,12 +1,9 @@
 HEAD
-<<<<<<< HEAD
-	+ Fixed EventDaemon crash
-=======
 	+ Fix typo in ConfigureLogs model
 	+ Mark files for removing before deleting the row from backend in
 	  removeRow
 	+ The Includes directives are set just for the main virtual host
->>>>>>> 057bc832
+	+ Fixed EventDaemon crash
 2.3.11
 	+ Mark files for removing before deleting the row from backend in removeRow
 	+ Dashboard widgets now always read the information from RO
