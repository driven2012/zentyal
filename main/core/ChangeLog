HEAD
<<<<<<< HEAD
	+ Added executeOnBrothers method to EBox::Model::Component
	+ Fixed repetition of 'add' and 'number change' events in RAID watcher
	+ Fixed incorrect display of edit button in tables without editField action
	+ Cache MySQL password to avoid reading it all the time
	+ Fixed request came from non-root user warnings during boot
	+ Send info event in Runit watcher only if the service was down
	  MAX_DOWN_PERIODS
=======
	+ Removed some high-frequency undef warnings
>>>>>>> 2070a1a4
3.0
	+ Removed beta logo
	+ Set 'firstInstall' flag on modules when installing during initial install
	+ Set 'restoringBackup' flag on modules when restoring backup
	+ Call enableService after initialSetup while restoring backup
	+ Registration link in widget now have appropiate content when either
	  remoteservices or software are not installed
	+ Fixed style for disabled buttons
	+ Composite and DataTable viewers recover from errors in pageTitle method
	+ Fixed intermitent failure in progress when there are no slides
	+ Rollback redis transaction on otherwise instead finally block
	+ Members of the 'admin' group can now login again on Zentyal
	+ Multi-admin management for commercial editions
	+ First and last move row buttons are now disabled instead of hidden
	+ In save changes dialog set focus always in the 'save' button
	+ Fixed i18n problem in some cases where environment variables
	  were different than the selected locale on Zentyal UI, now
	  LANG and LC_MESSAGES are explicitly passed to mod_perl
	+ Reviewed registration strings
	+ Added template attribute to MultiStateAction to provide any kind
	  of HTML to display an action
	+ Changed icon, name and link for Zentyal Remote
	+ Fixed some compatibility issues with Internet Explorer 9
	+ Show warning with Internet Explorer 8 or older
	+ Improved dashboard buttons colors
2.3.24
	+ Do not cache undef values in EBox::Config::Redis::get()
	+ Code fix on subscription retrieval for Updates event
	+ Update validate referer to new Remote Services module API
	+ In-place booleans now properly mark the module as changed
	+ Do not try to read slides if software module is not installed
	+ Fixed wrong call in Events::isEnabledDispatcher()
	+ Updated 'created by' footer
2.3.23
	+ Change the default domain name from 'zentyal.lan' to
	  'zentyal-domain.lan'
	+ Changes in first enable to avoid letting modules unsaved
	+ Type File now accepts spaces in the file name
	+ Added setTimezone method to MyDBEngine
	+ Enable consolidation after reviewing and pruning
	+ Code typo fix in Events::isEnabledWatcher
	+ Remove all report code from core
	+ Move SysInfo report related to remoteservices module
	+ Fixed regression which removed scroll bars from popups
	+ New carousel transition for the installation slides
	+ Added option to not show final notes in progress bar
	+ EBox::Model::Component::modelGetter does not die when trying to
	  get a model for an uninstalled module
	+ Added previous/next buttons to manually switch installation slides
	+ New installation slides format
	+ Added compatibility with MS Internet Explorer >= 8
2.3.22
	+ Changed first installation workflow and wizard infraestructure
	+ Improved firewall icons
	+ Set hover style for configure rules button in firewall
	+ Do not disable InnoDB in mysql if there are other databases
	+ Progress indicator no longer calls showAds if it is undefined
	+ Send cache headers on static files to improve browsing speed
	+ Added foreignNoSyncRows and foreignFilter options to EBox::Types::Select
	+ Improved settings icon
	+ Fixed modalboxes style
	+ Improve host domain validation. Single label domains are not allowed.
2.3.21
	+ Fixes on notifyActions
	+ Check for isDaemonRunning now compatible with asterisk status
	+ Fixed warning call in EBox::Types::HasMany
2.3.20
	+ New look & feel for the web interface
	+ Adjust slides transition timeout during installation
	+ Audit changes table in save changes popup has scroll and better style
	+ Model messages are printed below model title
	+ noDataMsg now allows to add elements if it makes sense
	+ Fixed ajax/form.mas to avoid phantom change button
	+ EBox::Model::Manager::_setupModelDepends uses full paths so the
	  dependecies can discriminate between models with the same name
	+ Default row addition in DataForm does not fires validateTypedRow
	+ Code typo fix in change administration port model
	+ Set only Remote as option to export/import configuration to a
	  remote site
	+ Return undef in HasMany type when a model is not longer
	  available due to being uninstalled
	+ Added onclick atribute to the link.mas template
	+ Fix exception raising when no event component is found
	+ table_ordered.js : more robust trClick event method
	+ Changed dashboard JS which sometimes halted widget updates
	+ Added popup dialogs for import/export configuration
	+ Changes in styles and sizes of the save/revoke dialog
	+ Removed redudant code in ConfigureWatchers::syncRows which made module
	  to have an incorrect modified state
	+ Dont show in bug report removed packages with configuration
	  held as broken packages
	+ DataTable::size() now calls to syncRows()
	+ EBox::Module::Config::set_list quivalent now has the same
	  behaviour than EBox::Module::Config::set
2.3.19
	+ Manually set up models for events to take into account the
	  dynamic models from the log watcher filtering models
	+ Fixed warnings when deleting a row which is referenced in other model
	+ Disable HTML form autocompletion in admin password change model
	+ Fixed incorrect non-editable warnings in change date and time model
	+ Fixed parsing value bug in EBox::Types::Date and EBox::Types::Time
	+ Reworked mdstat parsing, added failure_spare status
	+ Configuration backup implicitly preserves ownership of files
	+ Changes in styles and sizes of the save/revoke dialog
	+ New data form row is copied from default row, avoiding letting hidden
	  fields without its default value and causing missing fields errors
	+ Always fill abstract type with its default value, this avoids
	  errors with hidden fields with default value
	+ Different page to show errors when there are broken software packages
	+ InverseMatchSelect and InverseMatchUnion use 'not' instead of '!' to
	  denote inverse match. This string is configurable with a type argument
	+ Fixed types EBox::Type::InverseMatchSelect and InverseMatchUnion
	+ Fixed bug in DataTable::setTypedRow() which produced an incorrect 'id'
	  row element in DataTable::updateRowNotify()
	+ In tableBody.mas template: decomposed table topToolbar section in methods
	+ Fixed bug in discard changes dialog
	+ Confirmation dialogs now use styled modalboxes
	+ Do not reload page after save changes dialog if operation is successful
	+ Maintenance menu is now kept open when visiting the logs index page
2.3.18
	+ Manual clone of row in DataTable::setTypedRow to avoid segfault
	+ Avoid undef warnings in EBox::Model::DataTable::_find when the
	  element value is undef
	+ Fixed kill of ebox processes during postrm
	+ Set MySQL root password in create-db script and added mysql script
	  to /usr/share/zentyal for easy access to the zentyal database
	+ Increased timeout redirecting to wizards on installation to 5 seconds
	  to avoid problems on some slow or loaded machines
	+ Save changes dialog do not appear if there are no changes
	+ Delete no longer needed duplicated code
	+ Do not go to save changes after a regular package installation
	  they are saved only in the first install
	+ Progress bar in installation refactored
2.3.17
	+ Do not use modal box for save changes during installation
	+ Hidden fields in DataTables are no longer considered compulsory
	+ Select type has now its own viewer that allows use of filter function
	+ User is now enabled together with the rest of modules on first install
2.3.16
	+ Fix 'oldRow' parameter in UpdatedRowNotify
	+ Use Clone::Fast instead of Clone
	+ Modal dialog for the save and discard changes operations
	+ Use a different lock file for the usercorner redis
	+ Improved look of tables when checkAll controls are present
	+ Better icons for clone action
	+ Added confirmation dialog feature to models; added confirmation
	  dialog to change hostname model
	+ Dynamic default values are now properly updated when adding a row
	+ Kill processes owned by the ebox user before trying to delete it
	+ Do not use sudo to call status command at EBox::Service::running
	+ Fixed regression setting default CSS class in notes
2.3.15
	+ Added missing call to updateRowNotify in DataForms
	+ Fixed silent error in EBox::Types::File templates for non-readable
	  by ebox files
	+ Use pkill instead of killall in postinst
	+ Use unset instead of delete_dir when removing rows
	+ Do not set order list for DataForms
	+ Only try to clean tmp dir on global system start
2.3.14
	+ Error message for failure in package cache creation
	+ Fixed regression when showing a data table in a modal view
	+ Do not do a redis transaction for network module init actions
	+ Fixed EBox::Module::Config::st_unset()
	+ Allowed error class in msg template
2.3.13
	+ Fixed problems in EventDaemon with JSON and blessed references
	+ More crashes avoided when watchers or dispatchers doesn't exist
	+ Proper RAID watcher reimplementation using the new state API
	+ EBox::Config::Redis singleton has now a instance() method instead of new()
	+ Deleted wrong use in ForcePurge model
2.3.12
	+ Fixed problem with watchers and dispatchers after a module deletion
	+ Fixed EBox::Model::DataTable::_checkFieldIsUnique, it failed when the
	  printableValue of the element was different to its value
	+ Fixed separation between Add table link and table body
	+ Adaptation of EventDaemon to model and field changes
	+ Disabled logs consolidation on purge until it is reworked, fixed
	  missing use in purge logs model
	+ Fixed Componet::parentRow, it not longer tries to get a row with
	  undefined id
	+ Fix typo in ConfigureLogs model
	+ Mark files for removing before deleting the row from backend in
	  removeRow
	+ The Includes directives are set just for the main virtual host
	+ Fixed EventDaemon crash
2.3.11
	+ Mark files for removing before deleting the row from backend in removeRow
	+ Dashboard widgets now always read the information from RO
	+ Enable actions are now executed before enableService()
	+ Fixed regression which prevented update of the administration service
	  port when it was changed in the interface
	+ New EBox::Model::Composite::componentNames() for dynamic composites
	+ Remove _exposedMethods() feature to reduce use of AUTOLOAD
	+ Removed any message set in the model in syncRows method
	+ Added global() method to modules and components to get a coherent
	  read-write or read-only instance depending on the context
	+ Removed Model::Report and Composite::Report namespaces to simplify model
	  management and specification
	+ New redis key naming, with $mod/conf/*, $mod/state and $mod/ro/* replacing
	  /ebox/modules/$mod/*, /ebox/state/$mod/* and /ebox-ro/modules/$mod/*
	+ Removed unnecessary parentComposite methods in EBox::Model::Component
	+ Only mark modules as changed when data has really changed
	+ EBox::Global::modChange() throws exception if instance is readonly
	+ New get_state() and set_state() methods, st_* methods are kept for
	  backwards compatibility, but they are deprecated
	+ Simplified events module internals with Watcher and Dispatcher providers
	+ Model Manager is now able to properly manage read-only instances
	+ Composites can now use parentModule() like Models
	+ Renamed old EBox::GConfModule to EBox::Module::Config
	+ Unified model and composite management in the new EBox::Model::Manager
	+ Model and composites are loaded on demand to reduce memory consumption
	+ Model and composite information is now stored in .yaml schemas
	+ ModelProvider and CompositeProvider are no longer necessary
	+ Simplified DataForm using more code from DataTable
	+ Adapted RAID and restrictedResources() to the new JSON objects in redis
	+ Remove unused override modifications code
	+ Added /usr/share/zentyal/redis-cli wrapper for low-level debugging
	+ Use simpler "key: value" format for dumps instead of YAML
	+ Row id prefixes are now better chosen to avoid confusion
	+ Use JSON instead of list and hash redis types (some operations,
	  specially on lists, are up to 50% faster and caching is much simpler)
	+ Store rows as hashes instead of separated keys
	+ Remove deprecated all_dirs and all_entries methods
	+ Remove obsolete EBox::Order package
	+ Remove no longer needed redis directory tree sets
	+ Fixed isEqualTo() method on EBox::Types::Time
	+ EBox::Types::Abstract now provides default implementations of fields(),
	  _storeInGConf() and _restoreFromHash() using the new _attrs() method
	+ Remove indexes on DataTables to reduce complexity, no longer needed
	+ Simplified ProgressIndicator implementation using shared memory
	+ New EBox::Util::SHMLock package
	+ Implemented transactions for redis operations
	+ Replace old MVC cache system with a new low-level redis one
	+ Delete no longer necessary regen-redis-db tool
	+ Added new checkAll property to DataTable description to allow
	  multiple check/uncheck of boolean columns
2.3.10
	+ Added Desktop::ServiceProvider to allow modules to implement
	  requests from Zentyal desktop
	+ Added VirtualHost to manage desktop requests to Zentyal server
	+ Fix EventDaemon in the transition to MySQL
	+ Send EventDaemon errors to new rotated log file /var/log/zentyal/events.err
	+ Send an event to Zentyal Cloud when the updates are up-to-date
	+ Send an info event when modules come back to running
	+ Include additional info for current event watchers
	+ Fixed RAID report for some cases of spare devices and bitmaps
	+ Fixed log purge, SQL call must be a statement not a query
	+ Fixed regex syntax in user log queries
	+ Added missing "use Filesys::Df" to SysInfo
	+ Disabled consolidation by default until is fixed or reimplemented
	+ Fixed regresion in full log page for events
	+ Added clone action to data tables
	+ Fixed regression in modal popup when showing element table
	+ Added new type EBox::Types::KrbRealm
	+ Fix broken packages when dist-upgrading from old versions: stop ebox
	  owned processes before changing home directory
	+ Log the start and finish of start/stop modules actions
	+ Added usesPort() method to apache module
2.3.9
	+ Enable SSLInsecureRenegotiation to avoid master -> slave SOAP handsake
	  problems
	+ Added validateRowRemoval method to EBox::Model::DataTable
	+ Use rm -rf instead of remove_tree to avoid chdir permission problems
	+ Avoid problems restarting apache when .pid file does not exist
	+ Do not use graceful on apache to allow proper change of listen port
	+ Simplified apache restart mechanism and avoid some problems
2.3.8
	+ Create tables using MyISAM engine by default
	+ Delete obsolete 'admin' table
2.3.7
	+ Fixed printableName for apache module and remove entry in status widget
	+ Merged tableBodyWithoutActions.mas into tableBody.mas
	+ Removed tableBodyWithoutEdit.mas because it is no longer used
	+ Better form validation message when there are no ids for
	  foreign rows in select control with add new popup
	+ Fixed branding of RSS channel items
	+ Fixed destination path when copying zentyal.cnf to /etc/mysql/conf.d
	+ Packaging fixes for precise
2.3.6
	+ Switch from CGIs to models in System -> General
	+ New value() and setValue() methods in DataForm::setValue() for cleaner
	  code avoiding use of AUTOLOAD
	+ Added new EBox::Types::Time, EBox::Types::Date and EBox::Types::TimeZone
	+ Added new attribute 'enabled' to the Action and MultiStateAction types
	  to allow disabling an action. Accepts a scalar or a CODE ref
	+ The 'defaultValue' parameter of the types now accept a CODE ref that
	  returns the default value.
2.3.5
	+ Added force parameter in validateTypedRow
	+ Fixed 'hidden' on types when using method references
	+ Removed some console problematic characters from Util::Random::generate
	+ Added methods to manage apache CA certificates
	+ Use IO::Socket::SSL for SOAPClient connections
	+ Removed apache rewrite from old slaves implementation
	+ Do not show RSS image if custom_prefix defined
2.3.4
	+ Avoid 'negative radius' error in DiskUsage chart
	+ Fixed call to partitionFileSystems in EBox::SysInfo::logReportInfo
	+ Log audit does not ignore fields which their values could be interpreted
	  as boolean false
	+ Avoid ebox.cgi failure when showing certain strings in the error template
	+ Do not calculate md5 digests if override_user_modification is enabled
	+ Clean /var/lib/zentyal/tmp on boot
	+ Stop apache gracefully and delete unused code in Apache.pm
	+ Cache contents of module.yaml files in Global
2.3.3
	+ The editable attribute of the types now accept a reference to a function
	  to dinamically enable or disable the field.
	+ In progress bar CGIs AJAX call checks the availability of the
	  next page before loading it
	+ Replaced community logo
	+ Adapted messages in the UI for new editions
	+ Changed cookie name to remove forbidden characters to avoid
	  incompatibilities with some applications
	+ Added methods to enable/disable restart triggers
2.3.2
	+ Fixed redis unix socket permissions problem with usercorner
	+ Get row ids without safe characters checking
	+ Added EBox::Util::Random as random string generator
	+ Set log level to debug when cannot compute md5 for a nonexistent file
	+ Filtering in tables is now case insensitive
	+ ProgressIndicator no longer leaves zombie processes in the system
	+ Implemented mysqldump for logs database
	+ Remove zentyal-events cron script which should not be longer necessary
	+ Bugfix: set executable permissions to cron scripts and example hooks
	+ Added a global method to retrieve installed server edition
	+ Log also duration and compMessage to events.log
2.3.1
	+ Updated Standards-Version to 3.9.2
	+ Fixed JS client side table sorting issue due to Prototype
	  library upgrade
	+ Disable InnoDB by default to reduce memory consumption of MySQL
	+ Now events are logged in a new file (events.log) in a more
	  human-readable format
	+ Added legend to DataTables with custom actions
	+ Changed JS to allow the restore of the action cell when a delete
	  action fails
	+ Set milestone to 3.0 when creating bug reports in the trac
	+ Avoid temporal modelInstance errors when adding or removing
	  modules with LogWatchers or LogDispatcher
	+ Unallow administration port change when the port is in use
2.3
	+ Do not launch a passwordless redis instance during first install
	+ New 'types' field in LogObserver and storers/acquirers to store special
	  types like IPs or MACs in an space-efficient way
	+ Use MySQL for the logs database instead of PostgreSQL
	+ Bugfix: logs database is now properly recreated after purge & install
	+ Avoid use of AUTOLOAD to execute redis commands, improves performance
	+ Use UNIX socket to connect to redis for better performance and
	  update default redis 2.2 settings
	+ Use "sudo" group instead of "admin" one for the UI access control
	+ Added EBox::Module::Base::version() to get package version
	+ Fixed problem in consalidation report when accumulating results
	  from queries having a "group by table.field"
	+ Added missing US and Etc zones in timezone selector
	+ Replaced autotools with zbuildtools
	+ Refuse to restore configuration backup from version lesser than
	  2.1 unless forced
	+ Do not retrieve format.js in every graph to improve performance
	+ The purge-module scripts are always managed as root user
	+ New grep-redis tool to search for patterns in redis keys or
	  values
	+ Use partitionFileSystems method from EBox::FileSystem
2.2.4
	+ New internal 'call' command in Zentyal shell to 'auto-use' the module
	+ Zentyal shell now can execute commandline arguments
	+ Bugfix: EBox::Types::IPAddr::isEqualTo allows to change netmask now
	+ Removed some undefined concatenation and compare warnings in error.log
	+ Ignore check operation in RAID event watcher
	+ Skip IP addresses ending in .0 in EBox::Types::IPRange::addresses()
	+ Do not store in redis trailing dots in Host and DomainName types
	+ Added internal command to instance models and other improvements in shell
	+ Now the whole /etc/zentyal directory is backed up and a copy of the
	  previous contents is stored at /var/backups before restoring
	+ Removing a module with a LogWatcher no longer breaks the LogWatcher
	  Configuration page anymore
	+ Fixed error in change-hostname script it does not longer match substrings
	+ Bugfix: Show breadcrumbs even from models which live in a
	  composite
	+ HTTPLink now returns empty string if no HTTPUrlView is defined
	  in DataTable class
	+ Added mising use sentence in EBox::Event::Watcher::Base
2.2.3
	+ Bugfix: Avoid url rewrite to ebox.cgi when requesting to /slave
	+ Fixed logrotate configuration
	+ More resilient way to handle with missing indexes in _find
	+ Added more informative text when mispelling methods whose prefix
	  is an AUTOLOAD action
	+ A more resilient solution to load events components in EventDaemon
	+ Added one and two years to the purge logs periods
	+ Fixed downloads from EBox::Type::File
2.2.2
	+ Revert cookie name change to avoid session loss in upgrades
	+ Do not try to change owner before user ebox is created
2.2.1
	+ Removed obsolete references to /zentyal URL
	+ Create configuration backup directories on install to avoid warnings
	  accessing the samba share when there are no backups
	+ Log result of save changes, either successful or with warnings
	+ Changed cookie name to remove forbidden characters to avoid
	  incompatibilities with some applications
	+ Removed duplicated and incorrect auding logging for password change
	+ Fixed some non-translatable strings
	+ Create automatic bug reports under 2.2.X milestone instead of 2.2
	+ Fixed bug changing background color on selected software packages
2.1.34
	+ Volatile types called password are now also masked in audit log
	+ Adjust padding for module descriptions in basic software view
	+ Removed beta icon
2.1.33
	+ Fixed modal add problems when using unique option on the type
	+ Fixed error management in the first screen of modal add
	+ Unify software selection and progress colors in CSS
	+ Set proper message type in Configure Events model
	+ Fixed error checking permanentMessage types in templates/msg.mas
2.1.32
	+ Added progress bar colors to theme definition
	+ Remove no longer correct UTF8 decode in ProgressIndicator
	+ Fixed UTF8 double-encoding on unexpected error CGI
	+ Reviewed some subscription strings
	+ Always fork before apache restart to avoid port change problems
	+ Stop modules in the correct order (inverse dependencies order)
	+ Better logging of failed modules on restore
2.1.31
	+ Do not start managed daemons on boot if the module is disabled
	+ Better message on redis error
	+ Watch for dependencies before automatic enable of modules on first install
2.1.30
	+ Removed obsolete /ebox URL from RSS link
	+ Changed methods related with extra backup data in modules logs
	  to play along with changes in ebackup module
	+ Set a user for remote access for audit reasons
	+ Detect session loss on AJAX requests
2.1.29
	+ Startup does not fail if SIGPIPE received
2.1.28
	+ Added code to mitigate false positives on module existence
	+ Avoid error in logs full summary due to incorrect syntax in template
	+ Allow unsafe chars in EBox::Types::File to avoid problems in some browsers
	+ Reviewed some subscription strings
	+ Warning about language-packs installed works again after Global changes
	+ Show n components update when only zentyal packages are left to
	  upgrade in the system widget
	+ Do not show debconf warning when installing packages
	+ EBox::Types::IPAddr (and IPNetwork) now works with defaultValue
	+ Allow to hide menu items, separators and dashboard widgets via conf keys
2.1.27
	+ Do not create tables during Disaster Recovery installation
	+ Added new EBox::Util::Debconf::value to get debconf values
	+ DataTable controller does no longer try to get a deleted row
	  for gather elements values for audit log
	+ Check if Updates watcher can be enabled if the subscription
	  level is yet unknown
2.1.26
	+ Detection of broken packages works again after proper deletion
	  of dpkg_running file
	+ Keep first install redis server running until trigger
	+ Unified module restart for package trigger and init.d
	+ Use restart-trigger script in postinst for faster daemons restarting
	+ System -> Halt/Reboot works again after regression in 2.1.25
	+ Added framework to show warning messages after save changes
	+ Change caption of remote services link to Zentyal Cloud
	+ Do not show Cloud link if hide_cloud_link config key is defined
	+ Added widget_ignore_updates key to hide updates in the dashboard
	+ Differentiate ads from notes
	+ Allow custom message type on permanentMessage
	+ Only allow custom themes signed by Zentyal
	+ Removed /zentyal prefix from URLs
	+ Caps lock detection on login page now works again
	+ Added HiddenIfNotAble property to event watchers to be hidden if
	  it is unabled to monitor the event
	+ Dashboard values can be now error and good as well
	+ Include a new software updates widget
	+ Include a new alert for basic subscriptions informing about
	  software updates
	+ Add update-notifier-common to dependencies
	+ EBox::DataTable::enabledRows returns rows in proper order
	+ Use custom ads when available
	+ Disable bug report when hide_bug_report defined on theme
2.1.25
	+ Do not show disabled module warnings in usercorner
	+ Mask passwords and unify boolean values in audit log
	+ Do not override type attribute for EBox::Types::Text subtypes
	+ Corrected installation finished message after first install
	+ Added new disableAutocomplete attribute on DataTables
	+ Optional values can be unset
	+ Minor improvements on nmap scan
2.1.24
	+ Do not try to generate config for unconfigured services
	+ Remove unnecessary redis call getting _serviceConfigured value
	+ Safer sizes for audit log fields
	+ Fix non-translatable "show help" string
	+ Allow links to first install wizard showing a desired page
	+ Fixed bug in disk usage when we have both values greater and
	  lower than 1024 MB
	+ Always return a number in EBox::AuditLogging::isEnabled to avoid
	  issues when returning the module status
	+ Added noDataMsg attribute on DataTable to show a message when
	  there are no rows
2.1.23
	+ Removed some warnings during consolidation process
	+ Depend on libterm-readline-gnu-perl for history support in shells
	+ Fixed error trying to change the admin port with NTP enabled
	+ Fixed breadcrumb destination for full log query page
	+ Use printableActionName in DataTable setter
2.1.22
	+ Fixed parentRow method in EBox::Types::Row
	+ Added new optionalLabel flag to EBox::Types::Abstract to avoid
	  show the label on non-optional values that need to be set as
	  optional when using show/hide viewCustomizers
	+ Added initHTMLStateOrder to View::Customizer to avoid incorrect
	  initial states
	+ Improved exceptions info in CGIs to help bug reporting
	+ Do not show customActions when editing row on DataTables
2.1.21
	+ Fixed bug printing traces at Global.pm
	+ Check new dump_exceptions confkey instead of the debug one in CGIs
	+ Explicit conversion to int those values stored in our database
	  for correct dumping in reporting
	+ Quote values in update overwrite while consolidating for reporting
2.1.20
	+ Fixed regression in edition in place of booleans
	+ Better default balance of the dashboard based on the size of the widgets
	+ Added defaultSelectedType argument to PortRange
2.1.19
	+ Disable KeepAlive as it seems to give performance problems with Firefox
	  and set MaxClients value back to 1 in apache.conf
	+ Throw exceptions when calling methods not aplicable to RO instances
	+ Fixed problems when mixing read/write and read-only instances
	+ Date/Time and Timezone moved from NTP to core under System -> General
	+ Do not instance hidden widgets to improve dashboard performance
	+ New command shell with Zentyal environment at /usr/share/zentyal/shell
	+ Show warning when a language-pack is not installed
	+ Removed unnecessary dump/load operations to .bak yaml files
	+ AuditLogging and Logs constructor now receive the 'ro' parameter
	+ Do not show Audit Logging in Module Status widget
2.1.18
	+ New unificated zentyal-core.logrotate for all the internal logs
	+ Added forceEnabled option for logHelpers
	+ Moved carousel.js to wizard template
	+ Add ordering option to wizard pages
	+ Fixed cmp and isEqualTo methods for EBox::Types::IPAddr
	+ Fixed wrong Mb unit labels in Disk Usage and use GB when > 1024 MB
	+ Now global-action script can be called without progress indicator
	+ Fixed EBox::Types::File JavaScript setter code
	+ Added support for "Add new..." modal boxes in foreign selectors
	+ Each module can have now its customized purge-module script
	  that will be executed after the package is removed
	+ Added Administration Audit Logging to log sessions, configuration
	  changes, and show pending actions in save changes confirmation
	+ User name is stored in session
	+ Remove deprecated extendedRestore from the old Full Backup
2.1.17
	+ Fixed RAID event crash
	+ Added warning on models and composites when the module is disabled
	+ Fixed login page style with some languages
	+ Login page template can now be reused accepting title as parameter
	+ EBox::Types::File does not write on redis when it fails to
	  move the fail to its final destination
	+ Added quote column option for periodic log consolidation and
	  report consolidation
	+ Added exclude module option to backup restore
2.1.16
	+ Do not show incompatible navigator warning on Google Chrome
	+ Fixed syncRows override detection on DataTable find
	+ clean-conf script now deletes also state data
	+ Avoid 'undefined' message in selectors
2.1.15
	+ Move Disk Usage and RAID to the new Maintenance menu
	+ Always call syncRows on find (avoid data inconsistencies)
	+ Filename when downloading a conf backup now contains hostname
	+ Fixed bug in RAID template
	+ Set proper menu order in System menu (fixes NTP position)
	+ Fixed regresion in page size selector on DataTables
	+ Fixed legend style in Import/Export Configuration
2.1.14
	+ Fixed regresion with double quotes in HTML templates
	+ Fixed problems with libredis-perl version dependency
	+ Adding new apparmor profile management
2.1.13
	+ Better control of errors when saving changes
	+ Elements of Union type can be hidden
	+ Model elements can be hidden only in the viewer or the setter
	+ HTML attributtes are double-quoted
	+ Models can have sections of items
	+ Password view modified to show the confirmation field
	+ New multiselect type
	+ Redis backend now throws different kind of exceptions
2.1.12
	+ Revert no longer necessary parents workaround
	+ Hide action on viewCustomizer works now on DataTables
2.1.11
	+ Fixed bug which setted bad directory to models in tab view
	+ Union type: Use selected subtype on trailingText property if the
	  major type does not have the property
	+ Raise MaxClients to 2 to prevent apache slowness
2.1.10
	+ Security [ZSN-2-1]: Avoid XSS in process list widget
2.1.9
	+ Do not try to initialize redis client before EBox::init()
	+ Safer way to delete rows, deleting its id reference first
	+ Delete no longer needed workaround for gconf with "removed" attribute
	+ Fixed regression in port range setter
2.1.8
	+ Fixed regression in menu search
	+ Fixed missing messages of multi state actions
	+ Help toggler is shown if needed when dynamic content is received
	+ Fixed issue when disabling several actions at once in a data table view
	+ All the custom actions are disabled when one is clicked
	+ Submit wizard pages asynchronously and show loading indicator
	+ Added carousel.js for slide effects
2.1.7
	+ Fixed issues with wrong html attributes quotation
	+ Bugfix: volatile types can now calculate their value using other
	  the value from other elements in the row no matter their position
2.1.6
	+ Attach software.log to bug report if there are broken packages
	+ Added keyGenerator option to report queries
	+ Tuned apache conf to provide a better user experience
	+ Actions click handlers can contain custom javascript
	+ Restore configuration with force dependencies option continues
	  when modules referenced in the backup are not present
	+ Added new MultiStateAction type
2.1.5
	+ Avoid problems getting parent if the manager is uninitialized
	+ Rename some icon files with wrong extension
	+ Remove wrong optional attribute for read-only fields in Events
	+ Renamed all /EBox/ CGI URLs to /SysInfo/ for menu folder coherency
	+ Added support for custom actions in DataTables
	+ Replaced Halt/Reboot CGI with a model
	+ Message classes can be set from models
	+ Fixed error in Jabber dispatcher
	+ Show module name properly in log when restart from the dashboard fails
	+ Avoid warning when looking for inexistent PID in pidFileRunning
2.1.4
	+ Changed Component's parent/child relationships implementation
	+ Fixed WikiFormat on automatic bug report tickets
	+ Do not show available community version in Dashboard with QA
 	  updates
2.1.3
	+ Fall back to readonly data in config backup if there are unsaved changes
	+ Allow to automatically send a report in the unexpected error page
	+ Logs and Events are now submenus of the new Maintenance menu
	+ Configuration Report option is now present on the Import/Export section
	+ Require save changes operation after changing the language
	+ Added support for URL aliases via schemas/urls/*.urls files
	+ Allow to sort submenu items via 'order' attribute
	+ Automatically save changes after syncRows is called and mark the module
	  mark the module as unchanged unless it was previously changed
	+ Removed unnecessary ConfigureEvents composite
	+ Removed unnecessary code from syncRows in logs and events
	+ Restore configuration is safer when restoring /etc/zentyal files
	+ Fixed unescaped characters when showing an exception
	+ Fixed nested error page on AJAX requests
	+ Adapted dumpBackupExtraData to new expected return value
	+ Report remoteservices, when required, a change in administration
	  port
	+ Added continueOnModuleFail mode to configuration restore
	+ Fixed Firefox 4 issue when downloading backups
	+ Show scroll when needed in stacktraces (error page)
	+ More informative error messages when trying to restart locked modules
	  from the dashboard
	+ Creation of plpgsql language moved from EBox::Logs::initialSetup
	  to create-db script
	+ Redis backend now throws different kind of exceptions
	+ Avoid unnecesary warnings about PIDs
	+ Update Jabber dispatcher to use Net::XMPP with some refactoring
	+ Save changes messages are correctly shown with international charsets
	+ Support for bitmap option in RAID report
	+ Retry multiInsert line by line if there are encoding errors
	+ Adapted to new location of partitionsFileSystems in EBox::FileSystem
	+ Event messages are cleaned of null characters and truncated
	  before inserting in the database when is necessary
	+ Improve message for "Free storage space" event and send an info
	  message when a given partition is not full anymore
	+ Event messages now can contain newline characters
	+ Objects of select type are compared also by context
	+ Remove cache from optionsFromForeignModel since it produces
	  problems and it is useless
	+ Set title with server name if the server is subscribed
	+ Fix title HTML tag in views for Models and Composites
	+ Added lastEventsReport to be queried by remoteservices module
	+ Added EBox::Types::HTML type
	+ Added missing manage-logs script to the package
	+ Fixed problems with show/hide help switch and dynamic content
	+ Menus with subitems are now kept unfolded until a section on a
	  different menu is accessed
	+ Sliced restore mode fails correctly when schema file is missing,
	  added option to force restore without schema file
	+ Purge conf now purges the state keys as well
	+ Added EBox::Types::IPRange
2.1.2
	+ Now a menu folder can be closed clicking on it while is open
	+ Bugfix: cron scripts are renamed and no longer ignored by run-parts
	+ Added new EBox::Util::Nmap class implementing a nmap wrapper
2.1.1
	+ Fixed incoherency problems with 'on' and '1' in boolean indexes
	+ Move cron scripts from debian packaging to src/scripts/cron
	+ Trigger restart of logs and events when upgrading zentyal-core
	  without any other modules
	+ Don't restart apache twice when upgrading together with more modules
	+ Fixed params validation issues in addRow
2.1
	+ Replace YAML::Tiny with libyaml written in C through YAML::XS wrapper
	+ Minor bugfix: filter invalid '_' param added by Webkit-based browser
	  on EBox::CGI::Base::params() instead of _validateParams(), avoids
	  warning in zentyal.log when enabling modules
	+ All CGI urls renamed from /ebox to /zentyal
	+ New first() and deleteFirst() methods in EBox::Global to check
	  existence and delete the /var/lib/zentyal/.first file
	+ PO files are now included in the language-pack-zentyal-* packages
	+ Migrations are now always located under /usr/share/$package/migration
	  this change only affects to the events and logs migrations
	+ Delete no longer used domain and translationDomain methods/attributes
	+ Unified src/libexec and tools in the new src/scripts directory
	+ Remove the ebox- prefix on all the names of the /usr/share scripts
	+ New EBox::Util::SQL package with helpers to create and drop tables
	  from initial-setup and purge-module for each module
	+ Always drop tables when purging a package
	+ Delete 'ebox' user when purging zentyal-core
	+ Moved all SQL schemas from tools/sqllogs to schemas/sql
	+ SQL time-period tables are now located under schemas/sql/period
	+ Old ebox-clean-gconf renamed to /usr/share/zentyal/clean-conf and
	  ebox-unconfigure-module is now /usr/share/zentyal/unconfigure-module
	+ Added default implementation for enableActions, executing
	  /usr/share/zentyal-$modulename/enable-module if exists
	+ Optimization: Do not check if a row is unique if any field is unique
	+ Never call syncRows on read-only instances
	+ Big performance improvements using hashes and sets in redis
	  database to avoid calls to the keys command
	+ Delete useless calls to exists in EBox::Config::Redis
	+ New regen-redis-db tool to recreate the directory structure
	+ Renamed /etc/cron.hourly/90manageEBoxLogs to 90zentyal-manage-logs
	  and moved the actual code to /usr/share/zentyal/manage-logs
	+ Move /usr/share/ebox/zentyal-redisvi to /usr/share/zentyal/redisvi
	+ New /usr/share/zentyal/initial-setup script for modules postinst
	+ New /usr/share/zentyal/purge-module script for modules postrm
	+ Removed obsolete logs and events migrations
	+ Create plpgsql is now done on EBox::Logs::initialSetup
	+ Replace old ebox-migrate script with EBox::Module::Base::migrate
	+ Rotate duplicity-debug.log log if exists
	+ Bug fix: Port selected during installation is correctly saved
	+ Zentyal web UI is restarted if their dependencies are upgraded
	+ Bug fix: Logs don't include unrelated information now
	+ Add total in disk_usage report
	+ Bugfix: Events report by source now works again
	+ Do not include info messages in the events report
	+ Services event is triggered only after five failed checkings
	+ Do not add redundant includedir lines to /etc/sudoers
	+ Fixed encoding for strings read from redis server
	+ Support for redis-server 2.0 configuration
	+ Move core templates to /usr/share/zentyal/stubs/core
	+ Old /etc/ebox directory replaced with the new /etc/zentyal with
	  renamed core.conf, logs.conf and events.conf files
	+ Fixed broken link to alerts list
2.0.15
	+ Do not check the existence of cloud-prof package during the
	  restore since it is possible not to be installed while disaster
	  recovery process is done
	+ Renamed /etc/init.d/ebox to /etc/init.d/zentyal
	+ Use new zentyal-* package names
	+ Don't check .yaml existence for core modules
2.0.14
	+ Added compMessage in some events to distinguish among events if
	  required
	+ Make source in events non i18n
	+ After restore, set all the restored modules as changed
	+ Added module pre-checks for configuration backup
2.0.13
	+ Fixed dashboard graphs refresh
	+ Fixed module existence check when dpkg is running
	+ Fix typo in sudoers creation to make remote support work again
2.0.12
	+ Include status of packages in the downloadable bug report
	+ Bugfix: Avoid possible problems deleting redis.first file if not exist
2.0.11
	+ New methods entry_exists and st_entry_exists in config backend
2.0.10
	+ Now redis backend returns undef on get for undefined values
	+ Allow custom mason templates under /etc/ebox/stubs
	+ Better checks before restoring a configuration backup with
	  a set of modules different than the installed one
	+ Wait for 10 seconds to the child process when destroying the
	  progress indicator to avoid zombie processes
	+ Caught SIGPIPE when trying to contact Redis server and the
	  socket was already closed
	+ Do not stop redis server when restarting apache but only when
	  the service is asked to stop
	+ Improvements in import/export configuration (know before as
	  configuration backup)
	+ Improvements in ProgressIndicator
	+ Better behaviour of read-only rows with up/down arrows
	+ Added support for printableActionName in DataTable's
	+ Added information about automatic configuration backup
	+ Removed warning on non existent file digest
	+ Safer way to check if core modules exist during installation
2.0.9
	+ Treat wrong installed packages as not-existent modules
	+ Added a warning in dashboard informing about broken packages
	+ File sharing and mailfilter log event watchers works again since
	  it is managed several log tables per module
2.0.8
	+ Replaced zentyal-conf script with the more powerful zentyal-redisvi
	+ Set always the same default order for dashboard widgets
	+ Added help message to the configure widgets dialog
	+ Check for undefined values in logs consolidation
	+ Now dashboard notifies fails when restarting a service
	+ Fixed bug with some special characters in dashboard
	+ Fixed bug with some special characters in disk usage graph
2.0.7
	+ Pre-installation includes sudoers.d into sudoers file if it's not yet
	  installed
	+ Install apache-prefork instead of worker by default
	+ Rename service certificate to Zentyal Administration Web Server
2.0.6
	+ Use mod dependencies as default restore dependencies
	+ Fixed dependencies in events module
	+ Increased recursive dependency threshold to avoid
	  backup restoration problems
2.0.5
	+ Removed deprecated "Full backup" option from configuration backup
	+ Bugfix: SCP method works again after addition of SlicedBackup
	+ Added option in 90eboxpglogger.conf to disable logs consolidation
2.0.4
	+ Removed useless gconf backup during upgrade
	+ Fixed postinstall script problems during upgrade
2.0.3
	+ Added support for the sliced backup of the DB
	+ Hostname change is now visible in the form before saving changes
	+ Fixed config backend problems with _fileList call
	+ Added new bootDepends method to customize daemons boot order
	+ Added permanent message property to Composite
	+ Bugfix: Minor aesthetic fix in horizontal menu
	+ Bugfix: Disk usage is now reported in expected bytes
	+ Bugfix: Event dispatcher is not disabled when it is impossible
	  for it to dispatch the message
2.0.2
	+ Better message for the service status event
	+ Fixed modules configuration purge script
	+ Block enable module button after first click
	+ Avoid division by zero in progress indicator when total ticks is
	  zero
	+ Removed warning during postinst
	+ Added new subscription messages in logs, events and backup
2.0.1
	+ Bugfix: Login from Zentyal Cloud is passwordless again
	+ Some defensive code for the synchronization in Events models
	+ Bugfix: add EBox::Config::Redis::get to fetch scalar or list
	  values. Make GConfModule use it to avoid issues with directories
	  that have both sort of values.
1.5.14
	+ Fixed redis bug with dir keys prefix
	+ Improved login page style
	+ New login method using PAM instead of password file
	+ Allow to change admin passwords under System->General
	+ Avoid auto submit wizard forms
	+ Wizard skip buttons always available
	+ Rebranded post-installation questions
	+ Added zentyal-conf script to get/set redis config keys
1.5.13
	+ Added transition effect on first install slides
	+ Zentyal rebrand
	+ Added web page favicon
	+ Fixed already seen wizards apparition
	+ Fixed ro module creation with redis backend
	+ Use mason for links widgets
	+ Use new domain to official strings for subscriptions
1.5.12
	+ Added option to change hostname under System->General
	+ Show option "return to dashboard" when save changes fails.
1.5.11
	+ Added more tries on redis reconnection
	+ Fixed user corner access problems with redis server
	+ writeFile* methods reorganized
	+ Added cron as dependency as cron.hourly was never executed with anacron
	+ Improvements in consolidation of data for reports
1.5.10
	+ Fixed gconf to redis conversion for boolean values
1.5.9
	+ Improved migrations speed using the same perl interpreter
	+ Redis as configuration backend (instead of gconf)
	+ Improved error messages in ebox-software
	+ Set event source to 256 chars in database to adjust longer event
	  sources
	+ Progress bar AJAX updates are sent using JSON
	+ Fixed progress bar width problems
	+ Fixed top menu on wizards
	+ Improved error message when disconnecting a not connected database
	+ Abort installation if 'ebox' user already exists
	+ Bugfix: IP address is now properly registered if login fails
1.5.8
	+ Added template tableorderer.css.mas
	+ Added buttonless top menu option
	+ Bugfix: Save all modules on first installation
	+ Bugfix: General ebox database is now created if needed when
	  re/starting services
	+ Bugfix: Data to report are now uniform in number of elements per
	  value. This prevents errors when a value is present in a month and
	  not in another
	+ Bugfix: Don't show already visited wizard pages again
1.5.7
	+ Bugfix: Avoid error when RAID is not present
	+ Bugfix: Add ebox-consolidate-reportinfo call in daily cron script
	+ Bugfix: Called multiInsert and unbufferedInsert when necessary
	  after the loggerd reimplementation
	+ Bugfix: EBox::ThirdParty::Apache2::AuthCookie and
	  EBox::ThirdParty::Apache2::AuthCookie::Util package defined just
	  once
	+ Added util SystemKernel
	+ Improved progress indicator
	+ Changes in sudo generation to allow sudo for remote support user
	+ Initial setup wizards support
1.5.6
	+ Reimplementation of loggerd using inotify instead of File::Tail
1.5.5
	+ Asynchronous load of dashboard widgets for a smoother interface
1.5.4
	+ Changed dbus-check script to accept config file as a parameter
1.5.3
	+ Function _isDaemonRunning works now with snort in lucid
	+ Javascript refreshing instead of meta tag in log pages
	+ Updated links in dashboard widget
	+ Add package versions to downloadable ebox.log
	+ Fixed postgresql data dir path for disk usage with pg 8.4
	+ GUI improvements in search box
1.5.2
	+ Security [ESN-1-1]: Validate referer to avoid CSRF attacks
	+ Added reporting structure to events module
	+ Added new CGI to download the last lines of ebox.log
1.5.1
	+ Bugfix: Catch exception when upstart daemon does not exist and
	  return a stopped status
	+ Added method in logs module to dump database in behalf of
	ebackup module
	+ Bugfix: Do not check in row uniqueness for optional fields that
	are not passed as parameters
	+ Improve the output of ebox module status, to be consistent with the one
	  shown in the interface
	+ Add options to the report generation to allow queries to be more
	  flexible
	+ Events: Add possibility to enable watchers by default
	+ Bugfix: Adding a new field to a model now uses default
	  value instead of an empty value
	+ Added script and web interface for configuration report, added
	  more log files to the configuration report
1.5
	+ Use built-in authentication
	+ Use new upstart directory "init" instead of "event.d"
	+ Use new libjson-perl API
	+ Increase PerlInterpMaxRequests to 200
	+ Increase MaxRequestsPerChild (mpm-worker) to 200
	+ Fix issue with enconding in Ajax error responses
	+ Loggerd: if we don't have any file to watch we just sleep otherwise the process
	  will finish and upstart will try to start it over again and again.
	+ Make /etc/init.d/ebox depend on $network virtual facility
	+ Show uptime and users on General Information widget.
1.4.2
	+ Start services in the appropriate order (by dependencies) to fix a problem
	  when running /etc/init.d/ebox start in slaves (mail and other modules
	  were started before usersandgroups and thus failed)
1.4.1
	+ Remove network workarounds from /etc/init.d/ebox as we don't bring
	  interfaces down anymore
1.4
	+ Bug fix: i18n. setDomain in composites and models.
1.3.19
	+ Make the module dashboard widget update as the rest of the widgets
	+ Fix problem regarding translation of module names: fixes untranslated
	  module names in the dashboard, module status and everywhere else where
	  a module name is written
1.3.18
	+ Add version comparing function and use it instead of 'gt' in the
	  general widget
1.3.17
	+ Minor bug fix: check if value is defined in EBox::Type::Union
1.3.16
	+ Move enable field to first row in ConfigureDispatcherDataTable
	+ Add a warning to let users know that a module with unsaved changes
	  is disabled
	+ Remove events migration directory:
		- 0001_add_conf_configureeventtable.pl
		- 0002_add_conf_diskfree_watcher.pl
	+ Bug fix: We don't use names to stringify date to avoid issues
	  with DB insertions and localisation in event logging
	+ Bug fix: do not warn about disabled services which return false from
	  showModuleStatus()
	+ Add blank line under "Module Status"
	+ Installed and latest available versions of the core are now displayed
	  in the General Information widget
1.3.15
	+ Bug fix: Call EBox::Global::sortModulesByDependencies when
	  saving all modules and remove infinite loop in that method.
	  EBox::Global::modifiedModules now requires an argument to sort
	  its result dependending on enableDepends or depends attribute.
	+ Bug fix: keep menu folders open during page reloads
	+ Bug fix: enable the log events dispatcher by default now works
	+ Bug fix: fixed _lock function in EBox::Module::Base
	+ Bug fix: composites honor menuFolder()
	+ Add support for in-place edition for boolean types. (Closes
	  #1664)
	+ Add method to add new database table columnts to EBox::Migration::Helpers
	+ Bug fix: enable "Save Changes" button after an in-place edition
1.3.14
	+ Bug fix: fix critical bug in migration helper that caused some log
	  log tables to disappear
	+ Create events table
	+ Bug fix: log watcher works again
	+ Bug fix: delete cache if log index is not found as it could be
	  disabled
1.3.13
	+ Bug fix: critical error in EventDaemon that prevented properly start
	+ Cron script for manage logs does not run if another is already
	  running, hope that this will avoid problems with large logs
	+ Increased maximum size of message field in events
	+ Added script to purge logs
	+ Bug fix: multi-domain logs can be enabled again
1.3.12
	+ Added type for EBox::Dashboard::Value to stand out warning
	  messages in dashboard
	+ Added EBox::MigrationHelpers to include migration helpers, for now,
	  include a db table renaming one
	+ Bug fix: Fix mismatch in event table field names
	+ Bug fix: Add migration to create language plpgsql in database
	+ Bug fix: Add missing script for report log consolidation
	+ Bug fix: Don't show modules in logs if they are not configured. This
	  prevents some crashes when modules need information only available when
	  configured, such as mail which holds the vdomains in LDAP
	+ Added method EBox::Global::lastModificationTime to know when
	  eBox configuration was modified for last time
	+ Add support for breadcrumbs on the UI
	+ Bug fix: in Loggerd files are only parsed one time regardless of
	  how many LogHelper reference them
	+ Added precondition for Loggerd: it does not run if there isnt
	anything to watch
1.3.11
	+ Support customFilter in models for big tables
	+ Added EBox::Events::sendEvent method to send events using Perl
	  code (used by ebackup module)
	+ Bug fix: EBox::Type::Service::cmp now works when only the
	  protocols are different
	+ Check $self is defined in PgDBEngine::DESTROY
	+ Do not watch files in ebox-loggerd related to disabled modules and
	  other improvements in the daemon
	+ Silent some exceptions that are used for flow control
	+ Improve the message from Service Event Watcher
1.3.10
	+ Show warning when accesing the UI with unsupported browsers
	+ Add disableApparmorProfile to EBox::Module::Service
	+ Bug fix: add missing use
	+ Bug fix: Make EventDaemon more robust against malformed sent
	  events by only accepting EBox::Event objects
1.3.8
	+ Bug fix: fixed order in EBox::Global::modified modules. Now
	  Global and Backup use the same method to order the module list
	  by dependencies
1.3.7
	+ Bug fix: generate public.css and login.css in dynamic-www directory
	  which is /var/lib/zentyal/dynamicwww/css/ and not in /usr/share/ebox/www/css
	  as these files are generate every time eBox's apache is
	  restarted
	+ Bug fix: modules are restored now in the correct dependency
	  order
	+ ebox-make-backup accepts --destinaton flag to set backup's file name
	+ Add support for permanent messages to EBox::View::Customizer
1.3.6
	+ Bug fix: override _ids in EBox::Events::Watcher::Log to not return ids
	which do not exist
	+ Bug fix: fixed InverseMatchSelect type which is used by Firewall module
	+ New widget for the dashboard showing useful support information
	+ Bugfix: wrong permissions on CSS files caused problem with usercorner
	+ CSS are now templates for easier rebranding
	+ Added default.theme with eBox colors
1.3.5
	+ Bugfix: Allow unsafe characters in password type
	+ Add FollowSymLinks in eBox apache configuration. This is useful
	  if we use js libraries provided by packages
1.3.4
	+ Updated company name in the footer
	+ Bugfix: humanEventMessage works with multiple tableInfos now
	+ Add ebox-dbus-check to test if we can actually connect to dbus
1.3.4
	+ bugfix: empty cache before calling updatedRowNotify
	+ enable Log dispatcher by default and not allow users to disable
	it
	+ consolidation process continues in disabled but configured modules
	+ bugfix: Save Changes button doesn't turn red when accessing events for
	first time
1.3.2
	+ bugfix: workaround issue with dhcp configured interfaces at boot time
1.3.1
	+ bugfix: wrong regex in service status check
1.3.0
	+ bugfix: make full backup work again
1.1.30
	+ Change footer to new company holder
	+  RAID does not generate 'change in completion events, some text
	problems fixed with RAID events
	+ Report graphics had a datapoints limit dependent on the active
	time unit
	+ Apache certificate can be replaced by CA module
	+ Fixed regression in detailed report: total row now aggregates
	properly
	+ More characters allowed when changing password from web GUI
	+ Fixed regression with already used values in select types
	+ Do not a button to restart eBox's apache
	+ Fixed auth problem when dumping and restoring postgre database
1.1.20
	+ Added custom view support
	+ Bugfix: report models now can use the limit parameter in
	  reportRows() method
	+ use a regexp to fetch the PID in a pidfile, some files such as
	postfix's add tabs and spaces before the actual number
	+ Changed "pidfile" to "pidfiles" in _daemons() to allow checking more than
one (now it is a array ref instead of scalar)
	+ Modified Service.pm to support another output format for /etc/init.d daemon
status that returns [OK] instead of "running".
	+ unuformized case in menu entries and some more visual fixes
1.1.10
	+ Fix issue when there's a file managed by one module that has been modified
	  when saving changes
	+ Bugfix: events models are working again even if an event aware
	module is uninstalled and it is in a backup to restore
	+ Select.pm returns first value in options as default
       + Added 'parentModule' to model class to avoid recursive problems
	+ Added Float type
	+ Apache module allows to add configuration includes from other modules
	+ Display remote services button if subscribed
	+ Event daemon may received events through a named pipe
	+ Bugfix. SysInfo revokes its config correctly
	+ Added storer property to types in order to store the data in
	somewhere different from GConf
	+ Added protected property 'volatile' to the models to indicate
	that they store nothing in GConf but in somewhere different
	+ System Menu item element 'RAID' is always visible even when RAID
	is not installed
	+ Files in deleted rows are deleted when the changes are saved
	+ Fixed some bug whens backing and restore files
	+ Components can be subModels of the HasMany type
	+ Added EBox::Types::Text::WriteOnce type
	+ Do not use rows(), use row to force iteration over the rows and increase
	performance and reduce memory use.
	+ Do not suggest_sync after read operations in gconf
	+ Increase MaxRequestsPerChild to 200 in eBox's apache
	+ Make apache spawn only one child process
	+ Log module is backed up and restored normally because the old
	problem is not longer here
	+ Backup is more gentle with no backup files in backup directory,
	now it does not delete them
	+ HasMany  can retrieve again the model and row after the weak
	refence is garbage-collected. (Added to solve a bug in the doenload
	bundle dialog)
	+ EBox::Types::DomainName no longer accepts IP addresses as domain
	names
	+ Bugfix: modules that fail at configuration stage no longer appear as enabled
	+ Add parameter to EBox::Types::Select to disable options cache

0.12.103
	+ Bugfix: fix SQL statement to fetch last rows to consolidate
0.12.102
	+ Bugfix: consolidate logs using the last date and not starting from scratch
0.12.101
	+ Bugfix: DomainName type make comparisons case insensitive
	according to RFC 1035
0.12.100
	+ Bugfix: Never skip user's modifications if it set to true
	override user's changes
	+ EBox::Module::writeConfFile and EBox::Service scape file's path
	+ Bugfix. Configure logrotate to actually rotate ebox logs
	+ Fixed bug in ForcePurge logs model
	+ Fixed bug in DataTable: ModelManaged was called with tableName
	instead of context Name
	+ Fixing an `img` tag closed now properly and adding alternative
	text to match W3C validation in head title
	+ Backup pages now includes the size of the archive
	+ Fixed bug in ForcePurge logs model
	+ Now the modules can have more than one tableInfo for logging information
	+ Improve model debugging
	+ Improve restart debugging
	+ Backups and bug reports can be made from the command line
	+ Bugfix: `isEqualTo` is working now for `Boolean` types
	+ Bugfix: check if we must disable file modification checks in
	Manager::skipModification

0.12.99
	+ Add support for reporting
	+ Refresh logs automatically
	+ Reverse log order
	+ Remove temp file after it is downloaded with FromTempDir controller
0.12.3
	+ Bug fix: use the new API in purge method. Now purging logs is working
	again.
0.12.2
	+ Increase random string length used to generate the cookie to
	2048 bits
	+ Logs are show in inverse chronological order
0.12.1
	+ Bug fix: use unsafeParam for progress indicator or some i18 strings
	will fail when saving changes
0.12
	+ Bugfix: Don't assume timecol is 'timestamp' but defined by
	module developer. This allows to purge some logs tables again
	+ Add page titles to models
	+ Set default values when not given in `add` method in models
	+ Add method to manage page size in model
	+ Add hidden field to help with Ajax request and automated testing with
	  ANSTE
	+ Bugfix: cast sql types to filter fields in logs
	+ Bugfix: Restricted resources are back again to make RSS
	access policy work again
	+ Workaround bogus mason warnings
	+ Make postinst script less verbose
	+ Disable keepalive in eBox apache
	+ Do not run a startup script in eBox apache
	+ Set default purge time for logs stored in eBox db to 1 week
	+ Disable LogAdmin actions in `ebox-global-action` until LogAdmin
	feature is completely done
0.11.103
	+ Modify EBox::Types::HasMany to create directory based on its row
	+ Add _setRelationship method to set up relationships between models
	  and submodels
	+ Use the new EBox::Model::Row api
	+ Add help method to EBox::Types::Abstract
	+ Decrease size for percentage value in disk free watcher
	+ Increase channel link field size in RSS dispatcher
0.11.102
	+ Bugfix: cmp in EBox::Types::HostIP now sorts correctly
	+ updatedRowNotify in EBox::Model::DataTable receives old row as
	well as the recently updated row
	+ Added `override_user_modification` configuration parameter to
	avoid user modification checkings and override them without asking
	+ Added EBox::Model::Row to ease the management of data returned
	by models
	+ Added support to pre-save and post-save executable files. They
	must be placed at /etc/ebox/pre-save or /etc/ebox/post-save
	+ Added `findRow` method to ease find and set
0.11.101
	+ Bugfix: Fix memory leak in models while cloning types. Now
	cloning is controlled by clone method in types
	+ Bugfix: Union type now checks for its uniqueness
	+ DESTROY is not an autoloaded method anymore
	+ HasOne fields now may set printable value from the foreign field
	to set its value
	+ findId now searches as well using printableValue
	+ Bugfix. Minor bug found when key is an IP address in autoloaded
	methods
	+ Ordered tables may insert values at the beginning or the end of
	the table by "insertPosition" attribute
	+ Change notConfigured template to fix English and add link to the
	  module status section
	+ Add loading gif to module status actions
	+ Remove debug from ServiceInterface.pm
	+ Add support for custom separators to be used as index separators on
	  exposedMethods
	+ Bugfix. Stop eBox correctly when it's removed
	+ Improve apache-restart to make it more reliable.
0.11.100
	+ Bugfix. Fix issue with event filters and empty hashes
	+ Bugfix. Cache stuff in log and soap watcher to avoid memory leaks
	+ Bugfix. Fix bug that prevented the user from being warned when a row to
	  be deleted is being used by other model
	+ Bugfix. Add missing use of EBox::Global in State event watcher
	+ Added progress screen, now pogress screen keeps track of the changed
	  state of the modules and change the top page element properly
	+ Do not exec() to restart apache outside mod_perl
	+ Improve apache restart script
	+ Improve progress screen
0.11.99
	+ DataTable contains the property 'enableProperty' to set a column
	called 'enabled' to enable/disable rows from the user point of
	view. The 'enabled' column is put the first
	+ Added state to the RAID report instead of simpler active boolean
        + Fix bug when installing new event components and event GConf
	subtree has not changed
	+ Add RSS dispatcher to show eBox events under a RSS feed
	+ Rotate log files when they reach 10MB for 7 rotations
	+ Configurable minimum free space left for being notified by means
	of percentage
	+ Add File type including uploading and downloading
	+ Event daemon now checks if it is possible to send an event
	before actually sending it
	+ Added Action forms to perform an action without modifying
	persistent data
	+ Log queries are faster if there is no results
	+ Show no data stored when there are no logs for a domain
	+ Log watcher is added in order to notify when an event has
	happened. You can configure which log watcher you may enable and
	what you want to be notify by a determined filter and/or event.
	+ RAID watcher is added to check the RAID events that may happen
	when the RAID subsystem is configured in the eBox machine
	+ Change colour dataset in pie chart used for disk usage reporting
	+ Progress indicator now contains a returned value and error
	message as well
	+ Lock session file for HTTP session to avoid bugs
	related to multiple requests (AJAX) in a short time
	+ Upgrade runit dependency until 1.8.0 to avoid runit related
	issues
0.11
	+ Use apache2
	+ Add ebox-unblock-exec to unset signal mask before running  a executable
	+ Fix issue with multiple models and models with params.
	  This triggered a bug in DHCP when there was just one static
	  interface
	+ Fix _checkRowIsUnique and _checkFieldIsUnique
	+ Fix paging
	+ Trim long strings in log table, show tooltip with the whole string
	  and show links for URLs starting with "http://"
0.10.99
	+ Add disk usage information
	+ Show progress in backup process
	+ Add option to purge logs
	+ Create a link from /var/lib/zentyal/log to /var/log/ebox
	+ Fix bug with backup descriptions containing spaces
	+ Add removeAll method on data models
	+ Add HostIP, DomainName and Port types
	+ Add readonly forms to display static information
	+ Add Danish translation thanks to Allan Jacobsen
0.10
	+ New release
0.9.100
	+ Add checking for SOAP session opened
	+ Add EventDaemon
	+ Add Watcher and Dispatch framework to support an event
	  architecture on eBox
	+ Add volatile EBox::Types in order not to store their values
	  on GConf
	+ Add generic form
	+ Improvements on generic table
	+ Added Swedish translation

0.9.99
	+ Added Portuguese from Portugal translation
	+ Added Russian translation
	+ Bugfix: bad changed state in modules after restore

0.9.3
	+ New release

0.9.2
	+ Add browser warning when uploading files
	+ Enable/disable logging modules
0.9.1
	+ Fix backup issue with changed state
	+ Generic table supports custom ordering
0.9
	+ Added Polish translation
        + Bug in recognition of old CD-R writting devices fixed
	+ Added Aragonese translation
	+ Added Dutch translation
	+ Added German translation
	+ Added Portuguese translation

0.8.99
	+ Add data table model for generic Ajax tables
	+ Add types to be used by models
	+ Add MigrationBase and ebox-migrate to upgrade data models
	+ Some English fixes
0.8.1
	+ New release
0.8
	+ Fix backup issue related to bug reports
	+ Improved backup GUI
0.7.99
        + changed sudo stub to be more permissive
	+ added startup file to apache web server
	+ enhanced backup module
	+ added basic CD/DVD support to backup module
	+ added test stubs to simplify testing
	+ added test class in the spirit of Test::Class
	+ Html.pm now uses mason templates
0.7.1
	+ use Apache::Reload to reload modules when changed
	+ GUI consistency (#12)
	+ Fixed a bug for passwords longer than 16 chars
	+ ebox-sudoers-friendly added to not overwrite /etc/sudoers each time
0.7
	+ First public release
0.6
	+ Move to client
	+ Remove obsolete TODO list
	+ Remove firewall module from  base system
	+ Remove objects module from base system
	+ Remove network module from base system
	+ Add modInstances and modInstancesOfType
	+ Raname Base to ClientBase
	+ Remove calls to deprecated methods
	+ API documented using naturaldocs
	+ Update INSTALL
	+ Use a new method to get configkeys, now configkey reads every
	  [0.9
	+ Added Polish translation][0-9]+.conf file from the EBox::Config::etc() dir and
	  tries to get the value from the files in order.
	+ Display date in the correct languae in Summary
	+ Update debian scripts
	+ Several bugfixes
0.5.2
	+ Fix some packaging issues
0.5.1
	+ New menu system
	+ New firewall filtering rules
	+ 802.1q support

0.5
	+ New bug-free menus (actually Internet Explorer is the buggy piece
	  of... software that caused the reimplementation)
	+ Lots of small bugfixes
	+ Firewall: apply rules with no destination address to packets
	  routed through external interfaces only
	+ New debianize script
	+ Firewall: do not require port and protocol parameters as they
	  are now optional.
	+ Include SSL stuff in the dist tarball
	+ Let modules block changes in the network interfaces
	  configuration if they have references to the network config in
	  their config.
	+ Debian network configuration import script
	+ Fix the init.d script: it catches exceptions thrown by modules so that
	  it can try to start/stop all of them if an exception is thrown.
	+ Firewall: fix default policy bug in INPUT chains.
	+ Restore textdomain in exceptions
	+ New services section in the summary
	+ Added Error item to Summary. Catch exceptions from modules in
	  summary and generate error item
	+ Fix several errors with redirections and error handling in CGIs
	+ Several data validation functions were fixed, and a few others added
	+ Prevent the global module from keeping a reference to itself. And make
	  the read-only/read-write behavior of the factory consistent.
	+ Stop using ifconfig-wrapper and implement our own NetWrapper module
	  with wrappers for ifconfig and ip.
	+ Start/stop apache, network and firewall modules in first place.
	+ Ignore some network interface names such as irda, sit0, etc.
	+ The summary page uses read-only module instances.
	+ New DataInUse exception, old one renamed to DataExists.
	+ Network: do not overwrite resolv.conf if there are nameservers
	  given via dhcp.
	+ Do not set a default global policy for the ssh service.
	+ Check for forbiden characters when the parameter value is
	  requested by the CGI, this allows CGI's to handle the error,
	  and make some decissions before it happens.
	+ Create an "edit object" template and remove the object edition stuff
	  from the main objects page.
	+ Fix the apache restarting code.
	+ Network: Remove the route reordering feature, the kernel handles that
	  automatically.
	+ Fix tons of bugs in the network restarting code.
	+ Network: removed the 3rd nameserver configuration.
	+ Network: Get gateway info in the dhcp hook.
	+ Network: Removed default configuration from the gconf schema.
	+ New function for config-file generation
	+ New functions for pid file handling

0.4
	+ debian package
	+ added module to export/import configuration
	+ changes in firewall's API
	+ Added content filter based on dansguardian
	+ Added French translation
	+ Added Catalan translation
	+ Sudoers file is generated automatically based on module's needs
	+ Apache config file is generated by ebox  now
	+ Use SSL
	+ Added ebox.conf file
	+ Added module template generator

0.3
	+ Supports i18n
	+ API name consistency
	+ Use Mason for templates
	+ added tips to GUI
	+ added dhcp hooks
	+ administration port configuration
	+ Fixed bugs to IE compliant
	+ Revoke changes after logout
	+ Several bugfixes

0.2
	+ All modules are now based on gconf.
	+ Removed dependencies on xml-simple, xerces and xpath
	+ New MAC address field in Object members.
	+ Several bugfixes.

0.1
	+ Initial release<|MERGE_RESOLUTION|>--- conflicted
+++ resolved
@@ -1,5 +1,5 @@
 HEAD
-<<<<<<< HEAD
+	+ Removed some frequent undef warnings
 	+ Added executeOnBrothers method to EBox::Model::Component
 	+ Fixed repetition of 'add' and 'number change' events in RAID watcher
 	+ Fixed incorrect display of edit button in tables without editField action
@@ -7,9 +7,6 @@
 	+ Fixed request came from non-root user warnings during boot
 	+ Send info event in Runit watcher only if the service was down
 	  MAX_DOWN_PERIODS
-=======
-	+ Removed some high-frequency undef warnings
->>>>>>> 2070a1a4
 3.0
 	+ Removed beta logo
 	+ Set 'firstInstall' flag on modules when installing during initial install
