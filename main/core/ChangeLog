--- conflicted
+++ resolved
@@ -1,10 +1,6 @@
-<<<<<<< HEAD
 3.3
-=======
-3.2.3
 	+ Fixed error in the recursive method for getting module dependencies
 	+ Fixed JS typo which disabled export backup dialog
->>>>>>> 1d81907b
 	+ Added dbus dependency to avoid problems on some minimal installations
 	+ When restoring pre-3.2 backups take in account that apache
 	  module was renamed to webadmin
