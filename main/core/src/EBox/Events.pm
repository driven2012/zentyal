# Copyright (C) 2008-2012 eBox Technologies S.L.
#
# This program is free software; you can redistribute it and/or modify
# it under the terms of the GNU General Public License, version 2, as
# published by the Free Software Foundation.
#
# This program is distributed in the hope that it will be useful,
# but WITHOUT ANY WARRANTY; without even the implied warranty of
# MERCHANTABILITY or FITNESS FOR A PARTICULAR PURPOSE.  See the
# GNU General Public License for more details.
#
# You should have received a copy of the GNU General Public License
# along with this program; if not, write to the Free Software
# Foundation, Inc., 59 Temple Place, Suite 330, Boston, MA  02111-1307  USA

package EBox::Events;

# Class: EBox::Events
#
#      Events module to manage the event architecture. You can
#      activate or deactivate event watchers and select which
#      dispatchers to select in order to send the event around.  This
#      module is currently integrated within the eBox main package
#      since it may be considered as a base module as logs. It manages
#      the EventDaemon.

use base qw(EBox::Module::Service EBox::LogObserver
            EBox::Events::WatcherProvider EBox::Events::DispatcherProvider);

use strict;
use warnings;

use EBox::Config;
use EBox::Event;
use EBox::Events::Model::EventsDetails;
use EBox::Events::Model::EventsGraph;
use EBox::Events::Model::EventsReportOptions;
use EBox::Events::Composite::EventsReport;

use EBox::Exceptions::External;
use EBox::Exceptions::Internal;
use EBox::Exceptions::MissingArgument;

use EBox::Gettext;
use EBox::Global;
use EBox::Menu::Folder;
use EBox::Menu::Item;
use EBox::Service;

# Core modules
use Data::Dumper;
use Error qw(:try);

# Constants:
#
#         SERVICE - the service managed by this module
#
use constant SERVICE                 => 'ebox.event-daemon';
use constant CONF_DIR                => EBox::Config::conf() . 'events/';
use constant ENABLED_DISPATCHERS_DIR => CONF_DIR . 'DispatcherEnabled/';
use constant ENABLED_WATCHERS_DIR    => CONF_DIR . 'WatcherEnabled/';
use constant CONF_DISPATCHER_MODEL_PREFIX => 'EBox::Events::Model::Dispatcher::';
use constant CONF_WATCHER_MODEL_PREFIX => 'EBox::Events::Model::Watcher::';
use constant EVENTS_FIFO             => EBox::Config::tmp() . 'events-fifo';

# Group: Protected methods

# Constructor: _create
#
#        Create an event module
#
# Overrides:
#
#        <EBox::Module::Service::_create>
#
# Returns:
#
#        <EBox::Events> - the recently created module
#
sub _create
{
    my $class = shift;

    my $self = $class->SUPER::_create(name => 'events',
                                      printableName => __('Events'),
                                      @_);

    bless ($self, $class);

    return $self;
}


sub _daemons
{
    return [ { 'name' => SERVICE } ];
}

sub _enforceServiceState
{
    my ($self) = @_;

    # Check for admin dumbness, it can throw an exception
    if ($self->_nothingEnabled()) {
        $self->_stopService();
        return;
    }
    $self->SUPER::_enforceServiceState();
}

# Group: Public methods

# Method: menu
#
#        Show the events menu entry
#
# Overrides:
#
#        <EBox::Module::menu>
#
sub menu
{
    my ($self, $root) = @_;

    my $folder = new EBox::Menu::Folder('name' => 'Maintenance',
                                        'text' => __('Maintenance'),
                                        'separator' => 'Core',
                                        'order' => 70);

    my $item = new EBox::Menu::Item(
                    name => 'Events',
                    text => $self->printableName(),
                    url  => 'Maintenance/Events',
                    order => 30,
    );
    $folder->add($item);

    $root->add($folder);
}

# Method: restoreDependencies
#
#   Override EBox::Module::Base::restoreDependencies
#
sub restoreDependencies
{
    my @depends = ();

    if (EBox::Global->modExists('mail'))  {
        push(@depends, 'mail');
    }

    return \@depends;
}

# Method: eventWatchers
#
# Overrides:
#
#      <EBox::Events::WatcherProvider::eventWatchers>
#
sub eventWatchers
{
    return [ 'Log', 'DiskFreeSpace', 'RAID', 'Runit', 'Updates', 'State' ];
}

# Method: eventDispatchers
#
# Overrides:
#
#      <EBox::Events::DispatcherProvider::eventDispatchers>
#
sub eventDispatchers
{
    return [ 'Log', 'RSS', 'Jabber' ];
}

<<<<<<< HEAD
# Method: _exposedMethods
#
# Overrides:
#
#       <EBox::Model::ModelProvider::_exposedMethods>
#
sub _exposedMethods
{
    my %exposedMethods =
      ( enableDispatcher => { action   => 'set',
                              path     => [ 'ConfigureDispatchers' ],
                              indexes  => [ 'eventDispatcher' ],
                              selector => [ 'enabled' ],
                            },
        isEnabledDispatcher => { action   => 'get',
                                path     => [ 'ConfigureDispatchers' ],
                                indexes  => [ 'eventDispatcher' ],
                                selector => [ 'enabled' ],
                              },
        enableWatcher    => { action   => 'set',
                              path     => [ 'ConfigureWatchers' ],
                              indexes  => [ 'watcher' ],
                              selector => [ 'enabled' ],
                            },
        isEnabledWatcher   => { action   => 'get',
                               path     => [ 'ConfigureWatchers' ],
                               indexes  => [ 'watcher' ],
                               selector => [ 'enabled' ],
                             },
      );

    return \%exposedMethods;

}

=======
>>>>>>> 15efda72
sub reportDetailsModel
{
    my ( $self ) = @_;

    # Check if it is already cached
    unless ( exists $self->{EventsDetailsModel} ) {
        $self->{EventsDetailsModel} =
            new EBox::Events::Model::EventsDetails(
                                              confmodule => $self,
                                              directory   => 'EventsDetails'
                                             );
    }

    return $self->{EventsDetailsModel};
}

sub reportGraphModel
{
    my ( $self ) = @_;

    # Check if it is already cached
    unless ( exists $self->{EventsGraphModel} ) {
        $self->{EventsGraphModel} =
            new EBox::Events::Model::EventsGraph(
                                              confmodule => $self,
                                              directory   => 'EventsGraph'
                                             );
    }

    return $self->{EventsGraphModel};
}



sub reportOptionsModel
{
    my ( $self ) = @_;

    # Check if it is already cached
    unless ( exists $self->{EventsOptionModel} ) {
        $self->{EventsOptionModel} =
            new EBox::Events::Model::EventsReportOptions(
                                              confmodule => $self,
                                              directory   => 'EventsReportOptions'
                                             );
    }

    return $self->{EventsOptionModel};
}



# Method: isRunning
#
# Overrides:
#
#      <EBox::Module::Service::isRunning>
#
sub isRunning
{
    my ($self) = @_;
    return $self->isEnabled();
}

# Method: sendEvent
#
#       Send an event to the event daemon to be dispatched to enabled
#       dispatchers.
#
#       It could send to content of an event or <EBox::Event> object
#       itself to be sent.
#
# Parameters:
#
#      message - String the i18ned message which will be dispatched
#
#      source - String the event watcher/subwatcher name to
#               categorise afterwards the event depending on the
#               source
#
#      level  - Enumerate the level of the event *(Optional)*
#               Possible values: 'info', 'warn', 'error' or 'fatal'.
#               Default: 'info'
#
#      timestamp - Int the number of seconds since the epoch (1 Jan 1970)
#                  *(Optional)* Default value: now
#
#      dispatchTo - array ref containing the relative name for the
#      dispatchers you want to dispatch this event *(Optional)*
#      Default value: *any*, which means any available dispatcher will
#      dispatch the event. Concrete example: ControlCenter
#
#      - Named parameters
#
#      event - <EBox::Event> the event to send. If this parameter is
#              set, then the previous parameters will be ignored. *(Optional)*
#
# Returns:
#
#      Boolean - indicating if the sending was successful or not
#
# Exceptions:
#
#      <EBox::Exceptions::MissingArgument> - thrown if there is no
#      message and source or no event.
#
#      <EBox::Exceptions::External> - thrown if we try to send events
#      giving the fact the events module is disabled
#
#      <EBox::Exceptions::Internal> - thrown if we cannot send the
#      event through the fifo
#
sub sendEvent
{
    my ($self, %args) = @_;

    unless ( $self->isEnabled() ) {
        throw EBox::Exceptions::External(
            __('The events module is not enabled to send events')
           );
    }

    my $event;
    if ( defined($args{event}) and $args{event}->isa('EBox::Event') ) {
        $event = $args{event};
    } elsif ( defined($args{message}) and defined($args{source}) ) {
        $event = new EBox::Event(%args);
    } else {
        throw EBox::Exceptions::MissingArgument('message') if not defined($args{message});
        throw EBox::Exceptions::MissingArgument('source') if not defined($args{source});
    }

    # Remove NULL characters
    $event->{message} =~ tr/\0//d;

    my $dumper = new Data::Dumper([$event]);
    # Set no new lines to dump to communicate with FIFO, the end of
    # connection is done using newline character
    $dumper->Indent(0);

    # Send the dumpered event through the FIFO
    open(my $fifo, '+<', EVENTS_FIFO)
      or throw EBox::Exceptions::Internal('Could not open ' . EVENTS_FIFO . " for reading: $!");
    print $fifo $dumper->Dump() . "\0";
    close($fifo);

    return 1;
}

# Group: Private methods

# Check either if at least one watcher and one dispatcher are enabled or the
# logs are enabled
sub _nothingEnabled
{
    my ($self) = @_;

    if ($self->_logIsEnabled()) {
        return undef;
    }

    my $eventModel = $self->model('ConfigureWatchers');
    my $dispatcherModel = $self->model('ConfigureDispatchers');

    my $match = $eventModel->find(enabled => 1);
    unless (defined ($match)) {
        EBox::warn('No event watchers have been enabled');
        return 1;
    }

    $match = $dispatcherModel->find(enabled => 1);
    unless (defined ($match)) {
        EBox::warn('No event dispatchers have been enabled');
        return 1;
    }

    return undef;
}


# Method: _logIsEnabled
#
# check if log is enabled for the events module
sub _logIsEnabled
{
    my ($self) = @_;

    my $log = EBox::Global->modInstance('logs');
    unless ($log->isEnabled()) {
        return undef;
    }

    my $configureLogTable = $log->model('ConfigureLogs');
    my $enabledLogs = $configureLogTable->enabledLogs();
    return $enabledLogs->{events};
}

sub enableLog
{
    my ($self, $status) = @_;
    $self->setAsChanged();
}

sub tableInfo
{
    my ($self) = @_;
    my $titles =  {
        timestamp => __('Date of first event'),
        lastTimestamp  => __('Date of last event'),
        nRepeated     => __('Repetitions'),
        level     => __('Level'),
        source   => __('Source'),
        message  => __('Message'),
       };

    my @order =qw(timestamp lastTimestamp nRepeated level source message);

    my $levels = {
        info => __('Informative'),
        warn => __('Warning'),
        error => __('Error'),
        fatal => __('Fatal error'),
       };

    return [
             {
            'name' => $self->printableName(),
            'tablename' => 'events',
            'titles' => $titles,
            'order' => \@order,
            'filter' => [ 'source', 'message'],
            'events' => $levels,
            'eventcol' => 'level',
            'consolidate' => $self->_consolidateTable(),
           }
       ];
}

sub _consolidateTable
{
    my $table = 'events_accummulated';
    my $spec=  {
            consolidateColumns => {
                                level => {
                                        accummulate => sub {
                                                # accummulate in correct
                                                # level column
                                                my ($type) = @_;
                                                return $type;
                                            },
                                        conversor => sub {
                                                my ($v, $row) = @_;
                                                return $row->{nRepeated};
                                            },
                                        },
                                source => { destination => 'source' },
                            },
            accummulateColumns => {
                                info  => 0,
                                warn  => 0,
                                error => 0,
                                fatal => 0,
                            },
    };

    return { $table => $spec };
}



sub consolidateReportQueries
{
    return [
            {
             'target_table' => 'events_report',
             'query' => {
                         'select' => 'source, level, sum(nRepeated) AS nEvents',
                         'from' => 'events',
                         'group' => 'source,level',
                        },
             'quote' => { source => 1 },
            },
           ];
}




# Method: report
#
# Overrides:
#   <EBox::Module::Base::report>
#
# Returns:
#
#   hash ref - the events report
#
sub report
{
    my ($self, $beg, $end, $options) = @_;

    my $report = {};

    my $allAlertsRaw  =  $self->runMonthlyQuery($beg, $end, {
        'select' => 'level, SUM(nEvents)',
        'from' => 'events_report',
        'group' => 'level',
                                                                  },
    { 'key' => 'level' }
   );


    $report->{'all_alerts'} = {};

    foreach my $key (%{ $allAlertsRaw }) {
        next if ( ($key eq 'debug') or ($key eq 'info'));
        my $sum = $allAlertsRaw->{$key}->{sum};
        defined $sum or
            next;
        $report->{'all_alerts'}->{$key} = $sum;
    }


    my $alertsBySource = {};
    foreach my $level (qw(warn error fatal)) {
        my $result =  $self->runMonthlyQuery($beg, $end, {
                'select' => 'source, sum(nEvents)',
                'from' => 'events_report',
                'group' => 'source,level',
                'where' => qq{level='$level'}
                                                         },
                { 'key' => 'source' }
                                            );
        foreach my $source (keys %{$result}) {
            if (not exists $alertsBySource->{$source}) {
                $alertsBySource->{$source} = {};
            }
            my $sum = $result->{$source}->{sum};
            defined($sum) or next;
            $alertsBySource->{$source}->{$level} = $sum;
        }
    }

    $report->{alerts_by_source} = $alertsBySource;

    return $report;
}

# Method: lastEventsReport
#
#     Get the report of current month events report
#
# Returns:
#
#     Hash ref - containing the following keys
#
#         total - the sum of all alerts
#         info  - the sum of info alerts
#         warn  - the sum of warn alerts
#         error  - the sum of error alerts
#         fatal  - the sum of fatal alerts
#
sub lastEventsReport
{
    my ($self) = @_;

    my @time = localtime();
    my $beg  = sprintf("%d-%d", $time[5]+1900, $time[4]+1);

    my $allAlerts = $self->runMonthlyQuery($beg, $beg, {
        'select' => 'level, SUM(nEvents)',
        'from'   => 'events_report',
        'group'  => 'level',
    }, { 'key' => 'level' });

    my %result = (info => 0, warn => 0, error => 0, fatal => 0);

    my $total = 0;
    foreach my $key (qw(info warn error fatal)) {
        if (exists $allAlerts->{$key} ) {
            $result{$key} = $allAlerts->{$key}->{sum}->[0];
            $total += $result{$key};
        }
    }
    $result{total} = $total;

    return \%result;
}

1;<|MERGE_RESOLUTION|>--- conflicted
+++ resolved
@@ -175,44 +175,43 @@
     return [ 'Log', 'RSS', 'Jabber' ];
 }
 
-<<<<<<< HEAD
-# Method: _exposedMethods
-#
-# Overrides:
-#
-#       <EBox::Model::ModelProvider::_exposedMethods>
-#
-sub _exposedMethods
-{
-    my %exposedMethods =
-      ( enableDispatcher => { action   => 'set',
-                              path     => [ 'ConfigureDispatchers' ],
-                              indexes  => [ 'eventDispatcher' ],
-                              selector => [ 'enabled' ],
-                            },
-        isEnabledDispatcher => { action   => 'get',
-                                path     => [ 'ConfigureDispatchers' ],
-                                indexes  => [ 'eventDispatcher' ],
-                                selector => [ 'enabled' ],
-                              },
-        enableWatcher    => { action   => 'set',
-                              path     => [ 'ConfigureWatchers' ],
-                              indexes  => [ 'watcher' ],
-                              selector => [ 'enabled' ],
-                            },
-        isEnabledWatcher   => { action   => 'get',
-                               path     => [ 'ConfigureWatchers' ],
-                               indexes  => [ 'watcher' ],
-                               selector => [ 'enabled' ],
-                             },
-      );
-
-    return \%exposedMethods;
-
-}
-
-=======
->>>>>>> 15efda72
+
+# # Method: _exposedMethods
+# #
+# # Overrides:
+# #
+# #       <EBox::Model::ModelProvider::_exposedMethods>
+# #
+# sub _exposedMethods
+# {
+#     my %exposedMethods =
+#       ( enableDispatcher => { action   => 'set',
+#                               path     => [ 'ConfigureDispatchers' ],
+#                               indexes  => [ 'eventDispatcher' ],
+#                               selector => [ 'enabled' ],
+#                             },
+#         isEnabledDispatcher => { action   => 'get',
+#                                 path     => [ 'ConfigureDispatchers' ],
+#                                 indexes  => [ 'eventDispatcher' ],
+#                                 selector => [ 'enabled' ],
+#                               },
+#         enableWatcher    => { action   => 'set',
+#                               path     => [ 'ConfigureWatchers' ],
+#                               indexes  => [ 'watcher' ],
+#                               selector => [ 'enabled' ],
+#                             },
+#         isEnabledWatcher   => { action   => 'get',
+#                                path     => [ 'ConfigureWatchers' ],
+#                                indexes  => [ 'watcher' ],
+#                                selector => [ 'enabled' ],
+#                              },
+#       );
+
+#     return \%exposedMethods;
+
+# }
+
+
 sub reportDetailsModel
 {
     my ( $self ) = @_;
