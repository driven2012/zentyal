# Copyright (C) 2008-2012 eBox Technologies S.L.
#
# This program is free software; you can redistribute it and/or modify
# it under the terms of the GNU General Public License, version 2, as
# published by the Free Software Foundation.
#
# This program is distributed in the hope that it will be useful,
# but WITHOUT ANY WARRANTY; without even the implied warranty of
# MERCHANTABILITY or FITNESS FOR A PARTICULAR PURPOSE.  See the
# GNU General Public License for more details.
#
# You should have received a copy of the GNU General Public License
# along with this program; if not, write to the Free Software
# Foundation, Inc., 59 Temple Place, Suite 330, Boston, MA  02111-1307  USA

package EBox::Backup;

use strict;
use warnings;

use EBox::Config;
use EBox::Global;
use EBox::Exceptions::Internal;
use EBox::Exceptions::MissingArgument;
use EBox::Gettext;
use EBox::FileSystem;
use EBox::ProgressIndicator;

use File::Temp qw(tempdir);
use File::Copy qw(copy move);
use File::Slurp qw(read_file write_file);
use File::Basename;

use Error qw(:try);
use Digest::MD5;
use EBox::Sudo;
use POSIX qw(strftime);
use DirHandle;
use Perl6::Junction qw(any all);

use Filesys::Df;

use Readonly;
Readonly::Scalar our $FULL_BACKUP_ID  => 'full backup';
Readonly::Scalar our $CONFIGURATION_BACKUP_ID  =>'configuration backup';
Readonly::Scalar our $BUGREPORT_BACKUP_ID  =>'bugreport configuration dump';
my $RECURSIVE_DEPENDENCY_THRESHOLD = 20;
use constant REQUIRED_ZENTYAL_VERSION => '2.1';

sub new
{
    my $class = shift;
    my $self = {};
    bless($self, $class);
    return $self;
}

# returns:
#       string: path to the backup file.
sub _makeBackup
{
    my ($self, %options) = @_;

    my $description = delete $options{description};
    my $time        = delete $options{time};

    my $bug         = $options{bug};
    my $progress   = $options{progress};
    my $changesSaved = $options{changesSaved};

    my $date = strftime("%F %T", localtime($time));

    my $confdir = EBox::Config::conf;
    my $tempdir = tempdir("$confdir/backup.XXXXXX") or
        throw EBox::Exceptions::Internal("Could not create tempdir.");
    EBox::Sudo::command("chmod 0700 $tempdir");

    my $auxDir = "$tempdir/aux";
    my $archiveContentsDirRelative = "eboxbackup";
    my $archiveContentsDir = "$tempdir/$archiveContentsDirRelative";
    my $backupArchive = "$confdir/eboxbackup.tar";

    try {
        mkdir($auxDir, 0700) or
            throw EBox::Exceptions::Internal("Could not create auxiliar tempdir.");
        mkdir($archiveContentsDir, 0700) or
            throw EBox::Exceptions::Internal("Could not create archive tempdir.");

        $self->_dumpModulesBackupData($auxDir, %options);

        if ($bug) {
            $self->_bug($auxDir);
        }

        if ($progress) {
            $progress->setMessage(__('Creating backup archive'));
            $progress->notifyTick();
        }

        my $filesArchive  = "$archiveContentsDir/files.tgz";
        $self->_createFilesArchive($auxDir, $filesArchive);
        $self->_createZentyalConfFilesArchive($archiveContentsDir);
        $self->_createMd5DigestForArchive($filesArchive, $archiveContentsDir);
        $self->_createDescriptionFile($archiveContentsDir, $description);
        $self->_createDateFile($archiveContentsDir, $date);
        $self->_createTypeFile($archiveContentsDir, $bug);
        $self->_createModulesListFile($archiveContentsDir);
        system "dpkg -l > $archiveContentsDir/debpackages";
        $self->_createPartitionsFile($archiveContentsDir);
        copy ('/etc/fstab', "$archiveContentsDir/fstab");

        $self->_createSizeFile($archiveContentsDir);

        $self->_createBackupArchive($backupArchive, $tempdir, $archiveContentsDirRelative);
    }
    finally {
        EBox::Sudo::silentRoot("rm -rf '$tempdir'");
    };

    return $backupArchive;
}


sub _dumpModulesBackupData
{
    my ($self, $auxDir, %options) = @_;

    my $progress   = $options{progress};
    my $changesSaved = $options{changesSaved};

    my @modules = @{ $self->_modInstancesForBackup($changesSaved) };
    foreach my $mod (@modules) {
        my $modName = $mod->name();

        if ($progress) {
            # update progress object
            $progress->notifyTick();
            $progress->setMessage(__x('Dumping configuration of module {m}',
                        m => $modName));
        }

        try {
            EBox::debug("Dumping $modName backup data");
            $mod->makeBackup($auxDir, %options);
        }
        catch EBox::Exceptions::Base with {
            my $ex = shift;
            throw EBox::Exceptions::Internal($ex->text);
        };
    }

}

sub _modInstancesForBackup
{
    my ($self, $changesSaved) = @_;

    my $readOnly = $changesSaved ? 0 : 1;
    my @mods = @{ $self->_configuredModInstances($changesSaved) };

    return \@mods;
}


sub _configuredModInstances
{
    my ($self, $readOnly) = @_;
    defined $readOnly or
        $readOnly = 0;

    my $global = EBox::Global->getInstance($readOnly);

    my @modules =  @{ $global->modInstances() };

    my @configuredModules;
    foreach my $mod (@modules) {
        if ($mod->can('configured')) {
            if ($mod->configured()) {
                push @configuredModules, $mod;
            }
        }
        else {
            push @configuredModules, $mod;
        }
    }
# leave aside not configured modules
#   @modules = grep {
# #    (not $_->isa('EBox::Module::Service') or
# #    ($_->configured()))
#     $_->configured()
#   } @modules;

    return \@configuredModules;
}


sub  _createFilesArchive
{
    my ($self, $auxDir, $filesArchive, $removeDir) = @_;
    defined $removeDir or
        $removeDir =  1;

    EBox::Sudo::root("tar czf  '$filesArchive' --preserve-permissions -C '$auxDir' .");
    EBox::Sudo::root("chmod 0660 '$filesArchive'");
    EBox::Sudo::root("chown ebox.ebox '$filesArchive'");
    if ($removeDir) {
        EBox::Sudo::silentRoot("rm -rf '$auxDir'");
    }
}

sub  _createDateFile
{
    my ($self, $archiveContentsDir, $time) = @_;

    my $DATE;
    unless (open($DATE, "> $archiveContentsDir/date")) {
        throw EBox::Exceptions::Internal ("Could not create date file.");
    }
    print $DATE  $time ;
    close($DATE);
}

sub  _createDescriptionFile
{
    my ($self, $archiveContentsDir, $description) = @_;

    my $DESC;
    unless (open($DESC, "> $archiveContentsDir/description")) {
        throw EBox::Exceptions::Internal ("Could not create description file.");
    }
    print $DESC $description;
    close($DESC);
}

sub _createPartitionsFile
{
    my ($self, $archiveContentsDir) = @_;
    my $path = "$archiveContentsDir/partitions";
    my $PARTS;

    unless (open($PARTS, "> $path")) {
        throw EBox::Exceptions::Internal ("Could not create partitions info file.");
    }

    my $partitionsOutput = EBox::Sudo::root('fdisk -l');
    foreach my $line (@{$partitionsOutput}) {
        print $PARTS $line;
    }


    close $PARTS or
        throw EBox::Exceptions::Internal ("Error writing partitions info file.");
}

sub  _createTypeFile
{
    my ($self, $archiveContentsDir, $bug) = @_;

    my $type = $bug ? $BUGREPORT_BACKUP_ID :
                      $CONFIGURATION_BACKUP_ID;

    my $TYPE_F;
    unless (open($TYPE_F, "> $archiveContentsDir/type")) {
        throw EBox::Exceptions::Internal ("Could not create type file.");
    }
    print $TYPE_F $type;
    close($TYPE_F);
}

sub _createMd5DigestForArchive
{
    my ($self, $filesArchive, $archiveContentsDir) = @_;

    my $ARCHIVE;
    unless (open($ARCHIVE, $filesArchive)) {
        throw EBox::Exceptions::Internal("Could not open files archive.");
    }
    my $md5 = Digest::MD5->new;
    $md5->addfile($ARCHIVE);
    my $digest = $md5->hexdigest;
    close($ARCHIVE);

    my $MD5;
    unless (open($MD5, "> $archiveContentsDir/md5sum")) {
        throw EBox::Exceptions::Internal("Could not open md5 file.");
    }
    print $MD5 $digest;
    close($MD5);
}


sub  _createModulesListFile
{
    my ($self, $archiveContentsDir) = @_;

    my @mods     = @{ $self->_modInstancesForBackup() };
    my @modNames = map { $_->name  } @mods;

    my $file = "$archiveContentsDir/modules";
    write_file($file, "@modNames");
}

sub  _createBackupArchive
{
    my ($self, $backupArchive, $tempdir, $archiveContentsDirRelative) = @_;

    if ( -f $backupArchive) {
        if (`rm -f $backupArchive`) {
            throw EBox::Exceptions::Internal  ("Could not delete old file.");
        }
    }

    my $filesArchive = "$archiveContentsDirRelative/files.tgz";
    EBox::Sudo::root("tar cf $backupArchive -C $tempdir $archiveContentsDirRelative --preserve-permissions  --exclude $filesArchive 2>&1");

    # append filesArchive
    EBox::Sudo::root("tar --append -f '$backupArchive'  -C '$tempdir' '$filesArchive' 2>&1");

    # adjust permissions and ownership given to ebox
    EBox::Sudo::root("chmod 0660 '$backupArchive'");
    EBox::Sudo::root("chown ebox.ebox '$backupArchive'");
}

sub _createSizeFile
{
    my ($self,  $archiveContentsDir) = @_;
    my $size;

    my $duCommand = "du -b -s -c --block-size=1024 $archiveContentsDir";
    my $output    = EBox::Sudo::command($duCommand);
    my ($totalLine) = grep { m/total/  } @{ $output  };
    ($size) = split '\s', $totalLine;

    my $sizeFile = "$archiveContentsDir/size";
    write_file($sizeFile, $size)
}

sub _createZentyalConfFilesArchive
{
    my ($self, $backupDir) = @_;

    my $archive = "$backupDir/etcFiles.tgz";
    my $etcDir = EBox::Config::etc();
    $self->_createFilesArchive($etcDir, $archive, 0);
}

sub _bug
{
    my ($self, $dir) = @_;

    system "/bin/ps aux > $dir/processes";
    system "/bin/df -k > $dir/disks";
    system "ip link show  > $dir/links";
    system "ip route list table all  > $dir/routes";

    my $sockets = EBox::Sudo::root("/bin/netstat -n -a --inet -p" );
    File::Slurp::write_file("$dir/sockets", $sockets);

    system "/sbin/ifconfig -a > $dir/interfaces";
    system "cp /etc/resolv.conf  $dir/resolv.conf";

    try {
        EBox::Sudo::root("/sbin/iptables -nvL > $dir/iptables-filter",
                         "/sbin/iptables -t nat -nvL > $dir/iptables-nat");
    } catch EBox::Exceptions::Base with {};

    my $eboxLogDir = EBox::Config::log();
    # copy files from ebox logs directories...
    my @dirs = `find $eboxLogDir -maxdepth 1 -type d`;
    foreach my $subdir (@dirs) {
        chomp $subdir;

        my $newSubDir = $dir .'/' . basename($subdir) . '.log.d';
        (-d $newSubDir) or
            mkdir $newSubDir;

        system "cp -r $subdir/*.log $newSubDir";
    }

    copy("/var/log/syslog", "$dir/syslog");
    copy("/var/log/messages", "$dir/messages");
    copy("/var/log/daemon.log", "$dir/daemon.log");
    copy("/var/log/auth.log", "$dir/auth.log");
    copy("/var/log/mail.log", "$dir/mail.log");

    copy("/etc/apt/sources.list", "$dir/sources.list");
}

# Method: backupDetails
#
#       Gathers the information for a given backup
#
# Parameters:
#
#       id - backup's identifier
#
# Returns:
#
#       A hash reference with the details. This hash consists of:
#
#       file - the filename of the archive
#       id - backup's identifier
#       date - when it was backed up
#       type - the type of backup
#       description - backup's description
#
sub backupDetails # (id)
{
    my ($self, $id) = @_;
    defined $id or
        throw EBox::Exceptions::MissingArgument('id');
    defined $self or
        throw EBox::Exceptions::MissingArgument('self');


    $self->_checkId($id);

    my $file = $self->_backupFileById($id);

    my $details = $self->backupDetailsFromArchive($file);
    $details->{id} = $id;

    return $details;
}


# Method: backupDetailsFromArchive
#
#      Gathers the details of the backup stored in a given file
#
#
# Parameters:
#       archive - the path to the archive file
#
#
# Returns:
#
#       A hash reference with the details. This hash consists of:
#
#       file - the filename of the archive
#       date - when it was backed up
#       description - backup's description
#       type        - the type of backup contained by the archive
sub backupDetailsFromArchive
{
    my ($self, $archive) = @_;
    defined $archive or
        throw EBox::Exceptions::MissingArgument('archive');
    defined $self or
        throw EBox::Exceptions::MissingArgument('self');

    my $backupDetails = {};

    my @details = qw(date description type);
    my $tempDir = $self->_unpackArchive($archive, @details);

    foreach my $detail (@details) {
        my $FH;
        unless (open($FH, "$tempDir/eboxbackup/$detail")) {
            $backupDetails->{$detail} = __('Unknown');
            next;
        }

        my $value = <$FH>;
        $backupDetails->{$detail} = $value;

        close $FH;
    }

    $backupDetails->{file} = $archive;
    $backupDetails->{size} = $self->_printableSize($archive);

    EBox::Sudo::silentRoot("rm -rf '$tempDir'");
    return $backupDetails;
}


sub _printableSize
{
    my ($self, $archive) = @_;

    my $size = (-s $archive);

    my @units = qw(KB MB GB);
    foreach my $unit (@units) {
        $size = sprintf ("%.2f", $size / 1024);
        if ($size < 1024) {
            return "$size $unit";
        }
    }

    return $size . ' ' . (pop @units);
}

# if not specific files are specified all the fiels are  extracted
sub _unpackArchive
{
    my ($self, $archive, @files) = @_;
    ($archive) or throw EBox::Exceptions::External('No backup archive provided.');

    my $tempDir = tempdir(EBox::Config::tmp . "/backup.XXXXXX") or
        throw EBox::Exceptions::Internal("Could not create tempdir.");
    EBox::Sudo::command("chmod 0700 $tempDir");

    my $filesWithPath =  @files > 0 ?
        join ' ', map { q{'eboxbackup/} . $_  . q{'} } @files : '';

    try {
        my $tarCommand = "/bin/tar xf '$archive' --same-owner --same-permissions -C '$tempDir' $filesWithPath";
        EBox::Sudo::root($tarCommand);

    } otherwise {
        my $ex = shift;

        EBox::Sudo::silentRoot("rm -rf '$tempDir'");
        if (@files > 0) {
            throw EBox::Exceptions::External( __x("Could not extract the requested backup files: {files}", files => "@files"));
        }
        else {
            throw EBox::Exceptions::External( __("Could not unpack the backup"));
        }
    };

    return $tempDir;
}


# Method: deleteBackup
#
#       Romoves a stored backup
#
# Parameters:
#
#       id - backup's identifier
#
# Exceptions:
#
#       External -  If it can't be found or deleted.
sub deleteBackup
{
    my ($self, $id) = @_;
    defined $id or
        throw EBox::Exceptions::MissingArgument('id');
    defined $self or
        throw EBox::Exceptions::MissingArgument('self');

    $self->_checkId($id);

    my $file = $self->_backupFileById($id);

    unless (unlink($file)) {
        throw EBox::Exceptions::External("Could not delete the backup");
    }
}


# Method: listBackups
#
#       Returns a list with the availible backups stored in the system.
#
# Parameters:
#
#       id - backup's identifier
#
# Returns:
#
#       A a ref to an array of hashes. Each  hash reference consists of:
#
#       id - backup's identifier
#       date - when it was backed up
#       description - backup's description
#       type        - type of backup (full or configuration only)
#
sub listBackups
{
    my ($self) = @_;

    my $backupdir = backupDir();
    my $bh = new DirHandle($backupdir);
    my @backups = ();
    my $backup;
    ($bh) or return \@backups;
    while (defined($backup = $bh->read)) {
        (-f "$backupdir/$backup") or next;
        my $isTar = $backup =~ s/\.tar$//;

        $isTar or
            next;

        my $entry = undef;
        try {
            $entry = $self->backupDetails($backup);
        } catch EBox::Exceptions::Base with {};
        unless ($entry) {
            EBox::info("File $backupdir.$backup.tar is in backup directorty and is not a backup file");
            next;
        }
        push(@backups, $entry);
    }
    undef $bh;
    my @ret = sort {$a->{date} lt $b->{date}} @backups;
    return \@ret;
}

#
# Procedure: backupDir
#
# Returns:
#       the directory used by ebox to store the backup archives
#
#
sub backupDir
{
    my $backupdir = EBox::Config::conf . '/backups';
    return $backupdir;
}


sub _ensureBackupdirExistence
{
    my $backupdir = backupDir();

    unless (-d $backupdir) {
        mkdir($backupdir, 0700) or throw EBox::Exceptions::Internal
            ("Could not create backupdir.");
    }
}


# Method: prepareMakeBackup
#
#       Prepares a backup restauration
#
# Parameters:
#
#                   description - backup's description (default: 'Backup')
#                   bug         - whether this backup is intended for a bug report
#                                 (one consequence of this is that we must clear
#                                  private data)
#
#                   remoteBackup -- whether this a backup intended to be a remote backup
#
# Returns:
#     progress indicator object of the operation
#
# Exceptions:
#
#       External - If it can't unpack de backup
#
sub prepareMakeBackup
{
    my ($self, %options) = @_;

    my $scriptParams = '';

    if ( $options{remoteBackup} ) {
        $scriptParams .= ' --remote-backup ';
        # Make sure remote backup name is scaped
        $scriptParams .= q{'} . $options{remoteBackup} . q{'};
    }

    if (exists $options{description}) {
        $scriptParams .= ' --description ';
        # make sure description is scaped
        $scriptParams .= q{'} . $options{description} . q{'};
    }

    if (exists $options{fallbackToRO} and $options{fallbackToRO}) {
        $scriptParams .= ' --fallback-to-ro';
    }

    $scriptParams .= ' --config-backup';

    if ($options{bug}) {
        $scriptParams .= ' --bug-report';
    }

    my $makeBackupScript = EBox::Config::scripts() . 'make-backup';
    $makeBackupScript    .=  $scriptParams;


    my $global     = EBox::Global->getInstance();
    # XXX: this could be wrong, we only do backup of the configured modules
    my $totalTicks = scalar @{ $global->modNames() } + 2; # there are one task for
    # each module plus two
    # tasks for writing the
    # archive  file

    my @progressIndicatorParams = (executable => $makeBackupScript,
                                   totalTicks => $totalTicks);

    my $progressIndicator =  EBox::ProgressIndicator->create(
                @progressIndicatorParams
            );

    $progressIndicator->runExecutable();

    return $progressIndicator;
}


# Method: makeBackup
#
#       Backups the current configuration
#
# Parameters:
#
#                   progress    - progress indicator
#                                 associated with this operation (optional)
#                   description - backup's description (default: 'Backup')
#                   bug         - whether this backup is intended for a bug report
#                                 (one consequence of this is that we must clear
#                                  private data)
#                   fallbackToRO - fallback to read-only configuration when
#                                  they are not saved changes
#
#  Returns:
#         - path to the new backup archive
#
# Exceptions:
#
#       Internal - If backup fails
#       External - If modules have unsaved changes
sub makeBackup
{
    my ($self, %options) = @_;
    exists $options{bug} or
        $options{bug} = 0;
    exists $options{fallbackToRO} or
        $options{fallbackToRO} = 0;
    $options{description} or
        $options{description} = __('Backup');
    my $progress = $options{progress};

    EBox::info('Backing up configuration');
    if ($progress and not $progress->started()) {
        throw EBox::Exceptions::Internal("ProgressIndicator's executable has not been run");
    }

    my $backupdir = backupDir();
    my $time = time();
    $options{time} = $time;

    my $filename;
    try {
        my $changesSaved = $self->_changesSaved($options{fallbackToRO});

        _ensureBackupdirExistence();

        $filename = $self->_makeBackup(%options,
                                       changesSaved => $changesSaved);
    }
    otherwise {
        my $ex = shift @_;
        $progress->setAsFinished(1, $ex->text) if $progress;
        $ex->throw();
    };

    my $backupFinalPath;
    try {
        if ($progress) {
            $progress->notifyTick();
            $progress->setMessage(__('Writing backup file to hard disk'));
        }

        my $dest = $options{destination};
        if (not defined $dest) {
            $dest = $self->_destinationFromTime($time);
        }

        $backupFinalPath = $self->_moveToArchives($filename, $backupdir, $dest);

        $progress->setAsFinished() if $progress;
    }
    otherwise {
        my $ex = shift @_;
        $progress->setAsFinished(1, $ex->text) if $progress;
        $ex->throw();
    };

    return $backupFinalPath;
}


sub _changesSaved
{
    my ($self, $fallbackToRO) = @_;

    my @changedMods;
    my $global = EBox::Global->getInstance();
    foreach my $modName (@{ $global->modNames() }) {
        if ($global->modIsChanged($modName)) {
            push @changedMods, $modName;

        }
    }

    if (@changedMods) {
        if ($fallbackToRO) {
            EBox::warn("The following modules have unsaved changes: @changedMods. A backup of the last saved configuration will be made instead");
            return 0;
        } else {
            throw EBox::Exceptions::External(
                    __x('The following modules have unsaved changes: {mods}. Before doing the backup you must save or discard them',
                        mods => join (', ', @changedMods))
            );
        }
    }

    return 1;
}


sub _destinationFromTime
{
    my ($self, $time) = @_;
    my $str =  strftime("%Y-%m-%d-%H%M%S", localtime($time));
    return  $str . '.tar';
}

sub _moveToArchives
{
    my ($self, $filename, $backupdir, $dest) = @_;

    move($filename, "$backupdir/$dest") or
        throw EBox::Exceptions::Internal("Could not save the backup.");

    return "$backupdir/$dest";
}


# Method: makeBugReport
#
#       Makes a bug report
#
sub makeBugReport
{
    my ($self) = @_;
    return $self->_makeBackup(description => 'Bug report', 'bug' => 1);
}

# unpacks a backup file into a temporary directory and verifies the md5sum
# arguments:
#       string: backup file
# returns:
#       string: path to the temporary directory
sub _unpackAndVerify
{
    my ($self, $archive, $fullRestore, %options) = @_;
    ($archive) or throw EBox::Exceptions::External('No backup file provided.');
    my $tempdir;

    try {
#     unless (copy($file, "$tempdir/eboxbackup.tar")) {
#       throw EBox::Exceptions::Internal("Could not copy backup into ".
#                                        "the tempdir.");
#     }

        $tempdir = $self->_unpackArchive($archive);

        unless (-f "$tempdir/eboxbackup/files.tgz" &&
                -f "$tempdir/eboxbackup/md5sum") {
            throw EBox::Exceptions::External( __('Incorrect or corrupt backup file'));
        }

        $self->_checkArchiveMd5Sum($tempdir);
        $self->_checkArchiveType($tempdir, $fullRestore);
        unless ($options{forceZentyalVersion}) {
            $self->_checkZentyalVersion($tempdir);
        }
    }
    otherwise {
        my $ex = shift;

        if (defined $tempdir) {
            EBox::Sudo::silentRoot("rm -rf '$tempdir'");
        }

        $ex->throw();
    };

    return $tempdir;
}

sub  _checkArchiveMd5Sum
{
    my ($self, $tempdir) = @_;

    my $archiveFile = "$tempdir/eboxbackup/files.tgz";
    my $ARCHIVE;
    unless (open($ARCHIVE, $archiveFile)) {
        EBox::error("Cannot open archive file $archiveFile");
        throw EBox::Exceptions::External(__("The backup file is corrupt: could not open archive"));
    }
    my $md5 = Digest::MD5->new;
    $md5->addfile($ARCHIVE);
    my $digest = $md5->hexdigest;
    close($ARCHIVE);

    my $md5File = "$tempdir/eboxbackup/md5sum";
    my $MD5;
    unless (open($MD5, $md5File)) {
        EBox::error("Could not open the md5sum $md5File");
        throw EBox::Exceptions::External(__("The backup file is corrupt: could not open backup checksum"));
    }
    my $olddigest = <$MD5>;
    close($MD5);

    if ($digest ne $olddigest) {
        throw EBox::Exceptions::External(
                __('The backup file is corrupt.'));
    }
}

sub _checkArchiveType
{
    my ($self, $tempdir, $fullRestore) = @_;

    my $typeFile = "$tempdir/eboxbackup/type";
    my $TYPE_F;
    unless (open($TYPE_F, $typeFile )) {
        EBox::error("Cannot open type file: $typeFile");
        throw EBox::Exceptions::External("The backup file is corrupt. Backup type information not found");
    }
    my $type = <$TYPE_F>;
    close($TYPE_F);

    if ($type ne all($FULL_BACKUP_ID, $CONFIGURATION_BACKUP_ID, $BUGREPORT_BACKUP_ID)) {
        throw EBox::Exceptions::External(__("The backup archive has a invalid type. Maybe the file is corrupt or you are using a incompatible Zentyal version"));
    }

    if ($fullRestore) {
        if ($type ne $FULL_BACKUP_ID) {
            throw EBox::Exceptions::External(__('The archive does not contain a full backup, that made a full restore impossibe. A configuration recovery  may be possible'));
        }
    }
}


sub _checkSize
{
    my ($self, $archive) = @_;

    my $size;
    my $freeSpace;
    my $safetyFactor = 2; # to be sure we have space left we multiply the backup
                          # size by this number. The value was guessed, so change
                          # it if you have better judgment

    my $tempDir;
    try {
        $tempDir = $self->_unpackArchive($archive, 'size');
        $size = read_file("$tempDir/eboxbackup/size"); # unit -> 1K
    }
    finally {
        if (defined $tempDir) {
            EBox::Sudo::silentRoot("rm -rf '$tempDir'");
        }
    };

    my $backupDir = $self->backupDir();
    $freeSpace = df($backupDir, 1024)->{bfree};

    if ($freeSpace < ($size*$safetyFactor)) {
        throw EBox::Exceptions::External(__x("There in not enough space left in the hard disk to complete the restore proccess. {size} Kb required. Free sufficient space and retry", size => $size));
    }
}


sub _checkZentyalVersion
{
    my ($self, $tempDir)=  @_;
    my $file = "$tempDir/eboxbackup/debpackages" ;
    if (not -r $file) {
        throw EBox::Exceptions::External(__x(
   'No debian packages list file found; probably the backup was done in a incompatible Zentyal version. Only backups done in Zentyal >= {v} can be restored',
         v => REQUIRED_ZENTYAL_VERSION
                                            )
                                        );
    }

    my $zentyalVersion;
    open my $FH, '<', $file or
        throw EBox::Exceptions::Internal("Opening $file: $!");
    while (my $line = <$FH>) {
        if ($line =~ m/ii\s+zentyal-core\s+(.*?)\s/) {
            $zentyalVersion = $1;
            last;
        }
    }
    close $FH or
        throw EBox::Exceptions::Internal("Opening $file: $!");

    if (not $zentyalVersion) {
        throw EBox::Exceptions::External(__x(
'No zentyal-core found in the debian packages list form the backup; probably the backup was done in a incompatible Zentyal version. Only backups done in Zentyal >= {v} can be restored',
                v => REQUIRED_ZENTYAL_VERSION
                                           )
                                        );
    }

    my ($major, $minor, $rest) = split '\.', $zentyalVersion;
    my ($wantedMajor, $wantedMinor, $wantedRest) = split '\.', REQUIRED_ZENTYAL_VERSION;
    my $versionOk =  0;
    if ($major > $wantedMajor ) {
        $versionOk = 1;
    } elsif (($major == $wantedMajor) and ($minor >= $wantedMinor)) {
        $versionOk = 1;
    }

    if (not $versionOk) {
        throw EBox::Exceptions::External(__x(
'Could not restore the backup because a missmatch between its Zentyal version and the current system version. Backup was done in Zentyal version {bv} and this system could only restore backups from Zentyal version {wv} or greater',
                bv => $zentyalVersion,
                wv => REQUIRED_ZENTYAL_VERSION)
        );
    }
}


# Method: prepareRestoreBackup
#
#       Prepares a backup restauration
#
# Parameters:
#
#       file - backup's file (as positional parameter)
#       fullRestore - wether do a full restore or restore only configuration (default: false)
#       dataRestore - wether do a data-only restore
#       forceDependencies - wether ignore dependency errors between modules
#       deleteBackup      - deletes the backup after resroting it or if the process is aborted
#       revokeAllOnModuleFail - whether to revoke all restored configuration
#                              when a module restoration fails
#       continueOnModuleFail - wether continue when a module fails to restore
#                              (default: false)
#       dr          - restore in disaster recovery mode, installing needed packages
#
#  Returns:
#    the progress indicator object which represents the progress of the restauration
#
# Exceptions:
#
#       External - If it can't unpack the backup archive
#
sub prepareRestoreBackup
{
    my ($self, $file, %options) = @_;

    my $restoreBackupScript = EBox::Config::scripts() . 'restore-backup';

    my $execOptions = '';

    if (exists $options{fullRestore}) {
        if ($options{fullRestore}) {
            $execOptions .= '--full-restore ';
        }
    }

    if (exists $options{forceDependencies}) {
        if ($options{forceDependencies}) {
            $execOptions .= '--force-dependencies ';
        }
    }

    if (exists $options{deleteBackup}) {
        if ($options{deleteBackup}) {
            $execOptions .= '--delete-backup ';
        }
    }

    if (exists $options{modsToRestore}) {
        foreach my $m (@{ $options{modsToRestore} }) {
            $execOptions .= "--module $m ";
        }
    }

    if (exists $options{revokeAllOnModuleFail}) {
        if ($options{revokeAllOnModuleFail}) {
            $execOptions .= '--revoke-all-on-module-fail ';
        } else {
            $execOptions .= '--no-revoke-all-on-module-fail ';
        }
    }

    if (exists $options{continueOnModuleFail}) {
        if ($options{continueOnModuleFail}) {
            $execOptions .= '--continue-on-module-fail ';
        } else {
            $execOptions .= '--no-continue-on-module-fail ';
        }
    }

    my $totalTicks = scalar @{ $self->_modInstancesForRestore($file) };

    if (exists $options{dr}) {
        if ($options{dr}) {
            $execOptions .= '--install-missing ';
            # FIXME: increase at least one tick per module to install
            $totalTicks++;
        }
    }

    $restoreBackupScript .= " $execOptions $file";

    my $progressIndicator =  EBox::ProgressIndicator->create(
            executable => $restoreBackupScript,
            totalTicks => $totalTicks,
            );

    $progressIndicator->runExecutable();

    return $progressIndicator;
}


# Method: restoreBackup
#
#       Restores a backup from file
#
# Parameters:
#
#       file - backup's file (as positional parameter)
#       progressIndicator - Progress indicator associated
#                       with htis operation (optional )
#       fullRestore - wether do a full restore or restore only configuration (default: false)
#       dataRestore - wether do a data-only restore
#       forceDependencies - wether ignore dependency errors between modules
<<<<<<< HEAD
#       forceZentyalVersion - ignore zentyal version check
#       deleteBackup      - deletes the backup after resroting it or if the process is aborted
=======
#        forceZentyalVersion
#        deleteBackup      - deletes the backup after restoring it or if the process is aborted
>>>>>>> 10c2c194
#       revokeAllOnModuleFail - whether to revoke all restored configuration
#                              when a module restoration fail
#       continueOnModuleFail - wether continue when a module fails to restore
#                              (default: false)
#       modsToRestore      - names of modules to restore (default: all)
#       modsToExclude      - name of modules to exclude fro the restore (default:none)
#
# Exceptions:
#
#       External - If it can't unpack de backup
#
sub restoreBackup
{
    my ($self, $file, %options) = @_;
    defined $file or
        throw EBox::Exceptions::MissingArgument('Backup file');
    exists $options{revokeAllOnModuleFail}
        or $options{revokeAllOnModuleFail} = 1;
    exists $options{modsToExclude} or
        $options{modsToExclude} = [];
    my $progress = $options{progress};

    # EBox::debug("restore backup id: " . $progress->id);
    if ($progress and not $progress->started()) {
        throw EBox::Exceptions::Internal("ProgressIndicator's executable has not been run");
    }

    my $tempdir;
    try {
        _ensureBackupdirExistence();

        $self->_checkSize($file);

        $tempdir = $self->_unpackAndVerify($file, $options{fullRestore}, %options);

        if ($options{installMissing}) {
            $progress->setMessage(__('Installing Zentyal packages in backup...')) if ($progress);
            $self->_installMissingModules($file);
            $progress->notifyTick() if ($progress);
        }

        $self->_unpackModulesRestoreData($tempdir);

        $self->_restoreZentyalConfFiles($tempdir);

        # TODO: Make sure we don't open the file more than necessary
        $self->_preRestoreActions($file, %options);

        my @modules  = @{ $self->_modInstancesForRestore($file, %options) };
        my @restored = ();
        my @failed   = ();
        # run pre-checks
        foreach my $mod (@modules) {
            $self->_restoreModulePreCheck($mod, $tempdir, \%options);
        }

        try {
            foreach my $mod (@modules) {
                my $restoreOk;
                try {
                    $restoreOk = $self->_restoreModule($mod, $tempdir, \%options);
                } otherwise {
                    my ($ex) = @_;

                    if ($options{continueOnModuleFail}) {
                        my $warn = 'Error when restoring ' . $mod->name() .
                             ': ' . $ex->text() .
                                 '. The restore process will continue anyway';
                        EBox::error($warn);
                    } else {
                        $ex->throw();
                    }
                };
                if ($restoreOk) {
                    push @restored, $mod->name();
                } else {
                    push @failed, $mod->name();
                }

            }
        }
        otherwise {
            my $ex = shift;

            my $errorMsg = 'Error while restoring: ' . $ex->text();
            EBox::error($errorMsg);
            $progress->setAsFinished(1, $errorMsg) if $progress;

            if ($options{revokeAllOnModuleFail}) {
                $self->_revokeRestore(\@restored);
            }

            throw $ex;
        };

        # We need to set them as changed to be sure that they are restarted
        # in the save all after restoring, if they have run any migration
        # during restore they have been set as restarted.
        # We only do this with correctly restored modules
        foreach my $modName (@restored) {
            my $mod = EBox::Global->modInstance($modName);
            $mod->setAsChanged();
        }

        if (@restored == @modules) {
            EBox::info('Restore successful');
        } else {
            @restored = sort @restored;
            @failed = sort @failed;
            EBox::info("Restore finished. The following modules have been successfuly restored: @restored. But the following ones have failed: @failed.");
        }

        $progress->setAsFinished() if $progress;
    }
    finally {
        if ($tempdir) {
            EBox::Sudo::silentRoot("rm -rf '$tempdir'");
        }
        if ($options{deleteBackup}) {
            unlink $file;
        }
    };
}


sub _unpackModulesRestoreData
{
    my ($self, $tempdir) = @_;

    my $unpackCmd = "tar xzf  '$tempdir/eboxbackup/files.tgz' --same-owner --same-permissions  -C '$tempdir/eboxbackup'";
    try {
        EBox::Sudo::root($unpackCmd);
    } otherwise {
        EBox::Sudo::silentRoot("rm -rf '$tempdir'");
        throw EBox::Exceptions::External(
                __('Could not unpack the backup')
                );

    };
}

sub _restoreZentyalConfFiles
{
    my ($self, $tempdir) = @_;

    my $etc = EBox::Config::etc();
    my $archive = "$tempdir/eboxbackup/etcFiles.tgz";
    if (not -f $archive) {
        EBox::warn("$etc files archive not found; not restoring them" );
        return;
    }

    my $tmpEtc = "$tempdir/etc";
    mkdir $tmpEtc;

    my $unpackCmd = "tar xzf '$archive' -C '$tmpEtc'";
    system $unpackCmd;

    if ($? != 0) {
        system "rm -rf '$tmpEtc'";
        EBox::error("Could not unpack the Zentyal configuration files archive backup");
        EBox::info("Zentyal configuration files in $etc are not restored, but the restore process will continue");
        return;
    }

    # create backup directory for files/directories to be replaced
    my $dateSuffix =  strftime("%Y-%m-%d-%H%M%S", localtime());
    my $currentEtcBackupDirBase = "/var/backups/etc-zentyal-$dateSuffix";
    my $currentEtcBackupDir = $currentEtcBackupDirBase;
    my $cnt = 0;
    while (EBox::Sudo::fileTest('-e', $currentEtcBackupDir)) {
        $cnt++;
        $currentEtcBackupDir = "$currentEtcBackupDirBase-$cnt";
    }
    EBox::Sudo::root("cp -a $etc $currentEtcBackupDir");

    try {
        # put restored directory in place
        EBox::Sudo::root("cp -af $tmpEtc/* $etc");
    }  catch EBox::Exceptions::Sudo::Command with {
        # continue with the restore anyway
        EBox::error("Cannot restore $etc files: $!.");
        EBox::info("We cannot restore Zentyal configuration files in $etc, but the restore process will continue.");
    } finally {
        EBox::Config::refreshConfFiles();
    };
}

sub _restoreModulePreCheck
{
    my ($self, $mod, $tempdir, $options_r) = @_;

    $mod->callRestoreBackupPreCheck("$tempdir/eboxbackup", $options_r);
}

sub _restoreModule
{
    my ($self, $mod, $tempdir, $options_r) = @_;
    my $modname = $mod->name();

    # update progress indicator
    my $progress = $options_r->{progress};

    if ($progress) {
        $progress->notifyTick();
        $progress->setMessage($modname);
    }

    if (not -e "$tempdir/eboxbackup/$modname.bak") {
        EBox::error("Restore data not found for module $modname. Skipping $modname restore");
        return 0;
    }

    EBox::debug("Restoring $modname from backup data");
    $mod->setAsChanged(); # we set as changed first because it is not
        # guaranteed that a failed backup will not
        # change state
        $mod->restoreBackup("$tempdir/eboxbackup",
                            %{ $options_r }
                );

    $mod->migrate();

    return 1;
}

sub _revokeRestore
{
    my ($self, $restored_r) = @_;

    EBox::debug('revoking restore for all modules');
    foreach my $restname (@{ $restored_r }) {
        my $restmod = EBox::Global->modInstance($restname);
        try {
            $restmod->revokeConfig();
            # XXX remember non-redis changes are not revoked!
            EBox::debug("Revoked changes in $restname module");
        }
        otherwise {
            EBox::debug("$restname has not changes to be revoked" );
        };
    }
}

sub _preRestoreActions
{
    my ($self, $archive, %options) = @_;

    my $global = EBox::Global->getInstance();
    my @inBackup = @{ $self->_modulesInBackup($archive) };

    my @missing;
    foreach my $modName (@inBackup) {
        # Skip cloud-prof to check in restore since it is possible not
        # to be installed until the first restore process is done (DR)
        next if ($modName eq 'cloud-prof');
        unless ($global->modExists($modName)) {
            push (@missing, $modName);
        }
    }
    if (@missing and not $options{forceDependencies} and not $options{installMissing}) {
        throw EBox::Exceptions::External(
                __x('The following modules present in the backup are not installed: {mods}. You need to install them before restoring.',
                    'mods' => join (' ', @missing))
                );
    }

    my $mgr = EBox::ServiceManager->new();
    my @mods = @{$mgr->_dependencyTree()};

    # TODO: Integrate with progressIndicator
    foreach my $name (@mods) {
        my $mod = $global->modInstance($name);

        if ($name eq any(@inBackup)) {
            next unless $mod->can('configured');
            # The module is present in the backup but has
            # never been configured, so we must enable it
            unless ($mod->configured()) {
                try {
                    EBox::info("Configuring previously unconfigured module $name present in the backup to restore");
                    $mod->{restoringBackup} = 1;
                    $mod->configureModule();
                } otherwise {
                    my ($ex) = @_;
                    my $err = $ex->text();
                    throw EBox::Exceptions::Internal(
                        __x('Cannot restore backup, error enabling module {m}: {err}',
                            'm' => $name, 'err' => $err)
                    );
                } finally {
                    delete $mod->{restoringBackup};
                };
            }
        } else {
            next unless $mod->can('isEnabled');
            # Module is enabled but not present in the backup
            # we are going to restore, so we must disable it
            if ($mod->isEnabled()) {
                EBox::info("Disabling module $name not present in the backup to restore");
                $mod->enableService(0);
            }
        }
    }
}

sub _modInstancesForRestore
{
    my ($self, $archive, %options) = @_;
    my $forceDependencies = $options{forceDependencies};

    my $anyModuleInBackup = any( @{ $self->_modulesInBackup($archive) } );

    my @modules = @{ $self->_configuredModInstances };

    my $anyToExclude = any(@{ $options{modsToExclude}});

    # if we have a module list we check it and only keep those modules
    if (exists $options{modsToRestore}) {
        my @modsToRestore =  @{ $options{modsToRestore} };
        foreach my $m (@modsToRestore) {
            if (not( $m eq $anyModuleInBackup)) {
                throw EBox::Exceptions::External(
                        __x(
                            'No module {m} found in backup',
                            'm' => $m
                           )
                        );
            }
            if ($m eq $anyToExclude) {
                throw EBox::Exceptions::External(
                        __x(
                            'Module {m} is in both exclude and include lists',
                            'm' => $m
                           )
                        );
            }
        }

        # we use the module list instead of the full list of backup's module
        $anyModuleInBackup = any @modsToRestore;
    }

    # we restore the intersection between the installed modules AND the modules in
    # the backup archive. We remove the excluded modules
    @modules = grep {
        my $name = $_->name();
        ($name eq $anyModuleInBackup) and not ($name eq $anyToExclude)
    } @modules;

    # we remove global module because it will not  be restored
    @modules   =  grep { $_->name ne 'global' } @modules;

    if (not @modules) {
        throw EBox::Exceptions::External(
                __('No modules to restore')
                );
    }

    # check modules dependencies
    if (not $forceDependencies) {
        foreach my $mod (@modules) {
            $self->_checkModDeps($mod->name);
        }
    }

    my $sortedModules = EBox::Global->sortModulesByDependencies(
            \@modules,
            'restoreDependencies',
            );
    return $sortedModules;
}


sub _modulesInBackup
{
    my ($self, $archive) = @_;

    my $tempDir = $self->_unpackArchive($archive, 'modules');
    my $modulesString = read_file("$tempDir/eboxbackup/modules");

    my @modules = split '\s', $modulesString;
    return \@modules;
}


sub _checkModDeps
{
    my ($self, $modName, $level, $topModule) = @_;
    defined $level or $level = 0;

    if ($level == 0) {
        $topModule = $modName;
    }

    if ($level >= $RECURSIVE_DEPENDENCY_THRESHOLD) {
        throw EBox::Exceptions::Internal("Recursive restore dependency found in module $modName");
    }

    my $global = EBox::Global->getInstance();
    my $mod = $global->modInstance($modName);

    if (not defined $mod) {
        if ($level == 0) {
            throw EBox::Exceptions::Internal ("$topModule cannot be created again");
        }
        else {
            throw EBox::Exceptions::External __x('Unresolved restore dependency for module {topModule}: {modName} is not installed', topModule => $topModule, modName => $modName  );
        }
    }

    my @dependencies = @{$mod->restoreDependencies};
    foreach my $dep (@dependencies) {
        if ($dep eq $modName) {
            throw EBox::Exceptions::Internal ("$modName depends on it self. Maybe something is wrong in _modInstancesForRestore method?. $modName will not be restored");
        }

        $self->_checkModDeps($dep, $level +1, $topModule);
    }
}

sub _installMissingModules
{
    my ($self, $configBackup) = @_;

    my %modulesInBackup = map { $_ => 1 } @{ $self->_modulesInBackup($configBackup) };
    my %modulesToConfigure  = %modulesInBackup;

    foreach my $modName (@{EBox::Global->modNames()}) {
        delete $modulesInBackup{$modName};
        my $mod = EBox::Global->modInstance($modName);
        if ((not $mod->isa('EBox::Module::Service')) or
             $mod->configured()) {
            delete $modulesToConfigure{$modName};
        }
    }

    $self->_installMissingPackages(keys %modulesInBackup);

    my @unconfModules = keys %modulesToConfigure;
    if (@unconfModules) {
        EBox::info("Modules to configure: @unconfModules");
        $self->_configureModules(@unconfModules);
    }
}

sub _installMissingPackages
{
    my ($self, @modules) = @_;

    my @packages = map { "zentyal-$_" } grep { not EBox::Global->modExists($_) } @modules;

    if (@packages) {
        EBox::Sudo::root('apt-get update -q');
        EBox::info("Missing packages to recover the configuration: @packages");
        $self->_aptInstall(\@packages);
    }
}

sub _aptInstall
{
    my ($self, $packages_r) = @_;

    my @packages = @{ $packages_r };

    my $software = EBox::Global->modInstance('software');
    my $progressIndicator = $software->installPkgs(@packages);
    my $retValue = $progressIndicator->retValue();
    if ($retValue != 0) {
        my $errorMsg = $progressIndicator->errorMsg();
        my $msg;

        if ($errorMsg) {
            EBox::error("Error installing packages:\n$errorMsg\nThe backup will continue but it would not able to recover any configuration  which depends on the missing packages");
        } else {
            EBox::error("Progress indicator for _aptInstall does not specify any error but has returned the following value: $retValue.");
        }
    }
}

sub _configureModules
{
    my ($self, @modulesToConfigure) = @_;

    unless (@modulesToConfigure) {
        return;
    }

    my %toConfigure = map { $_ => 1 } @modulesToConfigure;

    my $mgr = EBox::ServiceManager->new();
    my @orderedMods = @{$mgr->_dependencyTree()};

    my $i = 0;
    my $percent;
    foreach my $name (@orderedMods) {
        $i += 1;
        next unless (exists $toConfigure{$name});

        EBox::info("Configuring module: $name");

        my $module = EBox::Global->modInstance($name);
        try {
            $module->configureModule();
        } otherwise {
            my ($ex) = @_;
            my $err = $ex->text();
            EBox::error("Failed to enable module $name: $err");
        };
    }

    # FIXME: is this save changes needed? I suppose it is, much better to use saveAllModules here, because it already saves changes
    #saveChanges($saveChangesMsg);
}

sub _checkId
{
    my ($self, $id) = @_;
    if ($id =~ m{[./]}) {
        throw EBox::Exceptions::External(
                __("The input contains invalid characters"));
    }
}

sub _backupFileById
{
    my ($self, $id) = @_;

    my $backupdir = EBox::Config::conf . '/backups';
    my $file = "$backupdir/$id.tar";
    unless (-f $file) {
        throw EBox::Exceptions::External("Could not find the backup.");
    }

    return $file;
}

#  Function: _facilitiesForDiskUsage
#  Overrides: EBox::Report::DiskUsageProvider::_faciltiesForDiskUsage
sub _facilitiesForDiskUsage
{
    return { __(q{Backup archives}) => [ backupDir() ] }
}

1;<|MERGE_RESOLUTION|>--- conflicted
+++ resolved
@@ -1125,13 +1125,8 @@
 #       fullRestore - wether do a full restore or restore only configuration (default: false)
 #       dataRestore - wether do a data-only restore
 #       forceDependencies - wether ignore dependency errors between modules
-<<<<<<< HEAD
 #       forceZentyalVersion - ignore zentyal version check
 #       deleteBackup      - deletes the backup after resroting it or if the process is aborted
-=======
-#        forceZentyalVersion
-#        deleteBackup      - deletes the backup after restoring it or if the process is aborted
->>>>>>> 10c2c194
 #       revokeAllOnModuleFail - whether to revoke all restored configuration
 #                              when a module restoration fail
 #       continueOnModuleFail - wether continue when a module fails to restore
