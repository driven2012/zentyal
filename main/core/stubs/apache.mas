--- conflicted
+++ resolved
@@ -249,29 +249,3 @@
     RewriteRule ^/dynamic-data(.*) /var/lib/zentyal/dynamicwww$1 [L]
     RewriteRule ^/(.*) /usr/share/zentyal/cgi/ebox.cgi [E=script:$1,L]
 </VirtualHost>
-<<<<<<< HEAD
-
-% if ($desktop_services_enabled eq 'yes') {
-Listen <% $desktop_services_port %>
-<VirtualHost *:<% $desktop_services_port %> >
-    DocumentRoot /usr/share/zentyal/www/
-
-    <Directory /usr/share/zentyal/cgi/>
-        SetHandler perl-script
-        PerlHandler ModPerl::Registry
-        PerlSendHeader On
-        AllowOverride None
-        Options +ExecCGI
-        Order allow,deny
-        Allow from all
-    </Directory>
-
-    CustomLog /var/log/zentyal/access-desktop-services.log combined
-
-    RewriteEngine On
-
-    RewriteRule ^/(.*) /usr/share/zentyal/cgi/desktop-services.cgi [E=script:$1,L]
-</VirtualHost>
-% }
-=======
->>>>>>> d8bb9059
