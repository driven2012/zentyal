<<<<<<< HEAD
3.3
	+ Added Slovenian and Vietnamese languages
	+ Switch from Error to TryCatch for exception handling
	+ New EBox::Exceptions::Error to encapsulate generic Perl errors
=======
HEAD
	+ New urlEditions() helper method in EBox::Config
>>>>>>> c1d0b417
	+ Added EBox::NetWrappers::clean_ifaces_list_cache function
	+ Added missing EBox::Exceptions uses
	+ Fix error when initializing the framework without full environment (add
	  the full path for id command)
	+ Truncate stack traces in Auth modules to avoid reveal credentials
	+ Set version to 3.3
3.2
	+ Set version to 3.2
	+ Debug disabled by default for the stable release
3.1.2
	+ Exception stacktraces are now properly logged or shown in the interface
	  according to the debug and dump_exceptions confkeys
	+ Add new exception InvalidArgument
	+ EBox::Validate::checkEmailAddress does not ignore any longer white spaces
	  at the begin and end of the address
	+ Always show proper language name for english locales
3.1.1
	+ Removed dependencies on prototype and scriptaculous javascript libraries
	+ Removed deprecated configuration key override_user_modification
3.1
	+ Set debug = yes by default for the development series
	+ Remove "use GD" workaround in EBox::init()
	+ Added a function to get the destination address of a Point-to-Point
	  interface.
	+ Added isRangeOverlappingWithRange, isValidRange and isIPInRange
	  functions to EBox::Validate for better handling of IP ranges.
3.0.7
	+ More flexibility for printable message in EBox::Exceptions::DataExists
	+ Use silentRoot in EBox:FileSystem::dirIsEmpty to avoid log
	  exception error
	+ EBox::NetWrappers::_ifaceShowAddress now works for peer-to-peer addresses
3.0.6
	+ Added EBox::Validate::checkRegex function
	+ Added EBox::FileSystem::mountPointIsMounted function
	+ EBox::Sudo now writes correctly commands file with utf8 characters
3.0.5
	+ Get default language from /etc/default/locale
	+ Configure Log4perl to use utf8
	+ Do not try to log default locale message when logger is not initialized
	+ Added "use utf8" to Gettext needed for the language string literals
	+ Decode utf8 strings from gettext
	+ Removed unnecessary utf8::decode calls in exceptions
	+ Fixed EBox::Gettext for undef and empty strings
3.0.4
	+ Added EBox::setLocaleEnvironment method
3.0.3
	+ Use default 'C' locale when locale configuration file is empty
	+ New UnwillingToPerform exception. Thrown when the user requests
	  an action that cannot be performed for any reason
	+ Added Yoruba language
3.0.2
	+ Added EBox::Sudo::system as equivalent to system() with root permissions
3.0.1
	+ Removed forced setting of LANG variables which made progress indicator
	  fail when using any language different to English
3.0
	+ Set debug = no by default for final release
	+ Some minor improvements in EBox::Gettext and proper set of LANG variables
2.3.10
	+ Fixed EBox::Config::Version method
2.3.9
	+ Add uid function to return the uid of the zentyal user
	+ Added EBox::FileSystem::unusedFileName() to find free file names
2.3.8
	+ Added new EBox::trace() method to easily log stack traces when debugging
2.3.7
	+ Added method EBox::FileSystem::isDirEmpty
	+ Better logging of sudo commands in debug including process name and PID
	+ Better exclusion of non-device filesystems in
	  EBox::FileSystem::partitionsFileSystems
2.3.6
	+ External commands called through EBox::Sudo are logged in debug mode
	+ Added new EBox::Config::shm() to get Zentyal shared memory dir
2.3.5
	+ Added additional() and TO_JSON() to EBox::Event
	+ Allow underscores in domain names
2.3.4
	+ Temporary download files are now stored in tmp directory
	+ EBox::FileSystem ignore all fuse daemon filesystem (type begins
	  with 'fuse.')
2.3.3
	+ Packaging fixes for precise
2.3.2
	+ Updated Standards-Version to 3.9.2
2.3.1
	+ New EBox::Config::boolean() to avoid string comparisons all over
	  the code to check if the key is set to 'yes' or 'no'
	+ Add conflicts with sudo-ldap on debian/control.
	+ EBox::FileSystem::partitionsFileSystems ignores more pseudo file
	  systems. File systems without mount point are always ignored.
2.3
	+ Set debug = yes by default for beta series
	+ Workaround to silence some permission denied errors caused by
	  loading the GD library after the user has changed to ebox
	+ Cache list of ifaces to improve performance
	+ Delete useless EBox::Config::package() method
	+ Add duration attribute to EBox::Event
	+ Ignore by default bind filesystems in EBox::FileSystem method
	+ Bugfix: MAC validation now forbids parts with only one character
	+ Replaced autotools with zbuildtools
2.2.2
	+ Ignore last dot if exists when validating domain names
2.2.1
	+ Do not log debug messages unless debug = yes is set in zentyal.conf
	+ New hideExternalLinks method added to EBox::Config
2.1.10
	+ Avoid wrong translations of empty strings
	+ Add the __p and __px for zentyal-prof gettext domain
2.1.9
	+ Do not use set -e in EBox::Sudo::root when there is only one command
	+ Make MissingArgument exception text translatable
	+ Avoid UTF8 double-encoding problems in some exceptions
2.1.8
	+ EBox::Gettext::langs() inits now languages if requested instead
	  of doing it on everytime the module is load, also use english
	  locale instead of C when config key is defined
	+ EBox::FileSystem::partitionsFileSystems more tolerant to avoid
	  false negatives
	+ Fixed problems in FileSystem with directories containing spaces
	+ EBox::Sudo::root fails when any command fails, not only the last one
2.1.7
	+ Do not crash when "du" gives permission denied on mount points like .gvfs
	+ Added new dump_exceptions confkey disabled by default so the debug
	  confkey can be set to yes again to harvest useful info in the logs
2.1.6
	+ Set debug=no by default for the release candidates and the final 2.2
2.1.5
	+ Better implementation of EBox::FileSystem::dirFileSystem more
	  straightforward and without symlink problems
2.1.4
	+ Added ip_mac method to NetWrappers
2.1.3
	+ Bugfix: list_ifaces() only returns real ifaces now
	+ Call EBox::Config::refreshConfFiles only when needed
	+ Use all user groups on EBox::init() gid change
2.1.2
	+ Improved performance of the NetWrappers::list_ifaces method
2.1.1
	+ Deleted useless methods in NetWrappers
	+ New EBox::Config::refreshConfFiles to avoid problem restoring backups
	+ Added new NotConnected exception
	+ Properly encode sudo command list to avoid wide character errors
	+ Added Thai language
	+ Added getFreePort method to EBox::NetWrappers
	+ Moved partitionsFileSystems method to EBox::FileSystem, added
	  parameter to include file systems in /media
	+ Remote device file systems appear now in partitionsFileSystems
2.1
	+ New EBox::Config::modules() for /usr/share/zentyal/modules
	+ New EBox::Config::scripts() to replace EBox::Config::libexec
	  and EBox::Config::pkgdata, accepting module name as argument
	+ Replace /etc/ebox/99ebox.conf with /etc/zentyal/zentyal.conf
	+ Do not read configuration files everytime, config keys are
	  now cached with their values
	+ New /var/log/zentyal replaces /var/log/ebox
	+ Added Greek language
2.0.7
	+ Added compMessage field to EBox::Event
	+ Bugfix: actionCell parameters are now passed correctly
2.0.6
	+ Added link to download software.log in unexpected error page
2.0.5
	+ Removed error message on file tests
	+ Workaround for POST params validation with webkit based browsers
	+ Added support for printableActionName in DataTable's
	+ Better behaviour of read-only rows with up/down arrows
	+ Add missing semicolon to HTML entities
2.0.4
	+ Aesthetic improvement in modal boxes
	+ Bugfix: Escape ' and " as HTML entities in gettext to fix
	  problems with the dashboard in some languages
	+ Fixed error when trying to read an undefined configkey
2.0.3
	+ Validation of domain names using Data::Validate::Domain
	+ Added Bengali language
	+ Added Simplified Chinese to language selection
	+ Added two icons for ebox-software
2.0.2
	+ Fixed a backward compatibility issue when checking if a network
	  interface is up
2.0.1
	+ Use sysfs to retrieve network interfaces information
	+ Added permanent messages to composite viewer
	+ Bugfix: Show permanent messages and message below page title if
	  the model has pageTitle property
	+ Added Lithuanian language
	+ Added Romanian to the language selection
1.5.10
	+ Improved reload icon
	+ Remove duplicated action in EBox::Sudo::_root
	+ Added bps and millisecond types to format monitor graphs
1.5.9
	+ Zentyal rebranding
	+ Added web page favicon
	+ Add new methods __s and __sx for official strings for
	  subscriptions
	+ Give support for HTML::Mason exceptions in error page
1.5.8
	+ Added Ukranian locale (uk_UA)
	+ Added missing CIDR values between /16 and /8
	+ New function orderRow(field, order) added to table_order.js
	+ Fixed problem with icons in tableorderer header
1.5.7
	+ New method for escaping strings in mason, fixes problems with non-latin
	  encodings
	+ Redis as configuration backend (instead of gconf)
	+ Bug fix: Error in table_orderer search and order
1.5.6
	+ Added bg.gif asc.gif desc.gif required for tableorderer
	+ Moved tableorderer.css to talbeorderer.css.mas in the ebox package
1.5.5
	+ Added table_orderer.js and tableorderer.css required for new ebox-software
1.5.4
	+ GUI improvements in search box
	+ Override user modifications by default
	+ Fixed usercorner dbus init
1.5.3
	+ Removed annoying _validateReferer debug message
1.5.2
	+ Security [ESN-1-1]: Added _validateReferer method needed for CSRF fix
	+ Improved error page with instructions on how to report the problem
1.5.1
	+ Added Czech language
	+ Add field help to old-school templates with MVC
	+ Add optional text to old-school templates with MVC
	+ Updated translations: de, et, hu, id, it, nb, nl, pt, pt_BR, ru,
	  sk, sr
1.5
	+ Use external libraries:  scriptaculous and prototype
	  and don't ship them as third-party stuff
	+ Bugfix: Show help text from DataForm
	+ Set override_user_modification to no
1.4.2
	+ Added Estonian language
1.4.1
	+ Updated translations: es, ru, nb
1.4
	+ Added Hungarian as an available language
	+ Bug fix: i18n
	+ Add -k__dx to extract i18n strings
1.3.14
	+ Renamed Castilian to Spanish
	+ Add tableBodyWithoutEdit.mas
1.3.13
	+ Added warning when we can't get lock for service
	+ Bug fix: keep menu folders open during page reloads
	+ Add booleanInPlaceViewer.mas
	+ Add sendInPlaceBooleanValue() to table-helper.js
	+ eval() response from sendInPlaceBooleanValue() to set "Save Changes"
	  button properly
	+ Accept 255.255.255.255 in checkIPNetmask as valid (needed for PPPoE)
1.3.12
	+ Change look&feel of readOnly row to make it obvious they are read-only
1.3.11
	+ Set the active tab using hash from the location browser
	+ Add suport for silent exceptions. In a few places we
	  use exceptions for flow control (which is wrong). This
	  exceptions shouldn't be logged.
	+ fixed bug in network address setter that allowed to choose 24
	bits as valid netmask
	+ Add support for breadcrumbs on the UI
1.3.10
	+ Don't ask when a user modification is found by default
	+ Set HOME environment variable in EBox::init()
1.3.7
	+ Add support for permanent messages
1.3.6
	+ Change default logger and set default creation owner to ebox
	+ Bugfix: EBox::Sudo::root() not longer letfs behind a .cmd file
	after each call
1.3.5
	+ moved public.css and login.css to ebox package
	+ Support customFilter in models for big tables
1.3.4
	+ bugfix: EBox::Sudo::sudo wasn't working properly
	+ use ebox-dbus-check to test if we can actually connect to dbus
1.1.41
	+ bugfix: use encodeURIComponent to fetch data from fields using Ajax
1.1.30
	+ Menu entries are now grouped by functionality
	+ Fixed order of items in menu (no more 'random' order)
	+ Added missing netmask values for network addresses between 16 and 32
	+ Fixed regression with already used values in select types
1.1.20
	+ Support for custom view
	+ Fix in netwrappers: iface methofd now retuns the ifcaes sorted
1.1.10
	+ UI improvement: submit Ajax forms by pressing return
1.1
	+ Fixing bogus div and missing items to make eBox Web UI more w3c
	complaint
	+ Added generic JS graph class using flotr with mouse tracking and
	legend
	+ Added remote services link button
	+ Added support for `additionalParameters` to `EBox.TabMenu` JS
	prototype
	+ Added `configKeysFromFile` to `EBox::Config`
	+ Bugfix: make boolean setter honour editable attribute
	+ Change tableBody to fetch each row instead of all rows at the same time
	+ Place pager on the bottom-right corner of the table
	+ Bugfix: hide trailing text when there's a change on a union select
0.12.101
	+ Bugfix: Remove bogus mason tags
	+ Bugfix: Use 'window' as variable instead of 'Window' since it is
	more portable
0.12.100
	+ Remove bogus div end tag
	+ Fix items list for titles with single quotes
	+ Fix: precondition fail message is not showed when it does not exist
0.12.99
	+ Add new table view without actions
	+ Add javascript library to generate report charts
	+ Fixing redirect URL coming from proxy
	+ Added Chinese from Taiwan and Galician translations
0.12.2
	+ Bugfix: Fix an issue with javascript and the union type that prevented
	things like samba share UI from working ok
0.12.1
	+ Bugfix: Get logger from EBox category if it is not set explicity
	to allow external programs to log using eBox log helper functions
0.12
	+ Added .field_help class in public.css
	+ Add field help to modelView.mas
	+ Stripe tables in hang table
	+ Use again the loading gif when switching tabs
	+ Add completedAjaxRequest and startAjaxRequest to be used as helpers
	  for automated testing with ANSTE
	+ Fix port validation with "<=" 65535
	+ Display 24 as default value in `IPNetwork` default setter
	+ Comment out some debug
	+ Bugfix. Create redirection URLs using client headers and guessing checking
	  the protocol (HTTP or HTTPS)
	+ Add spinner gif to modalbox window
	+ Make EBox::Config::configKeyFromFile non-greedy to parse values properly
	+ IPNetwork control has a default mas kvalue of 24
0.11.102
	+ Added `override_user_modification` configuration parameter to
	avoid user modification checkings and override them without asking
	+ Use the new EBox::Model::Row api
0.11.101
	+ Bugfix: Minor bugfix when checking uniqueness in Select type
	+ Added Japanese translation
0.11.100
	+ Add groups() to set groups eBox belongs to: ebox, adm, lp...
	+ Use eBox tmp directory to create std* files
	+ Fix an annoying warning found when interpoling undef values
	+ Fix an annoying warning found when interpoling undef values
0.11.99
	+ Fix rendering bug in hasMany viewer closing an open tag
	+ Added `EBox::ColourRange` to handle colour ranges
	+ Enhanced look&feel on model viewers
0.11
	+ New release
0.10.99
	+ New upstream release
0.10
	+ Changes on generic table: css, pager, icons
0.9.100
	+ Improvements on ajax table
	+ Add table page
	+ Add table filter
	+ Added generic ajax form
	+ Add SOAP session file
	+ Add EBox::Event class to support events in eBox
	+ Upgrade to PrototypeJS 1.5.1.1
0.9.99
	+ Enhanced HTML mason templates
0.9.3
	+ New release
0.9.2
	+ New upload method
0.9.1
	+ Add JS functions to show/hide elements
0.9
	+ Generic multitable with AJAX to handle 3D tables (used in
	  trafficshaping module)
	+ More mason components and better support for testing mason components
	+ Added Aragonese translation
	+ Added Dutch translation
	+ Added German translation
	+ Added Portuguese translation
0.8.1
	+ New release
0.8
	+ New release
0.7.99
	+ Add test stubs for ease testing
	+ Add setters for EBox::CGI::Base
	+ Add default _process with parameters validation behaviour to EBox::CGI::Base
	+ New sudo handling with custom exceptions
	+ Mason templates for common controls and form tables
	+ Some API extensions and bug-fixing
	+ Refactored and increased test coverture

0.7.1
	+ GUI improvements
	+ Change "save changes" button color when changes are
 	  unsaved
0.7
	+ First public release
0.6
	+ Move common code  to common/libebox
	+ Add support for __d
	+ API documented using  naturaldocs
	+ Update debian scripts
0.5.1
	+ New menu system
	+ New firewall filtering rules
	+ 802.1q support

0.5
	+ New bug-free menus (actually Internet Explorer is the buggy piece
	  of... software that caused the reimplementation)
	+ Lots of small bugfixes
	+ Firewall: apply rules with no destination address to packets
	  routed through external interfaces only
	+ New debianize script
	+ Firewall: do not require port and protocol parameters as they
	  are now optional.
	+ Include SSL stuff in the dist tarball
	+ Let modules block changes in the network interfaces
	  configuration if they have references to the network config in
	  their config.
	+ Debian network configuration import script
	+ Fix the init.d script: it catches exceptions thrown by modules so that
	  it can try to start/stop all of them if an exception is thrown.
	+ Firewall: fix default policy bug in INPUT chains.
	+ Restore textdomain in exceptions
	+ New services section in the summary
	+ Added Error item to Summary. Catch exceptions from modules in
	  summary and generate error item
	+ Fix several errors with redirections and error handling in CGIs
	+ Several data validation functions were fixed, and a few others added
	+ Prevent the global module from keeping a reference to itself. And make
	  the read-only/read-write behavior of the factory consistent.
	+ Stop using ifconfig-wrapper and implement our own NetWrapper module
	  with wrappers for ifconfig and ip.
	+ Start/stop apache, network and firewall modules in first place.
	+ Ignore some network interface names such as irda, sit0, etc.
	+ The summary page uses read-only module instances.
	+ New DataInUse exception, old one renamed to DataExists.
	+ Network: do not overwrite resolv.conf if there are nameservers
	  given via dhcp.
	+ Do not set a default global policy for the ssh service.
	+ Check for forbiden characters when the parameter value is
	  requested by the CGI, this allows CGI's to handle the error,
	  and make some decissions before it happens.
	+ Create an "edit object" template and remove the object edition stuff
	  from the main objects page.
	+ Fix the apache restarting code.
	+ Network: Remove the route reordering feature, the kernel handles that
	  automatically.
	+ Fix tons of bugs in the network restarting code.
	+ Network: removed the 3rd nameserver configuration.
	+ Network: Get gateway info in the dhcp hook.
	+ Network: Removed default configuration from the gconf schema.
	+ New function for config-file generation
	+ New functions for pid file handling

0.4
	+ debian package
	+ added module to export/import configuration
	+ changes in firewall's API
	+ Added content filter based on dansguardian
	+ Added French translation
	+ Added Catalan translation
	+ Sudoers file is generated automatically based on module's needs
	+ Apache config file is generated by ebox  now
	+ Use SSL
	+ Added ebox.conf file
	+ Added module template generator

0.3
	+ Supports i18n
	+ API name consistency
	+ Use Mason for templates
	+ added tips to GUI
	+ added dhcp hooks
	+ administration port configuration
	+ Fixed bugs to IE compliant
	+ Revoke changes after logout
	+ Several bugfixes

0.2
	+ All modules are now based on gconf.
	+ Removed dependencies on xml-simple, xerces and xpath
	+ New MAC address field in Object members.
	+ Several bugfixes.

0.1
	+ Initial release<|MERGE_RESOLUTION|>--- conflicted
+++ resolved
@@ -1,12 +1,8 @@
-<<<<<<< HEAD
 3.3
 	+ Added Slovenian and Vietnamese languages
 	+ Switch from Error to TryCatch for exception handling
 	+ New EBox::Exceptions::Error to encapsulate generic Perl errors
-=======
-HEAD
 	+ New urlEditions() helper method in EBox::Config
->>>>>>> c1d0b417
 	+ Added EBox::NetWrappers::clean_ifaces_list_cache function
 	+ Added missing EBox::Exceptions uses
 	+ Fix error when initializing the framework without full environment (add
