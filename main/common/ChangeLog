HEAD
<<<<<<< HEAD
	+ Add duration attribute to EBox::Event
=======
	+ Delete useless EBox::Config::package() method
>>>>>>> c9ce08bb
	+ Ignore by default bind filesystems in EBox::FileSystem method
	+ Bugfix: MAC validation now forbids parts with only one character
	+ Replaced autotools with zbuildtools
2.2.2
	+ Ignore last dot if exists when validating domain names
2.2.1
	+ Do not log debug messages unless debug = yes is set in zentyal.conf
	+ New hideExternalLinks method added to EBox::Config
2.1.10
	+ Avoid wrong translations of empty strings
	+ Add the __p and __px for zentyal-prof gettext domain
2.1.9
	+ Do not use set -e in EBox::Sudo::root when there is only one command
	+ Make MissingArgument exception text translatable
	+ Avoid UTF8 double-encoding problems in some exceptions
2.1.8
	+ EBox::Gettext::langs() inits now languages if requested instead
	  of doing it on everytime the module is load, also use english
	  locale instead of C when config key is defined
	+ EBox::FileSystem::partitionsFileSystems more tolerant to avoid
	  false negatives
	+ Fixed problems in FileSystem with directories containing spaces
	+ EBox::Sudo::root fails when any command fails, not only the last one
2.1.7
	+ Do not crash when "du" gives permission denied on mount points like .gvfs
	+ Added new dump_exceptions confkey disabled by default so the debug
	  confkey can be set to yes again to harvest useful info in the logs
2.1.6
	+ Set debug=no by default for the release candidates and the final 2.2
2.1.5
	+ Better implementation of EBox::FileSystem::dirFileSystem more
	  straightforward and without symlink problems
2.1.4
	+ Added ip_mac method to NetWrappers
2.1.3
	+ Bugfix: list_ifaces() only returns real ifaces now
	+ Call EBox::Config::refreshConfFiles only when needed
	+ Use all user groups on EBox::init() gid change
2.1.2
	+ Improved performance of the NetWrappers::list_ifaces method
2.1.1
	+ Deleted useless methods in NetWrappers
	+ New EBox::Config::refreshConfFiles to avoid problem restoring backups
	+ Added new NotConnected exception
	+ Properly encode sudo command list to avoid wide character errors
	+ Added Thai language
	+ Added getFreePort method to EBox::NetWrappers
	+ Moved partitionsFileSystems method to EBox::FileSystem, added
	  parameter to include file systems in /media
	+ Remote device file systems appear now in partitionsFileSystems
2.1
	+ New EBox::Config::modules() for /usr/share/zentyal/modules
	+ New EBox::Config::scripts() to replace EBox::Config::libexec
	  and EBox::Config::pkgdata, accepting module name as argument
	+ Replace /etc/ebox/99ebox.conf with /etc/zentyal/zentyal.conf
	+ Do not read configuration files everytime, config keys are
	  now cached with their values
	+ New /var/log/zentyal replaces /var/log/ebox
	+ Added Greek language
2.0.7
	+ Added compMessage field to EBox::Event
	+ Bugfix: actionCell parameters are now passed correctly
2.0.6
	+ Added link to download software.log in unexpected error page
2.0.5
	+ Removed error message on file tests
	+ Workaround for POST params validation with webkit based browsers
	+ Added support for printableActionName in DataTable's
	+ Better behaviour of read-only rows with up/down arrows
	+ Add missing semicolon to HTML entities
2.0.4
	+ Aesthetic improvement in modal boxes
	+ Bugfix: Escape ' and " as HTML entities in gettext to fix
	  problems with the dashboard in some languages
	+ Fixed error when trying to read an undefined configkey
2.0.3
	+ Validation of domain names using Data::Validate::Domain
	+ Added Bengali language
	+ Added Simplified Chinese to language selection
	+ Added two icons for ebox-software
2.0.2
	+ Fixed a backward compatibility issue when checking if a network
	  interface is up
2.0.1
	+ Use sysfs to retrieve network interfaces information
	+ Added permanent messages to composite viewer
	+ Bugfix: Show permanent messages and message below page title if
	  the model has pageTitle property
	+ Added Lithuanian language
	+ Added Romanian to the language selection
1.5.10
	+ Improved reload icon
	+ Remove duplicated action in EBox::Sudo::_root
	+ Added bps and millisecond types to format monitor graphs
1.5.9
	+ Zentyal rebranding
	+ Added web page favicon
	+ Add new methods __s and __sx for official strings for
	  subscriptions
	+ Give support for HTML::Mason exceptions in error page
1.5.8
	+ Added Ukranian locale (uk_UA)
	+ Added missing CIDR values between /16 and /8
	+ New function orderRow(field, order) added to table_order.js
	+ Fixed problem with icons in tableorderer header
1.5.7
	+ New method for escaping strings in mason, fixes problems with non-latin
	  encodings
	+ Redis as configuration backend (instead of gconf)
	+ Bug fix: Error in table_orderer search and order
1.5.6
	+ Added bg.gif asc.gif desc.gif required for tableorderer
	+ Moved tableorderer.css to talbeorderer.css.mas in the ebox package
1.5.5
	+ Added table_orderer.js and tableorderer.css required for new ebox-software
1.5.4
	+ GUI improvements in search box
	+ Override user modifications by default
	+ Fixed usercorner dbus init
1.5.3
	+ Removed annoying _validateReferer debug message
1.5.2
	+ Security [ESN-1-1]: Added _validateReferer method needed for CSRF fix
	+ Improved error page with instructions on how to report the problem
1.5.1
	+ Added Czech language
	+ Add field help to old-school templates with MVC
	+ Add optional text to old-school templates with MVC
	+ Updated translations: de, et, hu, id, it, nb, nl, pt, pt_BR, ru,
	  sk, sr
1.5
	+ Use external libraries:  scriptaculous and prototype
	  and don't ship them as third-party stuff
	+ Bugfix: Show help text from DataForm
	+ Set override_user_modification to no
1.4.2
	+ Added Estonian language
1.4.1
	+ Updated translations: es, ru, nb
1.4
	+ Added Hungarian as an available language
	+ Bug fix: i18n
	+ Add -k__dx to extract i18n strings
1.3.14
	+ Renamed Castilian to Spanish
	+ Add tableBodyWithoutEdit.mas
1.3.13
	+ Added warning when we can't get lock for service
	+ Bug fix: keep menu folders open during page reloads
	+ Add booleanInPlaceViewer.mas
	+ Add sendInPlaceBooleanValue() to table-helper.js
	+ eval() response from sendInPlaceBooleanValue() to set "Save Changes"
	  button properly
	+ Accept 255.255.255.255 in checkIPNetmask as valid (needed for PPPoE)
1.3.12
	+ Change look&feel of readOnly row to make it obvious they are read-only
1.3.11
	+ Set the active tab using hash from the location browser
	+ Add suport for silent exceptions. In a few places we
	  use exceptions for flow control (which is wrong). This
	  exceptions shouldn't be logged.
	+ fixed bug in network address setter that allowed to choose 24
	bits as valid netmask
	+ Add support for breadcrumbs on the UI
1.3.10
	+ Don't ask when a user modification is found by default
	+ Set HOME environment variable in EBox::init()
1.3.7
	+ Add support for permanent messages
1.3.6
	+ Change default logger and set default creation owner to ebox
	+ Bugfix: EBox::Sudo::root() not longer letfs behind a .cmd file
	after each call
1.3.5
	+ moved public.css and login.css to ebox package
	+ Support customFilter in models for big tables
1.3.4
	+ bugfix: EBox::Sudo::sudo wasn't working properly
	+ use ebox-dbus-check to test if we can actually connect to dbus
1.1.41
	+ bugfix: use encodeURIComponent to fetch data from fields using Ajax
1.1.30
	+ Menu entries are now grouped by functionality
	+ Fixed order of items in menu (no more 'random' order)
	+ Added missing netmask values for network addresses between 16 and 32
	+ Fixed regression with already used values in select types
1.1.20
	+ Support for custom view
	+ Fix in netwrappers: iface methofd now retuns the ifcaes sorted
1.1.10
	+ UI improvement: submit Ajax forms by pressing return
1.1
	+ Fixing bogus div and missing items to make eBox Web UI more w3c
	complaint
	+ Added generic JS graph class using flotr with mouse tracking and
	legend
	+ Added remote services link button
	+ Added support for `additionalParameters` to `EBox.TabMenu` JS
	prototype
	+ Added `configKeysFromFile` to `EBox::Config`
	+ Bugfix: make boolean setter honour editable attribute
	+ Change tableBody to fetch each row instead of all rows at the same time
	+ Place pager on the bottom-right corner of the table
	+ Bugfix: hide trailing text when there's a change on a union select
0.12.101
	+ Bugfix: Remove bogus mason tags
	+ Bugfix: Use 'window' as variable instead of 'Window' since it is
	more portable
0.12.100
	+ Remove bogus div end tag
	+ Fix items list for titles with single quotes
	+ Fix: precondition fail message is not showed when it does not exist
0.12.99
	+ Add new table view without actions
	+ Add javascript library to generate report charts
	+ Fixing redirect URL coming from proxy
	+ Added Chinese from Taiwan and Galician translations
0.12.2
	+ Bugfix: Fix an issue with javascript and the union type that prevented
	things like samba share UI from working ok
0.12.1
	+ Bugfix: Get logger from EBox category if it is not set explicity
	to allow external programs to log using eBox log helper functions
0.12
	+ Added .field_help class in public.css
	+ Add field help to modelView.mas
	+ Stripe tables in hang table
	+ Use again the loading gif when switching tabs
	+ Add completedAjaxRequest and startAjaxRequest to be used as helpers
	  for automated testing with ANSTE
	+ Fix port validation with "<=" 65535
	+ Display 24 as default value in `IPNetwork` default setter
	+ Comment out some debug
	+ Bugfix. Create redirection URLs using client headers and guessing checking
	  the protocol (HTTP or HTTPS)
	+ Add spinner gif to modalbox window
	+ Make EBox::Config::configKeyFromFile non-greedy to parse values properly
	+ IPNetwork control has a default mas kvalue of 24
0.11.102
	+ Added `override_user_modification` configuration parameter to
	avoid user modification checkings and override them without asking
	+ Use the new EBox::Model::Row api
0.11.101
	+ Bugfix: Minor bugfix when checking uniqueness in Select type
	+ Added Japanese translation
0.11.100
	+ Add groups() to set groups eBox belongs to: ebox, adm, lp...
	+ Use eBox tmp directory to create std* files
	+ Fix an annoying warning found when interpoling undef values
	+ Fix an annoying warning found when interpoling undef values
0.11.99
	+ Fix rendering bug in hasMany viewer closing an open tag
	+ Added `EBox::ColourRange` to handle colour ranges
	+ Enhanced look&feel on model viewers
0.11
	+ New release
0.10.99
	+ New upstream release
0.10
	+ Changes on generic table: css, pager, icons
0.9.100
	+ Improvements on ajax table
	+ Add table page
	+ Add table filter
	+ Added generic ajax form
	+ Add SOAP session file
	+ Add EBox::Event class to support events in eBox
	+ Upgrade to PrototypeJS 1.5.1.1
0.9.99
	+ Enhanced HTML mason templates
0.9.3
	+ New release
0.9.2
	+ New upload method
0.9.1
	+ Add JS functions to show/hide elements
0.9
	+ Generic multitable with AJAX to handle 3D tables (used in
	  trafficshaping module)
	+ More mason components and better support for testing mason components
	+ Added Aragonese translation
	+ Added Dutch translation
	+ Added German translation
	+ Added Portuguese translation
0.8.1
	+ New release
0.8
	+ New release
0.7.99
	+ Add test stubs for ease testing
	+ Add setters for EBox::CGI::Base
	+ Add default _process with parameters validation behaviour to EBox::CGI::Base
	+ New sudo handling with custom exceptions
	+ Mason templates for common controls and form tables
	+ Some API extensions and bug-fixing
	+ Refactored and increased test coverture

0.7.1
	+ GUI improvements
	+ Change "save changes" button color when changes are
 	  unsaved
0.7
	+ First public release
0.6
	+ Move common code  to common/libebox
	+ Add support for __d
	+ API documented using  naturaldocs
	+ Update debian scripts
0.5.1
	+ New menu system
	+ New firewall filtering rules
	+ 802.1q support

0.5
	+ New bug-free menus (actually Internet Explorer is the buggy piece
	  of... software that caused the reimplementation)
	+ Lots of small bugfixes
	+ Firewall: apply rules with no destination address to packets
	  routed through external interfaces only
	+ New debianize script
	+ Firewall: do not require port and protocol parameters as they
	  are now optional.
	+ Include SSL stuff in the dist tarball
	+ Let modules block changes in the network interfaces
	  configuration if they have references to the network config in
	  their config.
	+ Debian network configuration import script
	+ Fix the init.d script: it catches exceptions thrown by modules so that
	  it can try to start/stop all of them if an exception is thrown.
	+ Firewall: fix default policy bug in INPUT chains.
	+ Restore textdomain in exceptions
	+ New services section in the summary
	+ Added Error item to Summary. Catch exceptions from modules in
	  summary and generate error item
	+ Fix several errors with redirections and error handling in CGIs
	+ Several data validation functions were fixed, and a few others added
	+ Prevent the global module from keeping a reference to itself. And make
	  the read-only/read-write behavior of the factory consistent.
	+ Stop using ifconfig-wrapper and implement our own NetWrapper module
	  with wrappers for ifconfig and ip.
	+ Start/stop apache, network and firewall modules in first place.
	+ Ignore some network interface names such as irda, sit0, etc.
	+ The summary page uses read-only module instances.
	+ New DataInUse exception, old one renamed to DataExists.
	+ Network: do not overwrite resolv.conf if there are nameservers
	  given via dhcp.
	+ Do not set a default global policy for the ssh service.
	+ Check for forbiden characters when the parameter value is
	  requested by the CGI, this allows CGI's to handle the error,
	  and make some decissions before it happens.
	+ Create an "edit object" template and remove the object edition stuff
	  from the main objects page.
	+ Fix the apache restarting code.
	+ Network: Remove the route reordering feature, the kernel handles that
	  automatically.
	+ Fix tons of bugs in the network restarting code.
	+ Network: removed the 3rd nameserver configuration.
	+ Network: Get gateway info in the dhcp hook.
	+ Network: Removed default configuration from the gconf schema.
	+ New function for config-file generation
	+ New functions for pid file handling

0.4
	+ debian package
	+ added module to export/import configuration
	+ changes in firewall's API
	+ Added content filter based on dansguardian
	+ Added French translation
	+ Added Catalan translation
	+ Sudoers file is generated automatically based on module's needs
	+ Apache config file is generated by ebox  now
	+ Use SSL
	+ Added ebox.conf file
	+ Added module template generator

0.3
	+ Supports i18n
	+ API name consistency
	+ Use Mason for templates
	+ added tips to GUI 
	+ added dhcp hooks
	+ administration port configuration 
	+ Fixed bugs to IE compliant
	+ Revoke changes after logout
	+ Several bugfixes

0.2
	+ All modules are now based on gconf.
	+ Removed dependencies on xml-simple, xerces and xpath
	+ New MAC address field in Object members.
	+ Several bugfixes.

0.1
	+ Initial release<|MERGE_RESOLUTION|>--- conflicted
+++ resolved
@@ -1,9 +1,6 @@
 HEAD
-<<<<<<< HEAD
+	+ Delete useless EBox::Config::package() method
 	+ Add duration attribute to EBox::Event
-=======
-	+ Delete useless EBox::Config::package() method
->>>>>>> c9ce08bb
 	+ Ignore by default bind filesystems in EBox::FileSystem method
 	+ Bugfix: MAC validation now forbids parts with only one character
 	+ Replaced autotools with zbuildtools
