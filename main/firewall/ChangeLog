HEAD
<<<<<<< HEAD
	+ Added clone action to tables
=======
	+ Set RemoteServices rules taking into account no bundle state
>>>>>>> eb62a9a5
	+ EBox::Firewall::availablePort now works for non-FirewallObserver modules
	  and it uses the same readonly status as the firewall module
2.3.5
	+ Create tables with MyISAM engine by default
2.3.4
	+ Use new unified tableBody.mas in PacketTrafficDetails.pm
2.3.3
	+ Packaging fixes for precise
2.3.2
	+ Updated Standards-Version to 3.9.2
2.3.1
	+ Use printableName instead of name to select services
	+ Remove firewall hook template as examples are already included in core
2.3
	+ Adapted to new MySQL logs backend
	+ Disabled source/destination port for portless protocols in redirections
	+ Using iprange module for iptable rules referencing range object members
	+ Replaced autotools with zbuildtools
2.1.7
	+ Avoid some crashes caused by connectivity issues during save changes
2.1.6
	+ Fixed check of hide_firewall_images config key
2.1.5
	+ Do not crash when a firewall helper rule fails and inform the user
	+ Hide explanatory images in the GUI if hide_firewall_images key defined
	+ Removed /zentyal prefix from URLs
	+ Set single by default in the PortRange of the RedirectRules table
2.1.4
	+ Fixed deprecated use of iptables command
2.1.3
	+ Added help images to each firewall filtering table
	+ Improve kernel settings for increased firewall security
	+ Use the new "Add new..." option in the object selectors
	+ Removed obsolete gettext calls
2.1.2
	+ Changed RedirectRules table order (Protocol before Port)
	+ Added chains method to firewall helpers (lets them create custom chains)
2.1.1
	+ Added SNAT option in Port Forwarding rules
	+ Remove unnecessary code from EBoxServicesRuleTable::syncRows
	+ Add forwardNoSpoof and inputNoSpoof FirewallHelper methods to allow
	  exceptions on default spoof checking in the firewall
	+ Log INVALID packets as we do with DROPped ones
	+ Fixed bug when getting the value of destination port in redirect table
2.1
	+ Removed unnecesary call to isReadOnly in syncRows
	+ New addServiceRules helper method for initial setup of modules
	+ Added addToInternetService to exposed methods
	+ Added new addInternalService and requestAvailablePort methods
	+ Use new initialSetup method to add default rules
	+ Remove obsolete migrations
	+ Replace /etc/ebox/80firewall.conf with /etc/zentyal/firewall.conf
2.0.1
	+ PPPOE MTU is now changed in network module when reconfiguring gateways
1.5.6
	+ Zentyal rebrand
1.5.5
	+ Use modelClasses API for firewall rule tables
	+ Increased size of description fields for rules
1.5.4
	+ Set iptables rule properly to fix PPPoE problems with some websites
1.5.3
	+ Bridged mode support
1.5.2
	+ New logging feature for port forwarding rules
	+ Only allow safe ICMP types everywhere
1.5.1
	+ New firewall table containing rules added by eBox services
	+ Bug fix: port forwarding now works with PPPoE
	+ Bug fix: openVPN interfaces are added as internal interfaces to
	  iexternal and iexternalmodules (Closes #1758)
	+ Bug fix: allow only safe ICMP types and insert the rules after user rules
	  so these override the default ones. Drop INVALID packets first
	  too
	+ Added TCP/53 to DNS rules in fdns and ointernal chains
	+ Inverse match is not longer allowed for service 'any'
1.4.2
	+ Add a config option to disable the logging of dropped packets in firewall
1.4
	+ Bug fix: i18n
1.3.14
	+ Added multi-gateway support for DHCP and PPPoE
	+ Add an allow rule by default from internal
	  networks to internet
1.3.11
	+ Added report support
	+ Add description field for redirects
	+ Breadcrumbs
	+ Change Redirections for Port Forwarding
1.3.6
	+ Add clone() to EBox::Firewall::IptablesRule
1.3.4
	+ bugfix: inospoof chain was buggy and didn't allow traffic
	  to internal eBox addresses from other internal networks
	+ bugfix: insert missing port data using NULL in logs data base
1.1.30
	+ Add all and ah protocols to redirections
1.1.20
	+ New release
1.1.10
	+ New release
1.1
	+ Added required output rules to connect remote services when the
	eBox is subscribed
	+ Use the new ids() and row() API
	+ Added support to redirects to introduce the origin destination address.
	  So far, only local address could be used.
	+ Bugfix: fix regression that didn't allow to use virtual interfaces on
	redirections
	+ Allow outgoing connections from eBox by default
0.12.101
	+ Bugfix: Add redirect migration script to Makefile.am
0.12.100
	+ New release
0.12.99
	+ Add support for reporting
	+ Add rules to allow DHCP requests from interfaces configured via DHCP
0.12.1
	+ Add log decision to firewall rules
	+ Add conf parameter to disable NAT
0.12
	+ Use the new EBox::Model::Row api
	+ Add help field to firewall models
	+ Bugfix. Use exit and not return in dchp-firewall external script
	+ Bugfix. Use #DEBHELPER# properly to be able to flush the firewall rules
	  when the package is uninstalled
	+ Add support for ESP protocol
0.11.102
	+ Set editable attribute to 1 in Decision field. To comply with
	  what the type expects and avoid warnings
0.11.101
	+ Unroll inoexternal chain
	+ Bugfix. Do not restart firewall module if called from dhcp context
	  and the module is not enabled
	+ Add setExternalService
0.11.100
	+ Fix English string
	+ onInstall() functionality moved to migration script
0.11.99
	+ Added log domain for firewall's drops. Firewall logging limits
	are stored in a configuration file
	+ Enhanced strings
0.11
	+ New release
0.10.99
	+ Fix some typos
0.10
	+ Load ip_nat_ftp module
0.9.100
	+ Use new model/view framework which implies several changes
	+ Now the user can add rules to INPUT/OUTPUT chain
	+ Use the new services module
0.9.99
	+ New release
0.9.3
	+ New release
0.9.2
	+ New release
0.9.1
	+ Small UI changes
	+ Fix bug with rules and more than one external interface
0.9
	+ Added Polish translation
	+ Added Aragonese translation
	+ Added German translation
	+ dhcp-hooks script will be installed by network module

0.8.99
	+ Add externalInput to FirewallObserver to provide rules for
	  external interfaces
0.8.1
	+ New release
0.8
	+ New release
0.7.99
	+ Add Portuguese translation
0.7.1
	+ GUI fixes
	+ Use of ebox-sudoers-friendly
0.7
	+ First public release
0.6
	+ Separate module from ebox base
	+ move to client
	+ API documented using naturaldocs
	+ Update install
	+ Update debian scripts<|MERGE_RESOLUTION|>--- conflicted
+++ resolved
@@ -1,9 +1,6 @@
 HEAD
-<<<<<<< HEAD
+	+ Set RemoteServices rules taking into account no bundle state
 	+ Added clone action to tables
-=======
-	+ Set RemoteServices rules taking into account no bundle state
->>>>>>> eb62a9a5
 	+ EBox::Firewall::availablePort now works for non-FirewallObserver modules
 	  and it uses the same readonly status as the firewall module
 2.3.5
