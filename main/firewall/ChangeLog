HEAD
<<<<<<< HEAD
	+ Use zentyal-firewall prefix in redirects log
=======
	+ Set file location for redirect rule logging
>>>>>>> 2bee775e
3.1
	+ Added Pre-Depends on mysql-server to avoid problems with upgrades
	+ Depend on zentyal-core 3.1
3.0.3
	+ Changed order for the ! character when adding an inverse rule
3.0.2
	+ Added preInput(), preOutput() and preForward() to FirewallHelper
3.0.1
	+ Adapted to changes in EBox::LogHelper::_convertTimestamp
3.0
	+ Set RS VPN rule only if the VPN connection is done
	+ Check connectivity against new API end point for Remote instead
	  of WS server
2.3.11
	+ Fixed names of some model classes
2.3.10
	+ Hide advanced service rules by default, they can be enabled by
	  setting the show_service_rules variable in firewall.conf
	+ Fixed log icon
	+ Fixed network observer calls
	+ Fixed translation of Configure rules button
	+ SNAT and redirect tables acknowledge that netfilter only knows
	  about physical interfaces
2.3.9
	+ Firewall is now under Gateway instead of UTM
	+ Added priority to redirects
	+ Fixed bug with SNAT and redirects to the same target
	+ Improved style of packet filtering page
	+ Added modeldepends to yaml schema
	+ Fixed i10n bug in prohibition of inverse match for "any" service
	+ Adjusted table to existence of inverse match for addresses
	+ Fixed error which broke rules for inverse address match for
	  single IP address
	+ Fixed error which broke rules for inverse service
	  match for any TCP or any UDP for all ports
2.3.8
	+ Use Clone::Fast instead of Clone
	+ Added load of custom iptables modules
	+ Added table for SNAT rules
	+ Added filtering by source MAC
	+ EBox::Firewall::IPRule can accept now IPRange objects as source
	  or destination
2.3.7
	+ Remove obsolete denyAction code
	+ Adapted to new Model management framework
	+ Remove obsolete OutputRules code
	+ Remove obsolete localredirects methods
	+ Remove obsolete import of EBox::Order
2.3.6
	+ Set RemoteServices rules taking into account no bundle state
	+ Added clone action to tables
	+ EBox::Firewall::availablePort now works for non-FirewallObserver modules
	  and it uses the same readonly status as the firewall module
2.3.5
	+ Create tables with MyISAM engine by default
2.3.4
	+ Use new unified tableBody.mas in PacketTrafficDetails.pm
2.3.3
	+ Packaging fixes for precise
2.3.2
	+ Updated Standards-Version to 3.9.2
2.3.1
	+ Use printableName instead of name to select services
	+ Remove firewall hook template as examples are already included in core
2.3
	+ Adapted to new MySQL logs backend
	+ Disabled source/destination port for portless protocols in redirections
	+ Using iprange module for iptable rules referencing range object members
	+ Replaced autotools with zbuildtools
2.1.7
	+ Avoid some crashes caused by connectivity issues during save changes
2.1.6
	+ Fixed check of hide_firewall_images config key
2.1.5
	+ Do not crash when a firewall helper rule fails and inform the user
	+ Hide explanatory images in the GUI if hide_firewall_images key defined
	+ Removed /zentyal prefix from URLs
	+ Set single by default in the PortRange of the RedirectRules table
2.1.4
	+ Fixed deprecated use of iptables command
2.1.3
	+ Added help images to each firewall filtering table
	+ Improve kernel settings for increased firewall security
	+ Use the new "Add new..." option in the object selectors
	+ Removed obsolete gettext calls
2.1.2
	+ Changed RedirectRules table order (Protocol before Port)
	+ Added chains method to firewall helpers (lets them create custom chains)
2.1.1
	+ Added SNAT option in Port Forwarding rules
	+ Remove unnecessary code from EBoxServicesRuleTable::syncRows
	+ Add forwardNoSpoof and inputNoSpoof FirewallHelper methods to allow
	  exceptions on default spoof checking in the firewall
	+ Log INVALID packets as we do with DROPped ones
	+ Fixed bug when getting the value of destination port in redirect table
2.1
	+ Removed unnecesary call to isReadOnly in syncRows
	+ New addServiceRules helper method for initial setup of modules
	+ Added addToInternetService to exposed methods
	+ Added new addInternalService and requestAvailablePort methods
	+ Use new initialSetup method to add default rules
	+ Remove obsolete migrations
	+ Replace /etc/ebox/80firewall.conf with /etc/zentyal/firewall.conf
2.0.1
	+ PPPOE MTU is now changed in network module when reconfiguring gateways
1.5.6
	+ Zentyal rebrand
1.5.5
	+ Use modelClasses API for firewall rule tables
	+ Increased size of description fields for rules
1.5.4
	+ Set iptables rule properly to fix PPPoE problems with some websites
1.5.3
	+ Bridged mode support
1.5.2
	+ New logging feature for port forwarding rules
	+ Only allow safe ICMP types everywhere
1.5.1
	+ New firewall table containing rules added by eBox services
	+ Bug fix: port forwarding now works with PPPoE
	+ Bug fix: openVPN interfaces are added as internal interfaces to
	  iexternal and iexternalmodules (Closes #1758)
	+ Bug fix: allow only safe ICMP types and insert the rules after user rules
	  so these override the default ones. Drop INVALID packets first
	  too
	+ Added TCP/53 to DNS rules in fdns and ointernal chains
	+ Inverse match is not longer allowed for service 'any'
1.4.2
	+ Add a config option to disable the logging of dropped packets in firewall
1.4
	+ Bug fix: i18n
1.3.14
	+ Added multi-gateway support for DHCP and PPPoE
	+ Add an allow rule by default from internal
	  networks to internet
1.3.11
	+ Added report support
	+ Add description field for redirects
	+ Breadcrumbs
	+ Change Redirections for Port Forwarding
1.3.6
	+ Add clone() to EBox::Firewall::IptablesRule
1.3.4
	+ bugfix: inospoof chain was buggy and didn't allow traffic
	  to internal eBox addresses from other internal networks
	+ bugfix: insert missing port data using NULL in logs data base
1.1.30
	+ Add all and ah protocols to redirections
1.1.20
	+ New release
1.1.10
	+ New release
1.1
	+ Added required output rules to connect remote services when the
	eBox is subscribed
	+ Use the new ids() and row() API
	+ Added support to redirects to introduce the origin destination address.
	  So far, only local address could be used.
	+ Bugfix: fix regression that didn't allow to use virtual interfaces on
	redirections
	+ Allow outgoing connections from eBox by default
0.12.101
	+ Bugfix: Add redirect migration script to Makefile.am
0.12.100
	+ New release
0.12.99
	+ Add support for reporting
	+ Add rules to allow DHCP requests from interfaces configured via DHCP
0.12.1
	+ Add log decision to firewall rules
	+ Add conf parameter to disable NAT
0.12
	+ Use the new EBox::Model::Row api
	+ Add help field to firewall models
	+ Bugfix. Use exit and not return in dchp-firewall external script
	+ Bugfix. Use #DEBHELPER# properly to be able to flush the firewall rules
	  when the package is uninstalled
	+ Add support for ESP protocol
0.11.102
	+ Set editable attribute to 1 in Decision field. To comply with
	  what the type expects and avoid warnings
0.11.101
	+ Unroll inoexternal chain
	+ Bugfix. Do not restart firewall module if called from dhcp context
	  and the module is not enabled
	+ Add setExternalService
0.11.100
	+ Fix English string
	+ onInstall() functionality moved to migration script
0.11.99
	+ Added log domain for firewall's drops. Firewall logging limits
	are stored in a configuration file
	+ Enhanced strings
0.11
	+ New release
0.10.99
	+ Fix some typos
0.10
	+ Load ip_nat_ftp module
0.9.100
	+ Use new model/view framework which implies several changes
	+ Now the user can add rules to INPUT/OUTPUT chain
	+ Use the new services module
0.9.99
	+ New release
0.9.3
	+ New release
0.9.2
	+ New release
0.9.1
	+ Small UI changes
	+ Fix bug with rules and more than one external interface
0.9
	+ Added Polish translation
	+ Added Aragonese translation
	+ Added German translation
	+ dhcp-hooks script will be installed by network module

0.8.99
	+ Add externalInput to FirewallObserver to provide rules for
	  external interfaces
0.8.1
	+ New release
0.8
	+ New release
0.7.99
	+ Add Portuguese translation
0.7.1
	+ GUI fixes
	+ Use of ebox-sudoers-friendly
0.7
	+ First public release
0.6
	+ Separate module from ebox base
	+ move to client
	+ API documented using naturaldocs
	+ Update install
	+ Update debian scripts<|MERGE_RESOLUTION|>--- conflicted
+++ resolved
@@ -1,9 +1,6 @@
 HEAD
-<<<<<<< HEAD
+	+ Set file location for redirect rule logging
 	+ Use zentyal-firewall prefix in redirects log
-=======
-	+ Set file location for redirect rule logging
->>>>>>> 2bee775e
 3.1
 	+ Added Pre-Depends on mysql-server to avoid problems with upgrades
 	+ Depend on zentyal-core 3.1
