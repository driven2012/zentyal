HEAD
<<<<<<< HEAD
	+ Use DATETIME type in date column for consolidation tables
	+ Summarised report has breadcrumbs now
3.1.5
=======
	+ Use common prefix (zentyal-firewall) for logging redirections,
	  snat, drop and log rules
>>>>>>> 861bd119
	+ Use (i|f|o)accept chains in user's defined firewall rules to be
	  able to analyse the traffic
3.1.4
	+ New icons and style for Packet Filter section
	+ Moved warnings inside of models instead of Packet Filter frontpage
	+ Fix regression (INVALID packets on FORWARD were accepted)
	+ Delete iintservs and fobjects unused chains
3.1.3
	+ Hide from External to Internal section by default to avoid confusion
	  with Port Forwarding unless show_ext_to_int_rules confkey is enabled
3.1.2
	+ Added menu icon
	+ Set iaccept, faccept and oaccept chains instead of ACCEPT target
	  to be able to analyse traffic using IPS
	+ Add restartOnTemporaryStop attribute to firewall helper to
	  indicate to core if firewall must be restart on temporary stop
	  events
3.1.1
	+ Set file location for redirect rule logging
	+ Use zentyal-firewall prefix in redirects log
3.1
	+ Added Pre-Depends on mysql-server to avoid problems with upgrades
	+ Depend on zentyal-core 3.1
3.0.3
	+ Changed order for the ! character when adding an inverse rule
3.0.2
	+ Added preInput(), preOutput() and preForward() to FirewallHelper
3.0.1
	+ Adapted to changes in EBox::LogHelper::_convertTimestamp
3.0
	+ Set RS VPN rule only if the VPN connection is done
	+ Check connectivity against new API end point for Remote instead
	  of WS server
2.3.11
	+ Fixed names of some model classes
2.3.10
	+ Hide advanced service rules by default, they can be enabled by
	  setting the show_service_rules variable in firewall.conf
	+ Fixed log icon
	+ Fixed network observer calls
	+ Fixed translation of Configure rules button
	+ SNAT and redirect tables acknowledge that netfilter only knows
	  about physical interfaces
2.3.9
	+ Firewall is now under Gateway instead of UTM
	+ Added priority to redirects
	+ Fixed bug with SNAT and redirects to the same target
	+ Improved style of packet filtering page
	+ Added modeldepends to yaml schema
	+ Fixed i10n bug in prohibition of inverse match for "any" service
	+ Adjusted table to existence of inverse match for addresses
	+ Fixed error which broke rules for inverse address match for
	  single IP address
	+ Fixed error which broke rules for inverse service
	  match for any TCP or any UDP for all ports
2.3.8
	+ Use Clone::Fast instead of Clone
	+ Added load of custom iptables modules
	+ Added table for SNAT rules
	+ Added filtering by source MAC
	+ EBox::Firewall::IPRule can accept now IPRange objects as source
	  or destination
2.3.7
	+ Remove obsolete denyAction code
	+ Adapted to new Model management framework
	+ Remove obsolete OutputRules code
	+ Remove obsolete localredirects methods
	+ Remove obsolete import of EBox::Order
2.3.6
	+ Set RemoteServices rules taking into account no bundle state
	+ Added clone action to tables
	+ EBox::Firewall::availablePort now works for non-FirewallObserver modules
	  and it uses the same readonly status as the firewall module
2.3.5
	+ Create tables with MyISAM engine by default
2.3.4
	+ Use new unified tableBody.mas in PacketTrafficDetails.pm
2.3.3
	+ Packaging fixes for precise
2.3.2
	+ Updated Standards-Version to 3.9.2
2.3.1
	+ Use printableName instead of name to select services
	+ Remove firewall hook template as examples are already included in core
2.3
	+ Adapted to new MySQL logs backend
	+ Disabled source/destination port for portless protocols in redirections
	+ Using iprange module for iptable rules referencing range object members
	+ Replaced autotools with zbuildtools
2.1.7
	+ Avoid some crashes caused by connectivity issues during save changes
2.1.6
	+ Fixed check of hide_firewall_images config key
2.1.5
	+ Do not crash when a firewall helper rule fails and inform the user
	+ Hide explanatory images in the GUI if hide_firewall_images key defined
	+ Removed /zentyal prefix from URLs
	+ Set single by default in the PortRange of the RedirectRules table
2.1.4
	+ Fixed deprecated use of iptables command
2.1.3
	+ Added help images to each firewall filtering table
	+ Improve kernel settings for increased firewall security
	+ Use the new "Add new..." option in the object selectors
	+ Removed obsolete gettext calls
2.1.2
	+ Changed RedirectRules table order (Protocol before Port)
	+ Added chains method to firewall helpers (lets them create custom chains)
2.1.1
	+ Added SNAT option in Port Forwarding rules
	+ Remove unnecessary code from EBoxServicesRuleTable::syncRows
	+ Add forwardNoSpoof and inputNoSpoof FirewallHelper methods to allow
	  exceptions on default spoof checking in the firewall
	+ Log INVALID packets as we do with DROPped ones
	+ Fixed bug when getting the value of destination port in redirect table
2.1
	+ Removed unnecesary call to isReadOnly in syncRows
	+ New addServiceRules helper method for initial setup of modules
	+ Added addToInternetService to exposed methods
	+ Added new addInternalService and requestAvailablePort methods
	+ Use new initialSetup method to add default rules
	+ Remove obsolete migrations
	+ Replace /etc/ebox/80firewall.conf with /etc/zentyal/firewall.conf
2.0.1
	+ PPPOE MTU is now changed in network module when reconfiguring gateways
1.5.6
	+ Zentyal rebrand
1.5.5
	+ Use modelClasses API for firewall rule tables
	+ Increased size of description fields for rules
1.5.4
	+ Set iptables rule properly to fix PPPoE problems with some websites
1.5.3
	+ Bridged mode support
1.5.2
	+ New logging feature for port forwarding rules
	+ Only allow safe ICMP types everywhere
1.5.1
	+ New firewall table containing rules added by eBox services
	+ Bug fix: port forwarding now works with PPPoE
	+ Bug fix: openVPN interfaces are added as internal interfaces to
	  iexternal and iexternalmodules (Closes #1758)
	+ Bug fix: allow only safe ICMP types and insert the rules after user rules
	  so these override the default ones. Drop INVALID packets first
	  too
	+ Added TCP/53 to DNS rules in fdns and ointernal chains
	+ Inverse match is not longer allowed for service 'any'
1.4.2
	+ Add a config option to disable the logging of dropped packets in firewall
1.4
	+ Bug fix: i18n
1.3.14
	+ Added multi-gateway support for DHCP and PPPoE
	+ Add an allow rule by default from internal
	  networks to internet
1.3.11
	+ Added report support
	+ Add description field for redirects
	+ Breadcrumbs
	+ Change Redirections for Port Forwarding
1.3.6
	+ Add clone() to EBox::Firewall::IptablesRule
1.3.4
	+ bugfix: inospoof chain was buggy and didn't allow traffic
	  to internal eBox addresses from other internal networks
	+ bugfix: insert missing port data using NULL in logs data base
1.1.30
	+ Add all and ah protocols to redirections
1.1.20
	+ New release
1.1.10
	+ New release
1.1
	+ Added required output rules to connect remote services when the
	eBox is subscribed
	+ Use the new ids() and row() API
	+ Added support to redirects to introduce the origin destination address.
	  So far, only local address could be used.
	+ Bugfix: fix regression that didn't allow to use virtual interfaces on
	redirections
	+ Allow outgoing connections from eBox by default
0.12.101
	+ Bugfix: Add redirect migration script to Makefile.am
0.12.100
	+ New release
0.12.99
	+ Add support for reporting
	+ Add rules to allow DHCP requests from interfaces configured via DHCP
0.12.1
	+ Add log decision to firewall rules
	+ Add conf parameter to disable NAT
0.12
	+ Use the new EBox::Model::Row api
	+ Add help field to firewall models
	+ Bugfix. Use exit and not return in dchp-firewall external script
	+ Bugfix. Use #DEBHELPER# properly to be able to flush the firewall rules
	  when the package is uninstalled
	+ Add support for ESP protocol
0.11.102
	+ Set editable attribute to 1 in Decision field. To comply with
	  what the type expects and avoid warnings
0.11.101
	+ Unroll inoexternal chain
	+ Bugfix. Do not restart firewall module if called from dhcp context
	  and the module is not enabled
	+ Add setExternalService
0.11.100
	+ Fix English string
	+ onInstall() functionality moved to migration script
0.11.99
	+ Added log domain for firewall's drops. Firewall logging limits
	are stored in a configuration file
	+ Enhanced strings
0.11
	+ New release
0.10.99
	+ Fix some typos
0.10
	+ Load ip_nat_ftp module
0.9.100
	+ Use new model/view framework which implies several changes
	+ Now the user can add rules to INPUT/OUTPUT chain
	+ Use the new services module
0.9.99
	+ New release
0.9.3
	+ New release
0.9.2
	+ New release
0.9.1
	+ Small UI changes
	+ Fix bug with rules and more than one external interface
0.9
	+ Added Polish translation
	+ Added Aragonese translation
	+ Added German translation
	+ dhcp-hooks script will be installed by network module

0.8.99
	+ Add externalInput to FirewallObserver to provide rules for
	  external interfaces
0.8.1
	+ New release
0.8
	+ New release
0.7.99
	+ Add Portuguese translation
0.7.1
	+ GUI fixes
	+ Use of ebox-sudoers-friendly
0.7
	+ First public release
0.6
	+ Separate module from ebox base
	+ move to client
	+ API documented using naturaldocs
	+ Update install
	+ Update debian scripts<|MERGE_RESOLUTION|>--- conflicted
+++ resolved
@@ -1,12 +1,9 @@
 HEAD
-<<<<<<< HEAD
+	+ Use common prefix (zentyal-firewall) for logging redirections,
+	  snat, drop and log rules
 	+ Use DATETIME type in date column for consolidation tables
 	+ Summarised report has breadcrumbs now
 3.1.5
-=======
-	+ Use common prefix (zentyal-firewall) for logging redirections,
-	  snat, drop and log rules
->>>>>>> 861bd119
 	+ Use (i|f|o)accept chains in user's defined firewall rules to be
 	  able to analyse the traffic
 3.1.4
