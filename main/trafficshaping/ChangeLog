<<<<<<< HEAD
3.3
=======
HEAD
	+ Added missing EBox::Exceptions uses
3.2.1
>>>>>>> a07742c3
	+ Show menu icon when zentyal-l7-protocols is not installed
	+ Set version to 3.3
3.2
	+ Set version to 3.2
3.1.3
	+ Added missing EBox::Gettext use
3.1.2
	+ Fixed recursive bug that tried to add two times the same
	  interface to InterfaceRates model
3.1.1
	+ Added support to priorize ACK, SYN, FIN and RST small packages.
3.1
	+ Depend on zentyal-core 3.1
3.0.1
	+ Fixed row synchronization with interface changes in Interfaces rates model
	+ Do not create builder or reset chains for non set or trunk interfaces
	+ Fixed bug in checking rules when they are re-enabled
2.3.6
	+ Use full path for notifier of notifyActions. More restrictive
	  notifyForeignModelAction(). Moved this method from parent to subclass
2.3.5
	+ Added modeldepends to yaml schema
2.3.4
	+ Use Clone::Fast instead of Clone
2.3.3
	+ Disabled rules for ppp and non set interfaces
	+ iptables range option used in commands upon object range members
	+ Added all interfaces option in rule select interface option
2.3.2
	+ Separate rules in internal (download) and external (upload)
	+ Use regular models instead of a dynamic select composite
	+ Adapted to new Model management framework
	+ Implement new EBox::NetworkObserver::regenGatewaysFailover()
	+ Fixed duplicate rows in interfaces rates page
2.3.1
	+ Use printableName instead of name to select services
2.3
	+ Replaced autotools with zbuildtools
2.1.4
	+ Add new objects and services from modal box works now
	+ R2Q constant now is configurable through conf key to allow
	  greater guaranteed rates for better upload links
2.1.3
	+ Removed /zentyal prefix from URLs
	+ Better message in exception from _checkRate
2.1.2
	+ Removed use of obsolete LogAdmin
2.1.1
	+ Fields validation optimized
	+ Compatible with Objects with IP ranges
2.1
	+ Added call to initial-setup in postinst
2.0.3
	+ Fixed L7 shaping when watching more than one interface
	+ Some performance improvements
2.0.2
	+ Minor performance improvements with L7 protocols
2.0.1
	+ Do traffic shaping after routing in POSTROUTING chain
1.5.4
	+ Bugfix: l7-based rules can now be combined with port-based rules
	+ Bugfix: There is no more duplicated iptables commands
	+ Start class identifiers in 0x300
	+ Flush previous rules does not launch a misleading exception
	  anymore
1.5.3
	+ Zentyal rebrand
	+ Fixed l7 chains creation for virtual ifaces
	+ Removed unused postinst migrations
1.5.2
	+ Migrated l7 filter to userspace
1.5.1
	+ Bug fix: Check against objects in edit rules works again
1.5
	+ Bug fix: Return if changed if it really happens any change in
	  the model for Interface Rate
	+ Bug fix: Return 0 if the interface is an internal one from
	  TrafficShaping::uploadRate method
	+ Bug fix: implement interfaceChangeDone to handle
	  transitions from static -> nonset. Remove relevant
	  entries from InterfaceRate and TS models and mark
	  modelManager as changed.
	+ Bug fix: don't create builders when there aren't
	  enough interfaces
	+ Add support for ppp configured interfaces
	+ Disable MAC filter based rules
1.4
	+ Minor UI adjustments in titles for new release
1.3.13
	+ Bug fix: InterfaceRate doesn't show duplicates any more
	+ Bug fix: RulesTable is notified by changes on InterfaceRate
	+ Disable ifaceExternalChanged until network observers are complete
	+ Disable logging of iptable rules
	+ Remove migration directory
	+ Do not run migrations from postinst
1.3.6
	+ bug fix: l7 filter rules need to be added to both external and internal
	interfaces to be able to detect traffic properly
	+ Add model to set upload/download rate fields for gateways. This allows
	users to use this module with DHCP configured gateways
	+ bug fix: traffic shaping chains are resetted to all interfaces
	when l7 protocosl are available
1.1.20
	+ fix regression introduced when firewall was changed to execute iptables command
at once
1.1.10
	+ Bugfix:Enable module depends on firewall as well as network in order to work
1.1
	+ Use the new row() and ids() API
1.0.1
	+ Enable module depends on firewall as well as network
0.12.101
	+ Detect if there's a l7 capable kernel using modinfo xt_layer7
0.12.100
	+ Add traffic shaping rules to POSTROUTING
0.12.99
	+ New release
0.12.2
	+ Add support for l7filter
0.12.1
	+ Bugfix. Fetch value from rate properly
0.12
	+ Add field help to model
0.11.104
	+ Do not return a "removed message" with 0 rows removed
0.11.104
	+ Bugfix. Return empty array and not undef if there are no rules
0.11.103
	+ Bugfix. Extend IptablesRule from Firewall to add setReverseService.
	  To properly add ingress rules
0.11.102
	+ Use the new EBox::Model:Row api
	+ Do not order iptables rules by priority
0.11.101
	+ Fixing typo in actions performed by the module
0.11.100
	+ Rules are introduced into a ordered table
0.11.99
	+ eBox -> internal networks traffic flow is not shaped
	anymore
	+ Exposing API from models
	+ Removing old code to decrease the module complexity and LOC by
	more than 500 lines
	+ Traffic shaping rules may be enabled/disabled by user
0.11
	+ Difference easily internal/external interfaces through GUI
	+ Normalizing guaranteed rates from two or more rules now works
	correctly under rate decreasing
	+ Warning about a change on gateways when there is at least a rule
	on internal interfaces models
	+ Bugfix: Rates are now checked if the source or destination is an
	object
0.10.99
	+ Use last model/view changes to get rid of the multitable code
	+ Remove rules using an object when it's removed
	+ Use services module
	+ Adding a rule using an object with no members is now not
	possible
	+ Now rules are applied in PREROUTING chain to avoid NAT
	+ Now traffic shaping rules are aware about gateway changes
	+ Use composite with a 'select' layout instead of old tailored
	version. This includes some refurbishing and enhancing on
	notifying changes on Network module regarding to traffic shaping
	rules
0.9.100
	+ New release
0.9.99
    + New release
0.9.3
	+ New release
0.9.2
	+ New release
0.9.1
	+ Added support for  shaping on internal and external interfaces
	+ Added support to prioritise traffic (from 0 to 7)
	+ More fine-grained rules to mark traffic
0.9
	+ Added Polish translation
	+ Initial release<|MERGE_RESOLUTION|>--- conflicted
+++ resolved
@@ -1,10 +1,5 @@
-<<<<<<< HEAD
 3.3
-=======
-HEAD
 	+ Added missing EBox::Exceptions uses
-3.2.1
->>>>>>> a07742c3
 	+ Show menu icon when zentyal-l7-protocols is not installed
 	+ Set version to 3.3
 3.2
