<<<<<<< HEAD
3.3
	+ Available options correctly updated in user addon
	+ Switch from Error to TryCatch for exception handling
	+ Removed old migration code from 3.0 to 3.2
	+ Set version to 3.3
	+ Use new enableInnoDbIfNeeded() from core
=======
HEAD
	+ Update strings to new offering
>>>>>>> c1d0b417
3.2
	+ Set version to 3.2
	+ Disable Single Sign-On on webapp as it is not working and undocumented
	+ Make Single Sign-On work on webaccess using only a virtual host
3.1.6
	+ Fix zarafa add-on JS to show proper values
3.1.5
	+ Do not try to migrate from 3.0 if module is not configured
	+ Override daemons when migrating from 3.0
3.1.4
	+ Added migration from 3.0
	+ Use zentyalDistributionGroup instead of posixGroup
	+ Revert to uidNumber and gidNumber instead of entryUUID
3.1.3
	+ The Zarafa's internal OUs should not be replicated to Samba.
3.1.2
	+ Adapter user add-ons to right panel view
	+ Moved ZarafaCompany objects root into ou=zarafa from ou=Users because
	  Samba doesn't allow ou creations under CN=Users.
	+ Added menu icon
	+ Updated to use renamed method EBox::Ldap::connection.
	+ Adapted user addon to multi-OU tree view
	+ Updated zarafa-contact LDAP schema so we don't require uidNumber.
	+ Use EntryUUID field as unique ID for users, contacts and groups.
	+ Added incompatiblity with external AD authentication mode
3.1.1
	+ Use new EBox::Users namespace instead of EBox::UsersAndGroups
3.1
	+ Removed 3.0.X migration code
	+ Added Pre-Depends on mysql-server to avoid problems with upgrades
	+ Depend on zentyal-core 3.1
3.0.3
	+ Change the kerberos service from zarafa to http. Zarafa and Squid must
	  share the service principal.
	+ Regenerate Kerberos keytab on LDAP reprovision
	+ Fixed bug that orphaned store when a account was disabled
3.0.2
	+ Fix stats method for Zarafa 7.1
3.0.1
	+ Added and used serviceId field for service certificates
	+ Fixed notifyForeignModelAction on removal of mail virtual domains
3.0
	+ Moved menu entry from Office to Communications
2.3.4
	+ Fixed store of zarafaEnabledFeatures as multiple attributes
	+ Fix Zarafa Webapp/Webaccess SSO
	+ Fix XMPP integration writing xmpp/config.php file
	+ Update configuration templates for Zarafa 7.1.0-36420
2.3.3
	+ Move report code to remoteservices
	+ Use full path for notifier of notifyActions. More restrictive
	  notifyForeignModelAction()
2.3.2
	+ Fixed creation of service principal in enableActions
2.3.1
	+ Switch to d-push (rebranded version of z-push)
	+ Fix group support with new Users module
	+ Added support for enabled/disabled features (pop3, imap) per user
	  with default values from UserTemplate
	+ Added support for Shared Store Only users and meeting requests
	  management
	+ Allow to configure Outlook Access (zarafa-server bind to all ifaces
	  and enable SSL support), deleted option in zarafa.conf
	+ Do not use indexing services by default in zarafa.conf
	+ More updates on configuration templates and LDAP schema to Zarafa 7.1
2.3
	+ Added new webapp and removed webaccess-mobile support
	+ Updated configuration templates to Zarafa 7.1
	+ Enable InnoDB and restart MySQL server if needed
	+ Bind to LDAP with the new read-only user for normal operations
	+ zarafa-indexer is now zarafa-search
	+ Adapted to new Model management framework
	+ Install en_US.UTF-8 locale when enabling module for first time;
	  otherwise users stores will not be created
	+ Added message about Zarafa small business add-on
	+ Adapted to new users implementation
	+ Replaced autotools with zbuildtools
	+ Notify mail of changes in service status so it could adjusts its
	  configuration to the new status
2.1.5
	+ Removed /zentyal prefix from URLs
	+ Bugfix: create shared folders will fail if for some reason they were
	  already created, like on a backup restore, run that without raising
	  exception
2.1.4
	+ Added report support: Top user storage, mail storage along the time,
	  last snapshot of user storage usage
2.1.3
	+ Create shared folders for the first time zarafa-server
	  is configured
	+ Add support for both Zarafa 6 and Zarafa 7
	+ Change default attachments storage to files
	+ Update for Zarafa 7: stubs and enable script
	+ Bugfix: set server.cfg to 640 perms
	+ Manage dagent daemon for LMTP delivery
	+ Optimize LDAP user query
	+ Bugfix: fix iCal SSL configuration
	+ Bugfix: groups member where not properly populated.
2.1.2
	+ Added groupware firewall service
2.1.1
	+ Bugfix: set server.cfg to 640 perms
	+ Update configuration stubs
	+ Manage dagent daemon for LMTP delivery
	+ Create shared folder on enable
	+ Optimize LDAP user query
	+ Bugfix: fix iCal SSL configuration
	+ Bugfix: groups member where not properly populated
	+ Renamed 80zarafa.conf to zarafa.conf in /etc/zentyal
	+ Bugfix: indexer was always started ignoring value of zarafa_indexer
	+ Manage zarafa-licensed daemon if defined in zarafa.conf
	+ Bugfix: create contact even if create account is disabled on User
	  Template
	+ Only show groups with mail alias on Zarafa GAL
	+ Add support to manage ICAL server
	+ Add configuration file 80zarafa.conf for advanced configuration
	+ Deleted webserver from depends
2.1
	+ Renamed ebox-zarafa-spell to zarafa-spell
	+ Use new standard enable-module script
	+ Remove unused migration and call to initial-setup in postinst
2.0.3
	+ Add support to show disabled accounts as contacts
	+ Add script to purge orphaned stores
	+ Set the right permissions and group for certificates issued by
	  CA module
	+ Improved performance by adding zarafaAccount LDAP index.
2.0.2
	+ Added create/delete account hooks support.
2.0.1
	+ Bugfix: add zarafaQuotaOverride to localAttributes.
2.0
	+ Add ActiveSync support.
	+ Improve help messages.
1.5
	+ Initial release.<|MERGE_RESOLUTION|>--- conflicted
+++ resolved
@@ -1,14 +1,10 @@
-<<<<<<< HEAD
 3.3
 	+ Available options correctly updated in user addon
 	+ Switch from Error to TryCatch for exception handling
 	+ Removed old migration code from 3.0 to 3.2
 	+ Set version to 3.3
 	+ Use new enableInnoDbIfNeeded() from core
-=======
-HEAD
 	+ Update strings to new offering
->>>>>>> c1d0b417
 3.2
 	+ Set version to 3.2
 	+ Disable Single Sign-On on webapp as it is not working and undocumented
