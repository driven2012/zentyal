--- conflicted
+++ resolved
@@ -199,33 +199,6 @@
         $firewall->setInternalService($serviceName, 'accept');
         $firewall->saveConfigRecursive();
     }
-<<<<<<< HEAD
-=======
-
-    # Upgrade from 3.0
-    if (defined ($version) and (EBox::Util::Version::compare($version, '3.1') < 0)) {
-        # Perform the migration to 3.2
-        $self->_migrateTo32();
-    }
-
-    # Upgrade from 3.2.11 to 3.2.12
-    if (defined ($version) and (EBox::Util::Version::compare($version, '3.2.12') < 0)) {
-        # Ensure default containers properly linked
-        $self->getProvision->mapDefaultContainers();
-
-        # Accounts holding SPNs should be linked to LDAP service principals
-        $self->ldb->ldapServicePrincipalsToLdb();
-
-        # Do not hide domain guest account, as the share access is based on
-        # the enabled status of this account
-        if ($self->isEnabled() and $self->isProvisioned()) {
-            my $domainSid = $self->ldb->domainSID();
-            my $ldbGuest = new EBox::Users::User(sid => "$domainSid-501");
-            my $ldapGuest = $self->ldapObjectFromLDBObject($ldbGuest);
-            $ldapGuest->setInternal(0);
-        }
-    }
->>>>>>> 0e59b7b2
 }
 
 sub enableService
