--- conflicted
+++ resolved
@@ -954,11 +954,7 @@
 
     return undef unless($self->isEnabled());
 
-<<<<<<< HEAD
     foreach my $smbport (@{$self->_services()}) {
-=======
-    foreach my $smbport (@{ $self->_services() }) {
->>>>>>> e13eaaa3
         return 1 if ($port eq $smbport->{destinationPort});
     }
 
