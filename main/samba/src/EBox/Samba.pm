# Copyright (C) 2012 eBox Technologies S.L.
#
# This program is free software; you can redistribute it and/or modify
# it under the terms of the GNU General Public License, version 2, as
# published by the Free Software Foundation.
#
# This program is distributed in the hope that it will be useful,
# but WITHOUT ANY WARRANTY; without even the implied warranty of
# MERCHANTABILITY or FITNESS FOR A PARTICULAR PURPOSE.  See the
# GNU General Public License for more details.
#
# You should have received a copy of the GNU General Public License
# along with this program; if not, write to the Free Software
# Foundation, Inc., 59 Temple Place, Suite 330, Boston, MA  02111-1307  USA

package EBox::Samba;

use strict;
use warnings;

<<<<<<< HEAD
#use base qw(EBox::Module::Service EBox::LdapModule EBox::FirewallObserver
#            EBox::Report::DiskUsageProvider EBox::LogObserver);
use base qw(EBox::Module::Service EBox::FirewallObserver EBox::LdapModule);
=======
use base qw(EBox::Module::Service
            EBox::Model::CompositeProvider
            EBox::Model::ModelProvider
            EBox::LdapModule
            EBox::FirewallObserver);
>>>>>>> 5db5cc8f

use EBox::Global;
use EBox::Service;
use EBox::Sudo;
use EBox::SambaLdapUser;
use EBox::Network;
use EBox::SambaFirewall;
use EBox::Dashboard::Widget;
use EBox::Dashboard::List;
use EBox::Menu::Item;
use EBox::Exceptions::Internal;
use EBox::Gettext;
use EBox::Config;
use EBox::DBEngineFactory;
use EBox::LDB;
use EBox::Util::Random qw( generate );

use Net::Domain qw(hostdomain);
use Error qw(:try);

use constant SAMBATOOL            => '/usr/bin/samba-tool';
use constant SAMBAPROVISION       => '/usr/share/samba/setup/provision';
use constant SAMBACONFFILE        => '/etc/samba/smb.conf';
use constant PRIVATE_DIR          => '/var/lib/samba/private/';
use constant SAMBA_DIR            => '/home/ebox/samba';
use constant SAMBADNSZONE         => PRIVATE_DIR . 'named.conf';
use constant SAMBA_DNS_POLICY     => PRIVATE_DIR . 'named.conf.update';
use constant SAMBADNSKEYTAB       => PRIVATE_DIR . 'dns.keytab';
use constant SAM_DB               => PRIVATE_DIR . 'sam.ldb';
use constant SAMBADNSAPPARMOR     => '/etc/apparmor.d/local/usr.sbin.named';
use constant FSTAB_FILE           => '/etc/fstab';
use constant SYSVOL_DIR           => '/var/lib/samba/sysvol';
use constant SHARES_DIR           => SAMBA_DIR . '/shares';
use constant PROFILES_DIR         => SAMBA_DIR . '/profiles';
use constant LOGON_SCRIPT         => 'logon.bat';
use constant LOGON_DEFAULT_SCRIPT => 'zentyal-logon.bat';


sub _create
{
    my $class = shift;
    my $self = $class->SUPER::_create(
        name => 'samba',
        printableName => __n('File Sharing'),
        @_);
    bless ($self, $class);
    return $self;
}

# Method: bootDepends
#
#   Samba depends on CUPS only if printers module enabled.
#
# Overrides:
#
#   <EBox::Module::Base::depends>
#
sub bootDepends
{
    my ($self) = @_;

    my $dependsList = $self->depends();

    if (EBox::Global->modExists('printers')) {
        my $printers = EBox::Global->modInstance('printers');
        if ($printers->isEnabled()) {
            push (@{$dependsList}, 'printers');
        }
    }

    return $dependsList;
}

# Method: actions
#
#   Override EBox::Module::Service::actions
#
sub actions
{
    return [
        {
            'action' => __('Create Samba home directory for shares and groups'),
            'reason' => __('Zentyal will create the directories for Samba ' .
                           'shares and groups under /home/samba.'),
            'module' => 'samba',
        },
    ];
}

# Method: usedFiles
#
#   Override EBox::Module::Service::files
#
sub usedFiles
{
    return [
        {
            'file'   => SAMBACONFFILE,
            'reason' => __('To set up Samba according to your configuration.'),
            'module' => 'samba',
        },
        {
            'file'   => FSTAB_FILE,
            'reason' => __('To enable extended attributes and acls.'),
            'module' => 'samba',
        },
        {
            'file'   => '/etc/services',
            'reason' => __('To add microsoft specific services'),
            'module' => 'samba',
        }
    ];
}

# Method: initialSetup
#
# Overrides:
#
#   EBox::Module::Base::initialSetup
#
sub initialSetup
{
    my ($self, $version) = @_;

    # Create default rules and services only if enabling the first time
    unless ($version) {
        my $services = EBox::Global->modInstance('services');
        my $serviceName = 'samba';
        unless($services->serviceExists(name => $serviceName)) {
            $services->addMultipleService(
                'name' => $serviceName,
                'printableName' => 'Samba',
                'description' => __('File sharing (Samba) protocol'),
                'internal' => 1,
                'readOnly' => 1,
                'services' => $self->_services(),
            );
        }

        my $firewall = EBox::Global->modInstance('firewall');
        $firewall->setInternalService('samba', 'accept');
        $firewall->saveConfigRecursive();
    }
}

sub _services
{
    my ($self) = @_;

    return [
            { # kerberos
                'protocol' => 'tcp/udp',
                'sourcePort' => 'any',
                'destinationPort' => '88',
                'description' => 'Kerberos authentication',
            },
            { # DCE endpoint resolution
                'protocol' => 'tcp',
                'sourcePort' => 'any',
                'destinationPort' => '135',
                'description' => 'DCE endpoint resolution',
            },
            { # netbios-ns
                'protocol' => 'udp',
                'sourcePort' => 'any',
                'destinationPort' => '137',
                'description' => 'NETBIOS name service',
            },
            { # netbios-dgm
                'protocol' => 'udp',
                'sourcePort' => 'any',
                'destinationPort' => '138',
                'description' => 'NETBIOS datagram service',
            },
            { # netbios-ssn
                'protocol' => 'tcp',
                'sourcePort' => 'any',
                'destinationPort' => '139',
                'description' => 'NETBIOS session service',
            },
            { # samba LDAP
                'protocol' => 'tcp/udp',
                'sourcePort' => 'any',
                'destinationPort' => '389',
                'description' => 'Lightweight Directory Access Protocol',
            },
            { # microsoft-ds
                'protocol' => 'tcp',
                'sourcePort' => 'any',
                'destinationPort' => '445',
                'description' => 'Microsoft directory services',
            },
            { # kerberos change/set password
                'protocol' => 'tcp/udp',
                'sourcePort' => 'any',
                'destinationPort' => '464',
                'description' => 'Kerberos set/change password',
            },
            { # LDAP over TLS/SSL
                'protocol' => 'tcp',
                'sourcePort' => 'any',
                'destinationPort' => '636',
                'description' => 'LDAP over TLS/SSL',
            },
            { # unknown???
                'protocol' => 'tcp',
                'sourcePort' => 'any',
                'destinationPort' => '1024',
            },
            { # msft-gc
                'protocol' => 'tcp',
                'sourcePort' => 'any',
                'destinationPort' => '3268',
                'description' => 'Microsoft global catalog',
            },
            { # msft-gc-ssl
                'protocol' => 'tcp',
                'sourcePort' => 'any',
                'destinationPort' => '3269',
                'description' => 'Microsoft global catalog over SSL',
            },
        ];
}

# Method: enableActions
#
#   Override EBox::Module::Service::enableActions
#
sub enableActions
{
    my ($self) = @_;

    my @cmds = ();
    push (@cmds, 'mkdir -p ' . SAMBA_DIR);
    push (@cmds, 'mkdir -p ' . PROFILES_DIR);
    EBox::Sudo::root(@cmds);

    # Remount filesystem with user_xattr and acl options
    EBox::Sudo::root(EBox::Config::scripts('samba') . 'setup-filesystem');

    # Add 'Global catalog' service to /etc/services
    my $dnsMod = EBox::Global->modInstance('dns');
    my $srvModel = $dnsMod->model('Services');
    my $services = $srvModel->services();
    my %aux = map { $_->{name} => 1 } @{$services};
    unless (exists $aux{gc}) {
        EBox::debug('Adding Microsoft global catalog service to /etc/services');
        my $cmd = "echo 'gc\t\t3268/tcp\t\t\t# Microsoft Global Catalog' >> /etc/services";
        EBox::Sudo::root($cmd);
    }
}

# Method: enableService
#
#   Override EBox::Module::Service::enableService to
#   set DNS and users modules as changed
#
sub enableService
{
    my ($self, $status) = @_;

    $self->SUPER::enableService($status);
    if ($self->changed() and $status) {
        my $isProvisioned = $self->get_bool('provisioned');
        EBox::debug("Flag: $isProvisioned");
        unless ($isProvisioned == 1) {
            $self->provision();
        }
    }
    my $modules = EBox::Global->modInstancesOfType('EBox::KerberosModule');
    foreach my $module (@{$modules}) {
        $module->kerberosCreatePrincipals();
    }

    EBox::Global->modChange('dns');
    EBox::Global->modChange('users');
}

# Method: shares
#
#   It returns the custom shares
#
# Parameters:
#
#     all - return all shares regardless of their permission
#           level. Otherwise shares without permssions or guset access are
#           ignored. Default: false
#
# Returns:
#
#   Array ref containing hash ref with:
#
#   share   - share's name
#   path    - share's path
#   comment - share's comment
#   readOnly  - string containing users and groups with read-only permissions
#   readWrite - string containing users and groups with read and write
#               permissions
#   administrators  - string containing users and groups with admin priviliges
#                     on the share
#   validUsers - readOnly + readWrite + administrators
#
sub shares
{
    my ($self, $all) = @_;

    my $shares = $self->model('SambaShares');
    my @shares = ();

    for my $id (@{$shares->enabledRows()}) {
        my $row = $shares->row($id);
        my @readOnly;
        my @readWrite;
        my @administrators;
        my $shareConf = {};

        my $path = $row->elementByName('path');
        if ($path->selectedType() eq 'zentyal') {
            $shareConf->{'path'} = SHARES_DIR . '/' . $path->value();
        } else {
            $shareConf->{'path'} = $path->value();
        }
        $shareConf->{'share'} = $row->valueByName('share');
        $shareConf->{'comment'} = $row->valueByName('comment');
        $shareConf->{'guest'} = $row->valueByName('guest');

        for my $subId (@{$row->subModel('access')->ids()}) {
            my $subRow = $row->subModel('access')->row($subId);
            my $userType = $subRow->elementByName('user_group');
            my $preCar = '';
            if ($userType->selectedType() eq 'group') {
                $preCar = '@';
            }
            my $user =  $preCar . '"' . $userType->printableValue() . '"';

            my $permissions = $subRow->elementByName('permissions');

            if ($permissions->value() eq 'readOnly') {
                push (@readOnly, $user);
            } elsif ($permissions->value() eq 'readWrite') {
                push (@readWrite, $user);
            } elsif ($permissions->value() eq 'administrator') {
                push (@administrators, $user)
            }
        }

        if (not $all) {
            next unless (@readOnly or @readWrite or @administrators
                         or $shareConf->{'guest'});
        }

        $shareConf->{'readOnly'} = join (', ', @readOnly);
        $shareConf->{'readWrite'} = join (', ', @readWrite);
        $shareConf->{'administrators'} = join (', ', @administrators);
        $shareConf->{'validUsers'} = join (', ', @readOnly,
                                                 @readWrite,
                                                 @administrators);
        push (@shares, $shareConf);
    }

    return \@shares;
}

sub cleanDNS
{
    my ($self, $domain) = @_;

    my $dnsMod = EBox::Global->modInstance('dns');
    my @records = (
        {
            type => 'host',
            name => 'gc',
            subdomain => '_msdcs'
        },
        {
            type      => 'service',
            service   => 'gc',
            protocol  => 'tcp',
            subdomain => undef,
            port      => 3268
        },
        {
            type      => 'service',
            service   => 'gc',
            protocol  => 'tcp',
            subdomain => 'Default-First-Site-Name._sites',
            port      => 3268
        },
        {
            type      => 'service',
            service   => 'ldap',
            protocol  => 'tcp',
            subdomain => 'gc._msdcs',
            port      => 3268
        },
        {
            type      => 'service',
            service   => 'ldap',
            protocol  => 'tcp',
            subdomain => 'Default-First-Site-Name._sites.gc._msdcs',
            port      => 3268
        },
        {
            type      => 'service',
            service   => 'ldap',
            protocol  => 'tcp',
            subdomain => undef,
            port      => 389
        },
        {
            type      => 'service',
            service   => 'ldap',
            protocol  => 'tcp',
            subdomain => 'pdc._msdcs',
            port      => '389',
        },
        {
            type      => 'service',
            service   => 'ldap',
            subdomain => '.+\.domains._msdcs',
            protocol  => 'tcp',
            port      => 389
        },
        {
            type      => 'service',
            service   => 'ldap',
            protocol  => 'tcp',
            subdomain => 'Default-First-Site-Name._sites.dc._msdcs',
            port      => 389
        },
        {
            type      => 'service',
            service   => 'ldap',
            protocol  => 'tcp',
            subdomain => 'Default-First-Site-Name._sites',
            port      => 389
        },
        {
            type      => 'service',
            service   => 'ldap',
            protocol  => 'tcp',
            subdomain => 'dc._msdcs',
            port      => 389
        },
        {
            type      => 'service',
            service   => 'kerberos',
            protocol  => 'tcp',
            subdomain => 'dc._msdcs',
            port      => 88
        },
        {
            type      => 'service',
            service   => 'kerberos',
            protocol  => 'tcp',
            subdomain => 'Default-First-Site-Name._sites',
            port      => 88
        },
        {
            type      => 'service',
            service   => 'kerberos',
            protocol  => 'tcp',
            subdomain => 'Default-First-Site-Name._sites.dc._msdcs',
            port      => 88
        },
    );

    foreach my $record (@records) {
        try {
            if ($record->{type} eq 'host') {
                $dnsMod->delHost($domain, $record->{name});
            } elsif ($record->{type} eq 'service') {
                $dnsMod->delService($domain, $record);
            }
        } otherwise {
            my $error = shift;
            EBox::debug($error);
        };
    }

    # Remove serverGUID._mdscs alias
    my $hosts = $dnsMod->getHostnames($domain);
    foreach my $host (@{$hosts}) {
        my $aliases = $host->{aliases};
        foreach my $alias (@{$aliases}) {
            if ($alias =~ m/.+\._msdcs$/) {
                try {
                    $dnsMod->removeAlias($domain, $host->{name}, $alias);
                } otherwise {
                    my $error = shift;
                    EBox::error($error);
                };
            }
        }
    }
}

# Method: provision
#
#   This method provision the database
#
sub provision
{
    my ($self) = @_;

    my $sysinfo = EBox::Global->modInstance('sysinfo');
    my $users   = EBox::Global->modInstance('users');
    my $hostName   = $sysinfo->hostName();
    my $domainName = $sysinfo->hostDomain();
    my $realm      = uc ($domainName); # TODO Create a function realm() in sysinfo

    # Remove previous DNS records
    $self->cleanDNS($domainName);

    # This file must be deleted or provision may fail
    EBox::Sudo::root('rm -f ' . SAMBACONFFILE);
    my $cmd = SAMBAPROVISION .
        ' --domain=' . $self->workgroup() .
        ' --workgroup=' . $self->workgroup() .
        ' --realm=' . $realm .
        ' --dns-backend=BIND9_FLATFILE' .
        ' --server-role=' . $self->mode() .
        ' --users=' . $users->DEFAULTGROUP() .
        ' --host-name=' . $sysinfo->hostName();

    EBox::debug("Provisioning database '$cmd'");

    $cmd .= ' --adminpass=' . $self->administratorPassword();

    try {
        my $output = EBox::Sudo::root($cmd);
        EBox::debug("Provision result: @{$output}");
    } otherwise {
        my $error = shift;
        throw EBox::Exceptions::Internal("Error provisioning database: $error");
    };

    # The administrator password is also the password for the 'Zentyal' user,
    # save it to a file to connect LDB
    $self->_savePassword($self->administratorPassword(),
                         EBox::Config->conf() . "ldb.passwd");

    # Once provisioned start the service to make queries
    $self->_manageService('start');

    # Add the DNS records
    EBox::debug('Adding domain DNS records');
    my $network = EBox::Global->modInstance('network');
    my $dnsMod  = EBox::Global->modInstance('dns');
    my $ipaddrs = $network->internalIpAddresses();

    # Get the domain GUID
    my $args = { base   => $self->ldb->dn(),
                 scope  => 'base',
                 filter => '(objectClass=*)',
                 attrs  => ['objectGUID'] };
    my $result = $self->ldb->search($args);
    my $entry = $result->entry(0);
    my $domainGUID = $entry->get_value('objectGUID');
    $domainGUID = $self->ldb->guidToString($domainGUID);
    EBox::debug("Domain GUID: $domainGUID"); # TODO remove

    # Get the server GUID
    $args = { base => "CN=NTDS Settings," .
                      "CN=" . uc ($hostName) . "," .
                      "CN=Servers," .
                      "CN=Default-First-Site-Name," .
                      "CN=Sites," .
                      "CN=Configuration," .
                      $self->ldb->dn(),
              scope  => 'base',
              filter => '(objectClass=*)',
              attrs  => ['objectGUID'] };
    $result = $self->ldb->search($args);
    $entry = $result->entry(0);
    my $serverGUID = $entry->get_value('objectGUID');
    $serverGUID = $self->ldb->guidToString($serverGUID);
    EBox::debug("Server GUID: $serverGUID"); # TODO remove

    my $host = { name => 'gc',
                 subdomain => '_msdcs',
                 ipAddresses => $ipaddrs };
    $dnsMod->addHost($domainName, $host);

    my $alias = "$serverGUID._msdcs";
    $dnsMod->addAlias($domainName, $hostName, $alias);

    my $service = { service => 'gc',
                    protocol => 'tcp',
                    port => 3268,
                    priority => 0,
                    weight => 100,
                    target_type => 'domainHost',
                    target => $hostName };
    $dnsMod->addService($domainName, $service);

    $service->{subdomain} = 'Default-First-Site-Name._sites';
    $dnsMod->addService($domainName, $service);

    $service->{service} = 'ldap';
    $service->{subdomain} = 'gc._msdcs';
    $dnsMod->addService($domainName, $service);

    $service->{subdomain} = 'Default-First-Site-Name._sites.gc._msdcs';
    $dnsMod->addService($domainName, $service);

    $service->{subdomain} = undef;
    $service->{port} = 389;
    $dnsMod->addService($domainName, $service);

    $service->{subdomain} = 'dc._msdcs';
    $dnsMod->addService($domainName, $service);

    $service->{subdomain} = 'pdc._msdcs';
    $dnsMod->addService($domainName, $service);

    $service->{subdomain} = "$domainGUID.domains._msdcs";
    $dnsMod->addService($domainName, $service);

    $service->{subdomain} = 'Default-First-Site-Name._sites';
    $dnsMod->addService($domainName, $service);

    $service->{subdomain} = 'Default-First-Site-Name._sites.dc._msdcs';
    $dnsMod->addService($domainName, $service);

    $service->{service} = 'kerberos';
    $service->{port} = 88;
    $service->{subdomain} = 'dc._msdcs';
    $dnsMod->addService($domainName, $service);

    $service->{subdomain} = 'Default-First-Site-Name._sites';
    $dnsMod->addService($domainName, $service);

    $service->{subdomain} = 'Default-First-Site-Name._sites.dc._msdcs';
    $dnsMod->addService($domainName, $service);

    # Disable password policy
    # NOTE complexity is disabled because when changing password in
    #      zentyal the command may fail if it do not meet requirements,
    #      ending with different passwords
    EBox::debug('Setting password policy');
    $cmd = SAMBATOOL . " domain passwordsettings set " .
                       " --complexity=off "  .
                       " --min-pwd-length=0" .
                       " --min-pwd-age=0" .
                       " --max-pwd-age=365";
    EBox::Sudo::root($cmd);

    # Load all zentyal users and groups into ldb
    $self->ldb->ldapUsersToLdb();
    $self->ldb->ldapGroupsToLdb();

    # Add the zentyal module to the LDB modules stack
    my $ldif = "dn: \@MODULES\n" .
               "changetype: modify\n" .
               "replace: \@LIST\n" .
               "\@LIST: zentyal,samba_dsdb\n";
    EBox::Sudo::root("echo '$ldif' | ldbmodify -H " . SAM_DB);

    # Mark the module as provisioned
    EBox::debug('Setting provisioned flag');
    $self->set_bool('provisioned', 1);
}

# Return interfaces upon samba should listen
sub sambaInterfaces
{
    my ($self) = @_;
    my @ifaces;

    # Always listen on loopback interface
    push (@ifaces, 'lo');

    my $net = EBox::Global->modInstance('network');

    my $listen_external = EBox::Config::configkey('listen_external');

    my $netIfaces;
    if ($listen_external eq 'yes') {
        $netIfaces = $net->allIfaces();
    } else {
        $netIfaces = $net->InternalIfaces();
    }

    foreach my $iface (@{$netIfaces}) {
        push @ifaces, $iface;

        if ($net->ifaceMethod($iface) eq 'bridged') {
            my $br = $net->ifaceBridge($iface);
            push (@ifaces, "br$br");
            next;
        }

        my $vifacesNames = $net->vifaceNames($iface);
        if (defined $vifacesNames) {
            push @ifaces, @{$vifacesNames};
        }
    }

    my @moduleGeneratedIfaces = ();
    push @ifaces, @moduleGeneratedIfaces;
    return \@ifaces;
}

sub _setConf
{
    my ($self) = @_;

    return unless $self->configured() and $self->isEnabled();

    my $interfaces = join (',', @{$self->sambaInterfaces()});

    my @array = ();
    push(@array, 'workgroup'   => $self->workgroup());
    push(@array, 'netbiosName' => $self->netbiosName());
    push(@array, 'description' => $self->description());
    push(@array, 'ifaces'      => $interfaces);
    push(@array, 'mode'        => $self->mode());
    push(@array, 'realm'       => $self->realm());
    #push(@array, 'roamingProfiles' => $self->roamingProfiles());
    #push(@array, 'drive'       => $self->drive());

    my $shares = $self->shares();
    push(@array, 'shares' => $shares);
    my $guestShares = 0;
    foreach my $share (@{$shares}) {
        if ($share->{'guest'}) {
            $guestShares = 1;
            last;
        }
    }

    #my $netlogonDir = "/var/lib/samba/sysvol/" . $self->realm() . "/scripts";
    #if ($self->mode() eq 'dc') {
    #    #my $logonScript = join('/', $netlogonDir, LOGON_SCRIPT);
    #    #if (EBox::Sudo::fileTest('-f', $logonScript)) {
    #    #    push(@array, 'logon_script', LOGON_SCRIPT);
    #    #}
    #    $self->writeConfFile(join('/', $netlogonDir, LOGON_DEFAULT_SCRIPT),
    #        'samba/logon.bat.mas', \@array);
    #}

    $self->writeConfFile(SAMBACONFFILE,
                         'samba/smb.conf.mas', \@array);

    # Remove shares
    $self->model('SambaDeletedShares')->removeDirs();
    # Create samba shares
    $self->model('SambaShares')->createDirs();
}

sub _shareUsers
{
    my $state = 0;
    my $pids = {};

#    for my $line (`smbstatus`) {
#        chomp($line);
#        if($state == 0) {
#            if($line =~ '----------------------------') {
#                $state = 1;
#            }
#        } elsif($state == 1) {
#            if($line eq '') {
#                $state = 2;
#            } else {
#                # 1735  javi   javi     blackops  (192.168.45.48)
#                $line =~ m/(\d+)\s+(\S+)\s+(\S+)\s+(\S+)\s+\((\S+)\)/;
#                my ($pid, $user, $machine) = ($1, $2, $4);
#                $pids->{$pid} = { 'user' => $user, 'machine' => $machine };
#            }
#        } elsif($state == 2) {
#            if($line =~ '----------------------------') {
#                $state = 3;
#            }
#        } elsif($state == 3) {
#            if($line eq '') {
#                last;
#            } else {
#            #administracion   1735   blackops      Wed Nov 26 17:27:19 2008
#                $line =~ m/(\S+)\s+(\d+)\s+(\S+)\s+(\S.+)/;
#                my($share, $pid, $date) = ($1, $2, $4);
#                $pids->{$pid}->{'share'} = $share;
#                $pids->{$pid}->{'date'} = $date;
#            }
#        }
#    }
    return [values %{$pids}];
}

sub _sharesGroupedBy
{
    my ($group) = @_;

    my $shareUsers = _shareUsers();

    my $groupedInfo = {};
    foreach my $info (@{$shareUsers}) {
        if (not defined ($groupedInfo->{$info->{$group}})) {
            $groupedInfo->{$info->{$group}} = [];
        }
        push (@{$groupedInfo->{$info->{$group}}}, $info);
    }
    return $groupedInfo;
}

sub sharesByUserWidget
{
    my ($widget) = @_;

    my $sharesByUser = _sharesGroupedBy('user');

    foreach my $user (sort keys %{$sharesByUser}) {
        my $section = new EBox::Dashboard::Section($user, $user);
        $widget->add($section);
        my $titles = [__('Share'), __('Source machine'), __('Connected since')];

        my $rows = {};
        foreach my $share (@{$sharesByUser->{$user}}) {
            my $id = $share->{'share'} . '_' . $share->{'machine'};
            $rows->{$id} = [$share->{'share'}, $share->{'machine'}, $share->{'date'}];
        }
        my $ids = [sort keys %{$rows}];
        $section->add(new EBox::Dashboard::List(undef, $titles, $ids, $rows));
    }
}

sub usersByShareWidget
{
    my ($widget) = @_;

    my $usersByShare = _sharesGroupedBy('share');

    for my $share (sort keys %{$usersByShare}) {
        my $section = new EBox::Dashboard::Section($share, $share);
        $widget->add($section);
        my $titles = [__('User'), __('Source machine'), __('Connected since')];

        my $rows = {};
        foreach my $user (@{$usersByShare->{$share}}) {
            my $id = $user->{'user'} . '_' . $user->{'machine'};
            $rows->{$id} = [$user->{'user'}, $user->{'machine'}, $user->{'date'}];
        }
        my $ids = [sort keys %{$rows}];
        $section->add(new EBox::Dashboard::List(undef, $titles, $ids, $rows));
    }
}

# Method: widgets
#
#   Override EBox::Module::widgets
#
sub widgets
{
    return {
        'sharesbyuser' => {
            'title' => __('Shares by user'),
            'widget' => \&sharesByUserWidget,
            'order' => 7,
            'default' => 1
        },
        'usersbyshare' => {
            'title' => __('Users by share'),
            'widget' => \&usersByShareWidget,
            'order' => 9,
            'default' => 1
        }
    };
}

# Method: _daemons
#
#       Override EBox::Module::Service::_daemons
#
sub _daemons
{
    return [
        {
            'name' => 'zentyal.s4sync',
        },
        {
            'name' => 'samba4',
        },
    ];
}

# Function: usesPort
#
#   Implements EBox::FirewallObserver interface
#
sub usesPort
{
    my ($self, $protocol, $port, $iface) = @_;

    return undef unless($self->isEnabled());

    foreach my $smbport (@{$self->_services()}) {
        return 1 if ($port eq $smbport->{destinationPort});
    }

    return undef;
}

sub firewallHelper
{
    my ($self) = @_;

    if ($self->isEnabled()) {
        return new EBox::SambaFirewall();
    }
    return undef;
}

sub menu
{
    my ($self, $root) = @_;

    $root->add(new EBox::Menu::Item('url' => 'Samba/Composite/General',
                                    'text' => $self->printableName(),
                                    'separator' => 'Office',
                                    'order' => 540));
}

#   Function: setPrinterService
#
#       Sets the printer sharing service through samba and cups
#
#   Parameters:
#
#       enabled - boolean. True enable, undef disable
#
sub setPrinterService # (enabled)
{
    my ($self, $active) = @_;
    ($active and $self->printerService) and return;
    (not $active and not $self->printerService) and return;

    $self->set_bool('printer_active', $active);
}

#   Method: servicePrinter
#
#       Returns if the printer sharing service is enabled
#
#   Returns:
#
#       boolean - true if enabled, otherwise undef
#
sub printerService
{
    my ($self) = @_;

    return $self->get_bool('printer_active');
}

# Method: defaultAdministratorPassword
#
#   Generates a default administrator password
#
sub defaultAdministratorPassword
{
    return 'Zentyal1234';
}

# Method: administratorPassword
#
#   Returns the administrator password
sub administratorPassword
{
    my ($self) = @_;

    my $model = $self->model('GeneralSettings');
    return $model->passwordValue();
}

# Method: defaultNetbios
#
#   Generates the default netbios server name
#
sub defaultNetbios
{
    my $hostname = Sys::Hostname::hostname();
    return $hostname;
}

# Method: netbiosName
#
#   Returns the configured netbios name
#
sub netbiosName
{
    my ($self) = @_;

    my $model = $self->model('GeneralSettings');
    return $model->netbiosNameValue();
}

# Method: defaultRealm
#
#   Generates the default realm
#
sub defaultRealm
{
    my $prefix = EBox::Config::configkey('custom_prefix');
    $prefix = 'zentyal' unless $prefix;

    my $domain = Net::Domain::hostdomain();
    $domain = "$prefix.domain" unless $domain;

    return $domain;
}

# Method: realm
#
#   Returns the configured realm
#
sub realm
{
    my ($self) = @_;

    my $model = $self->model('GeneralSettings');
    return $model->realmValue();
}

# Method: defaultWorkgroup
#
#   Generates the default workgroup
#
sub defaultWorkgroup
{
    my $prefix = EBox::Config::configkey('custom_prefix');
    $prefix = 'zentyal' unless $prefix;

    return uc($prefix) . '-DOMAIN';
}

# Method: workgroup
#
#   Returns the configured workgroup name
#
sub workgroup
{
    my ($self) = @_;

    my $model = $self->model('GeneralSettings');
    return $model->workgroupValue();
}

# Method: defaultDescription
#
#   Generates the default server string
#
sub defaultDescription
{
    my $prefix = EBox::Config::configkey('custom_prefix');
    $prefix = 'zentyal' unless $prefix;

    return ucfirst($prefix) . ' File Server';
}

# Method: description
#
#   Returns the configured description string
#
sub description
{
    my ($self) = @_;

    my $model = $self->model('GeneralSettings');
    return $model->descriptionValue();
}

# Method: roamingProfiles
#
#   Returns if roaming profiles are enabled
#
sub roamingProfiles
{
    my ($self) = @_;

    my $model = $self->model('GeneralSettings');
    return $model->roamingValue();
}

# Method: mode
#
#   Returns the configured server mode
#
sub mode
{
    my ($self) = @_;

    my $model = $self->model('GeneralSettings');
    return $model->modeValue();
}

# Method: drive
#
#   Returns the configured drive letter
#
sub drive
{
    my ($self) = @_;

    my $model = $self->model('GeneralSettings');
    return $model->driveValue();
}

# Method: _ldapModImplementation
#
#   LdapModule implmentation
#
sub _ldapModImplementation
{
    my $self;

    return new EBox::SambaLdapUser();
}

sub _addPrinter
{
    my ($self, $name) = @_;

    $self->set_list("printers/$name/users", 'string', []);
    $self->set_list("printers/$name/groups", 'string', []);
    $self->set_bool("printers/$name/external", 1);
}

sub printers
{
    my ($self) = @_;

    my $global = EBox::Global->getInstance();
    my %external;
    if ($global->modExists('printers')) {
        my $printers = $global->modInstance('printers');
        %external = map { $_ => 'new' } @{$printers->fetchExternalCUPSPrinters()};
    } else {
        return [];
    }

    my @printers;
    my $readOnly = $self->isReadOnly();
    # FIXME: reimplement this
    #foreach my $printer (@{$self->array_from_dir('printers')}) {
    foreach my $printer (@{[]}) {
        my $name = $printer->{'_dir'};
        if (exists $external{$name}) {
            $external{$name} = 'exists';
        } else {
            $self->delPrinter($name) unless ($readOnly);
            $external{$name} = 'removed';
        }
        push (@printers,  $printer->{'_dir'});
    }

    unless ($readOnly) {
        foreach my $newPrinter (grep { $external{$_} eq 'new' } keys %external) {
            $self->_addPrinter($newPrinter);
            push (@printers, $newPrinter);
        }
    }

    return [sort @printers];
}

sub ignorePrinterNotFound
{
    my ($self) = @_;

    return $self->get_bool('ignorePrinterNotFound');
}

sub _printerNotFound
{
    my ($self, $printer) = @_;

    unless ($self->ignorePrinterNotFound()) {
        throw EBox::Exceptions::DataNotFound('data' => 'printer',
                'value' => $printer);
    }
}

sub _setPrinterUsers
{
    my ($self, $printer, $users) = @_;

    unless ($self->dir_exists("printers/$printer")) {
        $self->_printerNotFound($printer);
        return;
    }

    my $usermod = EBox::Global->modInstance('users');
    my @okUsers = grep {
        $usermod->userExists($_)
    } @{ $users };

    $self->set_list("printers/$printer/users", "string", \@okUsers);
}

sub _setPrinterGroups
{
    my ($self, $printer, $groups) = @_;

    unless ($self->dir_exists("printers/$printer")) {
        $self->_printerNotFound($printer);
        return;
    }

    my $groupmod = EBox::Global->modInstance('users');
    my @okGroups = grep {
        $groupmod->groupExists($_)
    } @{ $groups };

    $self->set_list("printers/$printer/groups", "string", \@okGroups);
}

sub _printerUsers # (printer)
{
    my ($self, $printer) = @_;

    unless ($self->dir_exists("printers/$printer")) {
        $self->_printerNotFound($printer);
        return [];
    }

    return $self->get_list("printers/$printer/users");
}

sub _printerGroups # (group)
{
    my ($self, $printer) = @_;

    unless ($self->dir_exists("printers/$printer")) {
        $self->_printerNotFound($printer);
        return [];
    }

    return $self->get_list("printers/$printer/groups");
}

sub _printersForUser # (user)
{
    my ($self, $user) = @_;

    my @printers;
    for my $name (@{$self->printers()}) {
        my $print = { 'name' => $name, 'allowed' => undef };
        my $users = $self->get_list("printers/$name/users");
        if (@{$users}) {
            $print->{'allowed'} = 1 if (grep(/^$user$/, @{$users}));
        }
        push (@printers, $print);
    }

    return \@printers;
}

sub setPrintersForUser
{
    my ($self, $user, $newconf) = @_;

    $self->_checkUserExists($user);

    my %newConf = map {
        $_->{name} => $_->{allowed}
    } @{$newconf};

    my @printers = @{$self->printers()};
    foreach my $printer (@printers) {
        my @printerUsers = @{$self->_printerUsers($printer)};
        my $userAllowed = grep { $user eq $_ } @printerUsers;
        my $allowed = exists $newConf{$printer} ? $newConf{$printer} : 0;
        if ($allowed and (not $userAllowed)) {
            push @printerUsers, $user;
            $self->_setPrinterUsers($printer, \@printerUsers)
        } elsif (not $allowed and $userAllowed) {
            @printerUsers = grep { $user ne $_ } @printerUsers;
            $self->_setPrinterUsers($printer, \@printerUsers)
        }
    }
}

sub _printersForGroup # (group)
{
    my ($self, $group) = @_;

    $self->_checkGroupExists($group);

    my @printers;
    for my $name (@{$self->printers()}) {
        my $print = { 'name' => $name, 'allowed' => undef };
        my $groups = $self->get_list("printers/$name/groups");
        if (@{$groups}) {
            $print->{'allowed'} = 1 if (grep(/^$group$/, @{$groups}));
        }
        push (@printers, $print);
    }

    return \@printers;
}

sub setPrintersForGroup
{
    my ($self, $group, $newconf) = @_;

    $self->_checkGroupExists($group);

    my %newConf = map {
        $_->{name} => $_->{allowed}
    } @{ $newconf };

    my @printers = @{ $self->printers() };
    foreach my $printer (@printers) {
        my @printerGroups = @{$self->_printerGroups($printer)};
        my $groupAllowed = grep { $group eq $_ } @printerGroups;
        my $allowed = exists $newConf{$printer} ? $newConf{$printer} : 0;
        if ($allowed and (not $groupAllowed)) {
            push @printerGroups, $group;
            $self->_setPrinterGroups($printer, \@printerGroups)
        } elsif (not $allowed and $groupAllowed) {
            @printerGroups = grep { $group ne $_ } @printerGroups;
            $self->_setPrinterGroups($printer, \@printerGroups)
        }
    }
}

sub delPrinter # (resource)
{
    my ($self, $name) = @_;

    unless ($self->dir_exists("printers/$name")) {
        throw EBox::Exceptions::DataNotFound(
            'data' => 'printer',
            'value' => $name);
    }

    $self->delete_dir("printers/$name");
}

#sub existsShareResource # (resource)
#{
#    my ($self, $name) = @_;
#
#    my $usermod = EBox::Global->modInstance('users');
#    if ($usermod->configured()) {
#        if ($usermod->userExists($name)) {
#            return __('user');
#        }
#
#        if ($usermod->groupExists($name)) {
#            return __('group');
#        }
#    }
#
#    for my $printer (@{$self->printers()}) {
#        return __('printer') if ($name eq $printer);
#    }
#
#    return undef;
#}

sub _checkUserExists # (user)
{
    my ($self, $user) = @_;

    my $usermod = EBox::Global->modInstance('users');
    unless ($usermod->userExists($user)){
        throw EBox::Exceptions::DataNotFound(
                'data'  => __('user'),
                'value' => $user);
    }

    return 1;
}

sub _checkGroupExists # (group)
{
    my ($self, $group) = @_;

    my $groupmod = EBox::Global->modInstance('users');
    unless ($groupmod->groupExists($group)){
        throw EBox::Exceptions::DataNotFound(
                'data'  => __('group'),
                'value' => $group);
    }

    return 1;
}

sub _sambaPrinterConf
{
    my ($self) = @_;

    my @printers;
    foreach my $printer (@{$self->printers()}) {
        my $users = "";
        for my $user (@{$self->_printerUsers($printer)}) {
            $users .= "\"$user\" ";
        }
        for my $group (@{$self->_printerGroups($printer)}) {
            $users .= "\@\"$group\" ";
        }
        push (@printers, { 'name' => $printer , 'users' => $users});
    }

    return \@printers;
}


sub restoreConfig
{
    my ($self, $dir) = @_;

    $self->set_bool('ignorePrinterNotFound', 1);

#    try {
#       TODO: Provision database and export LDAP to LDB
#        my $sambaLdapUser = new EBox::SambaLdapUser;
#        $sambaLdapUser->migrateUsers();
#    } finally {
        $self->set_bool('ignorePrinterNotFound', 0);
#    }
}

sub restoreDependencies
{
    my @depends = ();

    push (@depends, 'users');

    if (EBox::Global->modExists('printers')) {
        push (@depends, 'printers');
    }

    return \@depends;
}


# backup domains

#sub backupDomains
#{
#    my $name = 'shares';
#    my %attrs  = (
#                  printableName => __('File Sharing'),
#                  description   => __(q{Shares, users and groups homes and profiles}),
#                 );
#
#    return ($name, \%attrs);
#}

#sub backupDomainsFileSelection
#{
#    my ($self, %enabled) = @_;
#    if ($enabled{shares}) {
#        my $sambaLdapUser = new EBox::SambaLdapUser();
#        my @dirs = @{ $sambaLdapUser->sharedDirectories() };
#        push @dirs, map {
#            $_->{path}
#        } @{ $self->shares(1) };
#
#        my $selection = {
#                          includes => \@dirs,
#                         };
#        return $selection;
#    }
#
#    return {};
#}

# Overrides:
#   EBox::Report::DiskUsageProvider::_facilitiesForDiskUsage
#sub _facilitiesForDiskUsage
#{
#    my ($self) = @_;
#
#    my $usersPrintableName  = __(q{Users files});
#    my $usersPath           = EBox::SambaLdapUser::usersPath();
#    my $groupsPrintableName = __(q{Groups files});
#    my $groupsPath          = EBox::SambaLdapUser::groupsPath();
#
#    return {
#        $usersPrintableName   => [ $usersPath ],
#        $groupsPrintableName  => [ $groupsPath ],
#    };
#}

# Implement LogHelper interface
#sub tableInfo
#{
#    my ($self) = @_;
#
#    my $access_titles = {
#        'timestamp' => __('Date'),
#        'client' => __('Client address'),
#        'username' => __('User'),
#        'event' => __('Action'),
#        'resource' => __('Resource'),
#    };
#    my @access_order = qw(timestamp client username event resource);;
#    my $access_events = {
#        'connect' => __('Connect'),
#        'opendir' => __('Access to directory'),
#        'readfile' => __('Read file'),
#        'writefile' => __('Write file'),
#        'disconnect' => __('Disconnect'),
#        'unlink' => __('Remove'),
#        'mkdir' => __('Create directory'),
#        'rmdir' => __('Remove directory'),
#        'rename' => __('Rename'),
#    };
#
#    my $virus_titles = {
#        'timestamp' => __('Date'),
#        'client' => __('Client address'),
#        'filename' => __('File name'),
#        'virus' => __('Virus'),
#        'event' => __('Type'),
#    };
#    my @virus_order = qw(timestamp client filename virus event);;
#    my $virus_events = { 'virus' => __('Virus') };
#
#    my $quarantine_titles = {
#        'timestamp' => __('Date'),
#        'filename' => __('File name'),
#        'qfilename' => __('Quarantined file name'),
#        'event' => __('Quarantine'),
#    };
#    my @quarantine_order = qw(timestamp filename qfilename event);
#    my $quarantine_events = { 'quarantine' => __('Quarantine') };
#
#    return [{
#        'name' => __('Samba access'),
#        'tablename' => 'samba_access',
#        'titles' => $access_titles,
#        'order' => \@access_order,
#        'timecol' => 'timestamp',
#        'filter' => ['client', 'username', 'resource'],
#        'types' => { 'client' => 'IPAddr' },
#        'events' => $access_events,
#        'eventcol' => 'event'
#    },
#    {
#        'name' => __('Samba virus'),
#        'tablename' => 'samba_virus',
#        'titles' => $virus_titles,
#        'order' => \@virus_order,
#        'timecol' => 'timestamp',
#        'filter' => ['client', 'filename', 'virus'],
#        'types' => { 'client' => 'IPAddr' },
#        'events' => $virus_events,
#        'eventcol' => 'event'
#    },
#    {
#        'name' => __('Samba quarantine'),
#        'tablename' => 'samba_quarantine',
#        'titles' => $quarantine_titles,
#        'order' => \@quarantine_order,
#        'timecol' => 'timestamp',
#        'filter' => ['filename'],
#        'events' => $quarantine_events,
#        'eventcol' => 'event'
#    }];
#}
#
#sub logHelper
#{
#    my ($self) = @_;
#
#    return (new EBox::SambaLogHelper);
#}
#
#sub isAntivirusPresent
#{
#
#    my $global = EBox::Global->getInstance();
#
#    return ($global->modExists('antivirus')
#             and (-f '/usr/lib/samba/vfs/vscan-clamav.so'));
#}
#
#sub report
#{
#    my ($self, $beg, $end, $options) = @_;
#    my $maxTopActivityUsers = $options->{'max_top_activity_users'};
#    my $maxTopActivityGroups = $options->{'max_top_activity_groups'};
#    my $maxTopSizeShares = $options->{'max_top_size_shares'};
#    my $maxTopVirusShares = $options->{'max_top_virus_shares'};
#
#    my $report = {};
#
#    $report->{'activity'} = $self->runMonthlyQuery($beg, $end, {
#        'select' => 'COALESCE(SUM(operations), 0) AS OPERATIONS',
#        'from' => 'samba_access_report'
#    });
#
#    $report->{'top_activity_users'} = $self->runQuery($beg, $end, {
#        'select' => 'username, SUM(operations) AS operations',
#        'from' => 'samba_access_report',
#        'group' => 'username',
#        'limit' => $maxTopActivityUsers,
#        'order' => 'operations DESC'
#    });
#
#
#    $report->{top_activity_groups} = _topActivityGroups($self, $beg, $end, $maxTopActivityGroups);
#
#    $report->{'top_size_shares'} = $self->runQuery($beg, $end, {
#        'select' => 'share, type, AVG(size) AS size',
#        'from' => 'samba_disk_usage_report',
#        'group' => 'share, type',
#        'limit' => $maxTopSizeShares,
#        'order' => 'size DESC',
#    });
#
#    $report->{'top_size_user_shares'} = $self->runQuery($beg, $end, {
#        'select' => 'share, AVG(size) AS size',
#        'from' => 'samba_disk_usage_report',
#        'group' => 'share',
#        'limit' => $maxTopSizeShares,
#        'order' => 'size DESC',
#        'where' => q{type = 'user'}
#    });
#
#    $report->{'top_size_group_shares'} = $self->runQuery($beg, $end, {
#        'select' => 'share, AVG(size) AS size',
#        'from' => 'samba_disk_usage_report',
#        'group' => 'share, type',
#        'limit' => $maxTopSizeShares,
#        'order' => 'size DESC',
#        'where' => q{type = 'group'}
#    });
#
#    $report->{'top_size_custom_shares'} = $self->runQuery($beg, $end, {
#        'select' => 'share, AVG(size) AS size',
#        'from' => 'samba_disk_usage_report',
#        'group' => 'share, type',
#        'limit' => $maxTopSizeShares,
#        'order' => 'size DESC',
#        'where' => q{type = 'custom'}
#    });
#
#    $report->{'top_virus_shares'} = $self->runQuery($beg, $end, {
#        'select' => 'share, SUM(virus) as virus',
#        'from' => 'samba_virus_share_report',
#        'group' => 'share',
#        'limit' => $maxTopVirusShares,
#        'order' => 'virus DESC',
#    });
#
#
#    return $report;
#}
#
#sub _topActivityGroups
#{
#    my ($self, $beg, $end, $maxTopActivityGroups) = @_;
#    my $usersMod = EBox::Global->modInstance('users');
#
#    my $sqlResult = $self->runQuery($beg, $end, {
#        'select' => 'username, SUM(operations) AS operations',
#        'from' => 'samba_access_report',
#        'group' => 'username',
#    });
#    my %operationsByUser;
#    foreach my $i (0 .. $#{ $sqlResult->{username} } ) {
#        $operationsByUser{ $sqlResult->{username}->[$i] } =  $sqlResult->{operations}->[$i];
#    }
#
#    delete $sqlResult->{username};
#    delete $sqlResult->{operations};
#
#
#    my $min = -1;
#    my @groupsAndOperations;
#    foreach my $group_r ($usersMod->groups()) {
#        my $groupname = $group_r->{account};
#        my $operations = 0;
#
#        my @users = @{ $usersMod->usersInGroup($groupname) };
#        foreach my $user (@users) {
#            $operations += $operationsByUser{$user};
#        }
#
#
#        if (@groupsAndOperations <   $maxTopActivityGroups ) {
#            push @groupsAndOperations, [$groupname => $operations];
#        } elsif ($operations > $min) {
#            pop @groupsAndOperations;
#            push @groupsAndOperations, [$groupname => $operations];
#        } else {
#            next;
#        }
#
#        @groupsAndOperations = sort { $b->[1] <=> $a->[1]  } @groupsAndOperations;
#        $min = $groupsAndOperations[-1]->[1];
#    }
#
#    my @topGroups     = map { $_->[0]  } @groupsAndOperations;
#    my @topOperations = map { $_->[1] } @groupsAndOperations;
#    return {
#            'groupname' => \@topGroups,
#            'operations' => \@topOperations,
#           };
#}
#
#sub consolidateReportQueries
#{
#    return [
#        {
#            'target_table' => 'samba_access_report',
#            'query' => {
#                'select' => 'username, COUNT(event) AS operations',
#                'from' => 'samba_access',
#                'group' => 'username'
#            },
#            quote => { username => 1 },
#        },
#        {
#            'target_table' => 'samba_virus_report',
#            'query' => {
#                'select' => 'client, COUNT(event) AS virus',
#                'from' => 'samba_virus',
#                'group' => 'client'
#            },
#            quote => { client => 1 },
#        },
#        {
#            'target_table' => 'samba_disk_usage_report',
#            'query' => {
#                'select' => 'share, type, CAST (AVG(size) AS int) AS size',
#                'from' => 'samba_disk_usage',
#                'group' => 'share, type'
#
#            },
#            quote => { share => 1 },
#        },
#        {
#            'target_table' => 'samba_virus_share_report',
#            'query' => {
#                'select' => 'share, count(*) as virus',
#                'from' => 'samba_quarantine',
#                'where' => q{event='quarantine'},
#                'group' => 'filename'
#            },
#            'rowConversor' => \&_virusShareReportRowConversor,
#            'targetGroupFields' => ['share'],
#            quote => { share => 1 },
#        },
#    ];
#}
#
#my @sharesSortedByPathLen;
#
#sub _updatePathsByLen
#{
#    my ($self) = @_;
#
#    my $ldapInfo = EBox::SambaLdapUser->new();
#    @sharesSortedByPathLen = map {
#         { path => $_->{path},
#           share => $_->{sharename} }
#    } ( @{ $ldapInfo->userShareDirectories },
#        @{ $ldapInfo->groupShareDirectories }
#      );
#
#    foreach my $sh_r (@{ $self->shares(1) }) {
#        push @sharesSortedByPathLen, {path => $sh_r->{path},
#                                      share =>  $sh_r->{share} };
#    }
#
#    # add regexes
#    foreach my $share (@sharesSortedByPathLen) {
#        my $path = $share->{path};
#        $share->{pathRegex} = qr{^$path/};
#    }
#
#    @sharesSortedByPathLen = sort {
#        length($b->{path}) <=>  length($a->{path})
#    } @sharesSortedByPathLen;
#}
#
#sub _shareByFilename
#{
#    my ($filename) = @_;
#
#    if (not @sharesSortedByPathLen) {
#        my $samba =EBox::Global->modInstance('samba');
#        $samba->_updatePathsByLen();
#    }
#
#
#    foreach my $shareAndPath (@sharesSortedByPathLen) {
#        if ($filename =~ m/$shareAndPath->{pathRegex}/) {
#            return $shareAndPath->{share};
#        }
#    }
#
#
#    return undef;
#}
#
#sub _virusShareReportRowConversor
#{
#    my ($row) = @_;
#    my $filename = delete $row->{filename};
#    my $share = _shareByFilename($filename);
#    EBox::debug("COBV $filename -> $share");
#    if ($share) {
#        $row->{share} = $share;
#    } else {
#        return undef;
#    }
#
#
#    return $row;
#}
#
#sub logReportInfo
#{
#    my ($self) = @_;
#
#    if ($self->_diskUsageAlreadyCheckedToday) {
#        return [];
#    }
#
#    my @reportData;
#
#    my %shareByPath;
#
#    my @shares = @{ $self->_sharesAndSizes() };
#
#
#    foreach my $share (@shares) {
#        # add info about disk usage by share
#        my $entry = {
#                     table => 'samba_disk_usage',
#                     values => {
#                                share => $share->{share},
#                                size  => $share->{size},
#                                type  => $share->{type},
#                               }
#                    };
#        push @reportData, $entry;
#    }
#
#    return \@reportData;
#}
#
#sub _diskUsageAlreadyCheckedToday
#{
#    my ($self) = @_;
#
#    my $db = EBox::DBEngineFactory::DBEngine();
#    my $query = q{SELECT share FROM samba_disk_usage WHERE (timestamp >= (current_date + interval '0 day')) AND (timestamp < (current_date + interval '1 day'))};
#    my $results = $db->query($query);
#    return @{ $results } > 0;
#}
#
#sub _sharesAndSizes
#{
#    my ($self) = @_;
#
#    my $ldapInfo = EBox::SambaLdapUser->new();
#    my @shares;
#
#    foreach my $sh_r ( @{ $ldapInfo->userShareDirectories }) {
#        my $share = {
#                     share => $sh_r->{sharename},
#                     path  => $sh_r->{path},
#                     type  => 'user',
#                    };
#        push @shares, $share;
#    }
#
#    foreach my $sh_r ( @{ $ldapInfo->groupShareDirectories }) {
#        my $share = {
#                     share => $sh_r->{sharename},
#                     path  => $sh_r->{path},
#                     type  => 'group',
#                    };
#        push @shares, $share;
#    }
#
#    # add no-account shares to share list
#    foreach my $sh_r (@{ $self->shares(1)  }) {
#        my $share = {
#                     share => $sh_r->{share},
#                     path  => $sh_r->{path},
#                     type  => 'custom',
#                    };
#        push @shares, $share;
#    }
#
#
#    foreach my $share (@shares) {
#        my $path = $share->{path};
#        if (EBox::Sudo::fileTest('-d', $path)) {
#            my $output = EBox::Sudo::rootWithoutException("du -ms '$path'");
#
#            my ($size) =  $output->[0] =~ m{^(\d+)};
#            if (not defined $size) {
#                EBox::error("Problem getting $path size: @{$output}");
#                $size = 0;
#            }
#
#            $share->{size} = $size;
#        }
#    }
#
#    return \@shares;
#}

# Generate, store in the given file and return a password
sub _savePassword
{
    my ($self, $pass, $file) = @_;

    my ($login, $password, $uid, $gid) = getpwnam('ebox');
    EBox::Module::Base::writeFile($file, $pass,
            { mode => '0600', uid => $uid, gid => $gid });

    return $pass;
}

# Method: ldb
#
#   Provides an EBox::LDB object with the proper settings
#
sub ldb
{
    my ($self) = @_;

    unless (defined ($self->{ldb})) {
        $self->{ldb} = EBox::LDB->instance();
    }
    return $self->{ldb};
}

1;<|MERGE_RESOLUTION|>--- conflicted
+++ resolved
@@ -18,17 +18,9 @@
 use strict;
 use warnings;
 
-<<<<<<< HEAD
 #use base qw(EBox::Module::Service EBox::LdapModule EBox::FirewallObserver
 #            EBox::Report::DiskUsageProvider EBox::LogObserver);
 use base qw(EBox::Module::Service EBox::FirewallObserver EBox::LdapModule);
-=======
-use base qw(EBox::Module::Service
-            EBox::Model::CompositeProvider
-            EBox::Model::ModelProvider
-            EBox::LdapModule
-            EBox::FirewallObserver);
->>>>>>> 5db5cc8f
 
 use EBox::Global;
 use EBox::Service;
