# Copyright (C) 2012-2013 Zentyal S.L.
#
# This program is free software; you can redistribute it and/or modify
# it under the terms of the GNU General Public License, version 2, as
# published by the Free Software Foundation.
#
# This program is distributed in the hope that it will be useful,
# but WITHOUT ANY WARRANTY; without even the implied warranty of
# MERCHANTABILITY or FITNESS FOR A PARTICULAR PURPOSE.  See the
# GNU General Public License for more details.
#
# You should have received a copy of the GNU General Public License
# along with this program; if not, write to the Free Software
# Foundation, Inc., 59 Temple Place, Suite 330, Boston, MA  02111-1307  USA

use strict;
use warnings;

package EBox::Samba;

use base qw(EBox::Module::Service
            EBox::FirewallObserver
            EBox::SysInfo::Observer
            EBox::LdapModule
            EBox::LogObserver
            EBox::SyncFolders::Provider);

use EBox::Config;
use EBox::Exceptions::Internal;
use EBox::Exceptions::InvalidType;
use EBox::Exceptions::MissingArgument;
use EBox::Exceptions::UnwillingToPerform;
use EBox::Gettext;
use EBox::Global;
use EBox::LDB;
use EBox::Menu::Item;
use EBox::Samba::BuiltinDomain;
use EBox::Samba::Computer;
use EBox::Samba::Contact;
use EBox::Samba::Container;
use EBox::Samba::GPO;
use EBox::Samba::Group;
use EBox::Samba::LdbObject;
use EBox::Samba::Model::GeneralSettings;
use EBox::Samba::NamingContext;
use EBox::Samba::OU;
use EBox::Samba::Provision;
use EBox::Samba::SecurityPrincipal;
use EBox::Samba::SmbClient;
use EBox::Samba::User;
use EBox::SambaLdapUser;
use EBox::SambaLogHelper;
use EBox::Service;
use EBox::Sudo;
use EBox::SyncFolders::Folder;
use EBox::Users;
use EBox::Users::User;
use EBox::Users::Group;
use EBox::Util::Random qw( generate );

use TryCatch::Lite;
use File::Basename;
use File::Slurp;
use File::Temp qw( tempfile tempdir );
use JSON::XS;
use Net::LDAP::Control::Sort;
use Net::LDAP::Util qw(ldap_explode_dn);
use Net::Ping;
use Perl6::Junction qw( any );
use Samba::Security::AccessControlEntry;
use Samba::Security::Descriptor qw(
    DOMAIN_RID_ADMINISTRATOR
    SEC_ACE_FLAG_CONTAINER_INHERIT
    SEC_ACE_FLAG_OBJECT_INHERIT
    SEC_ACE_TYPE_ACCESS_ALLOWED
    SEC_DESC_DACL_AUTO_INHERITED
    SEC_DESC_DACL_PROTECTED
    SEC_DESC_SACL_AUTO_INHERITED
    SEC_FILE_EXECUTE
    SEC_RIGHTS_FILE_ALL
    SEC_RIGHTS_FILE_READ
    SEC_RIGHTS_FILE_WRITE
    SEC_STD_ALL
    SEC_STD_DELETE
    SECINFO_DACL
    SECINFO_GROUP
    SECINFO_OWNER
    SECINFO_PROTECTED_DACL
    SEC_STD_WRITE_OWNER
    SEC_STD_READ_CONTROL
    SEC_STD_WRITE_DAC
    SEC_FILE_READ_ATTRIBUTE
);
use Samba::Smb qw(
    FILE_ATTRIBUTE_NORMAL
    FILE_ATTRIBUTE_ARCHIVE
    FILE_ATTRIBUTE_DIRECTORY
    FILE_ATTRIBUTE_HIDDEN
    FILE_ATTRIBUTE_READONLY
    FILE_ATTRIBUTE_SYSTEM
);
use String::ShellQuote 'shell_quote';
use Time::HiRes;
use IO::Socket::INET;

use constant SAMBA_DIR            => '/home/samba/';
use constant SAMBATOOL            => '/usr/bin/samba-tool';
use constant SAMBACONFFILE        => '/etc/samba/smb.conf';
use constant PRIVATE_DIR          => '/opt/samba4/private/';
use constant SAMBA_DNS_ZONE       => PRIVATE_DIR . 'named.conf';
use constant SAMBA_DNS_POLICY     => PRIVATE_DIR . 'named.conf.update';
use constant SAMBA_DNS_KEYTAB     => PRIVATE_DIR . 'dns.keytab';
use constant SECRETS_KEYTAB       => PRIVATE_DIR . 'secrets.keytab';
use constant SAM_DB               => PRIVATE_DIR . 'sam.ldb';
use constant SAMBA_PRIVILEGED_SOCKET => PRIVATE_DIR . '/ldap_priv';
use constant FSTAB_FILE           => '/etc/fstab';
use constant SYSVOL_DIR           => '/opt/samba4/var/locks/sysvol';
use constant SHARES_DIR           => SAMBA_DIR . 'shares';
use constant PROFILES_DIR         => SAMBA_DIR . 'profiles';
use constant ANTIVIRUS_CONF       => '/var/lib/zentyal/conf/samba-antivirus.conf';
use constant GUEST_DEFAULT_USER   => 'nobody';
use constant SAMBA_DNS_UPDATE_LIST => PRIVATE_DIR . 'dns_update_list';

sub _create
{
    my $class = shift;
    my $self = $class->SUPER::_create(
        name => 'samba',
        printableName => __('File Sharing'),
        @_);
    bless ($self, $class);
    return $self;
}

# Method: actions
#
#   Override EBox::Module::Service::actions
#
sub actions
{
    return [
        {
            'action' => __('Create Samba home directory for shares and groups'),
            'reason' => __('Zentyal will create the directories for Samba ' .
                           'shares and groups under /home/samba.'),
            'module' => 'samba',
        },
    ];
}

# Method: usedFiles
#
#   Override EBox::Module::Service::files
#
sub usedFiles
{
    return [
        {
            'file'   => SAMBACONFFILE,
            'reason' => __('To set up Samba according to your configuration.'),
            'module' => 'samba',
        },
        {
            'file'   => FSTAB_FILE,
            'reason' => __('To enable extended attributes and acls.'),
            'module' => 'samba',
        },
    ];
}

# Method: initialSetup
#
# Overrides:
#
#   EBox::Module::Base::initialSetup
#
sub initialSetup
{
    my ($self, $version) = @_;

    # Create default rules and services only if enabling the first time
    unless ($version) {
        my $services = EBox::Global->modInstance('services');

        my $serviceName = 'samba';
        unless($services->serviceExists(name => $serviceName)) {
            $services->addMultipleService(
                'name' => $serviceName,
                'printableName' => 'Samba',
                'description' => __('File sharing (Samba) protocol'),
                'internal' => 1,
                'readOnly' => 1,
                'services' => $self->_services(),
            );
        }

        my $firewall = EBox::Global->modInstance('firewall');
        $firewall->setInternalService($serviceName, 'accept');
        $firewall->saveConfigRecursive();
    }
<<<<<<< HEAD
=======

    # Upgrade from 3.0
    if (defined ($version) and (EBox::Util::Version::compare($version, '3.1') < 0)) {
        # Perform the migration to 3.2
        $self->_migrateTo32();
    }

    # Upgrade from 3.2.11 to 3.2.12
    if (defined ($version) and (EBox::Util::Version::compare($version, '3.2.12') < 0)) {
        # Ensure default containers properly linked
        $self->getProvision->mapDefaultContainers();

        # Accounts holding SPNs should be linked to LDAP service principals
        $self->ldb->ldapServicePrincipalsToLdb();
    }
>>>>>>> 51777454
}

sub enableService
{
    my ($self, $status) = @_;

    if ($status) {
        my $throwException = 1;
        if ($self->{restoringBackup}) {
            $throwException = 0;
        }
        $self->getProvision->checkEnvironment($throwException);
    }

    $self->SUPER::enableService($status);

    my $dns = EBox::Global->modInstance('dns');
    $dns->setAsChanged();
}

# Method: _postServiceHook
#
#   Override this method to set the Shares permissions once Samba is reloaded and has the shares configured
#
# Overrides:
#
#   <EBox::Module::Service::_postServiceHook>
#
sub _postServiceHook
{
    my ($self, $enabled) = @_;

    # Execute the hook actions *only* if Samba module is enabled and we were invoked from the web application, this will
    # prevent that we execute this code with every service restart or on server boot delaying such processes.
    if ($enabled and ($0 =~ /\/global-action$/)) {

        # Only set global roaming profiles and drive letter options
        # if we are not replicating to another Windows Server to avoid
        # overwritting already existing per-user settings. Also skip if
        # unmanaged_home_directory config key is defined
        my $unmanagedHomes = EBox::Config::boolean('unmanaged_home_directory');
        unless ($self->mode() eq 'adc') {
            EBox::info("Setting roaming profiles...");
            my $netbiosName = $self->netbiosName();
            my $realmName = EBox::Global->modInstance('users')->kerberosRealm();
            my $users = $self->ldb->users();
            foreach my $user (@{$users}) {
                # Set roaming profiles
                if ($self->roamingProfiles()) {
                    my $path = "\\\\$netbiosName.$realmName\\profiles";
                    $user->setRoamingProfile(1, $path, 1);
                } else {
                    $user->setRoamingProfile(0);
                }

                # Mount user home on network drive
                my $drivePath = "\\\\$netbiosName.$realmName";
                $user->setHomeDrive($self->drive(), $drivePath, 1) unless $unmanagedHomes;
                $user->save();
            }
        }

        my $host = $self->ldb()->rootDse()->get_value('dnsHostName');
        unless (defined $host and length $host) {
            throw EBox::Exceptions::Internal('Could not get DNS hostname');
        }
        my $sambaShares = $self->model('SambaShares');
        my $domainSID = $self->ldb()->domainSID();
        my $domainAdminSID = "$domainSID-500";
        my $builtinAdministratorsSID = 'S-1-5-32-544';
        my $domainUsersSID = "$domainSID-513";
        my $domainGuestsSID = "$domainSID-514";
        my $systemSID = "S-1-5-18";
        my @superAdminSIDs = ($builtinAdministratorsSID, $domainAdminSID, $systemSID);
        my $readRights = SEC_FILE_EXECUTE | SEC_RIGHTS_FILE_READ;
        my $writeRights = SEC_RIGHTS_FILE_WRITE | SEC_STD_DELETE;
        my $adminRights = SEC_STD_ALL | SEC_RIGHTS_FILE_ALL;
        my $defaultInheritance = SEC_ACE_FLAG_CONTAINER_INHERIT | SEC_ACE_FLAG_OBJECT_INHERIT;
        for my $id (@{$sambaShares->ids()}) {
            my $row = $sambaShares->row($id);
            my $enabled     = $row->valueByName('enabled');
            my $shareName   = $row->valueByName('share');
            my $guestAccess = $row->valueByName('guest');
            my $recursiveAcls = $row->valueByName('recursive_acls');

            unless ($enabled) {
                next;
            }

            my $state = $self->get_state();
            if (not ((defined $state->{shares_set_rights}) and
                     ($state->{shares_set_rights}->{$shareName}))) {
                # share permissions didn't change, nothing needs to be done for this share.
                next;
            }

            EBox::info("Applying new permissions to the share '$shareName'...");

            my $smb = new EBox::Samba::SmbClient(
                target => $host, service => $shareName, RID => DOMAIN_RID_ADMINISTRATOR);

            # Set the client to case sensitive mode. The directory listing can
            # contain files inside folders with the same name but different
            # casing, so when trying to open them the library failes with a
            # NT_STATUS_OBJECT_NAME_NOT_FOUND error code. Setting the library
            # to case sensitive avoids this problem.
            $smb->case_sensitive(1);

            my $sd = new Samba::Security::Descriptor();
            my $sdControl = $sd->type();
            # Inherite all permissions.
            $sdControl |= SEC_DESC_DACL_AUTO_INHERITED;
            $sdControl |= SEC_DESC_DACL_PROTECTED;
            $sdControl |= SEC_DESC_SACL_AUTO_INHERITED;
            $sd->type($sdControl);
            # Set the owner and the group. We differ here from Windows because they just set the owner to
            # builtin/Administrators but this other setting should be compatible and better looking when using Linux
            # console.
            $sd->owner($domainAdminSID);
            $sd->group($builtinAdministratorsSID);

            # Always, full control to Builtin/Administrators group, Users/Administrator and System users.
            for my $superAdminSID (@superAdminSIDs) {
                my $ace = new Samba::Security::AccessControlEntry(
                    $superAdminSID, SEC_ACE_TYPE_ACCESS_ALLOWED, $adminRights, $defaultInheritance);
                $sd->dacl_add($ace);
            }

            if ($guestAccess) {
                # Add read/write access for Domain Users
                my $ace = new Samba::Security::AccessControlEntry(
                    $domainUsersSID, SEC_ACE_TYPE_ACCESS_ALLOWED, $readRights | $writeRights, $defaultInheritance);
                $sd->dacl_add($ace);
                # Add read/write access for Domain Guests
                my $ace2 = new Samba::Security::AccessControlEntry(
                    $domainGuestsSID, SEC_ACE_TYPE_ACCESS_ALLOWED, $readRights | $writeRights, $defaultInheritance);
                $sd->dacl_add($ace2);
            } else {
                for my $subId (@{$row->subModel('access')->ids()}) {
                    my $subRow = $row->subModel('access')->row($subId);
                    my $permissions = $subRow->elementByName('permissions');

                    my $userType = $subRow->elementByName('user_group');
                    my $account = $userType->printableValue();
                    my $qobject = shell_quote($account);

                    # Fix for Samba share ACLs for 'All users' are not written to filesystem
                    # map '__USERS__' to 'Domain Users' SID
                    my $accountShort = $userType->value();
                    my $sid = undef;

                    if ($accountShort eq '__USERS__') {
                        $sid = $domainUsersSID;
                        EBox::debug("Mapping group $accountShort to 'Domain Users' SID $sid");
                    } else {
                        my $object = new EBox::Samba::SecurityPrincipal(samAccountName => $account);
                        unless ($object->exists()) {
                            next;
                        }

                        $sid = $object->sid();
                    }
                    my $rights = undef;
                    if ($permissions->value() eq 'readOnly') {
                        $rights = $readRights;
                    } elsif ($permissions->value() eq 'readWrite') {
                        $rights = $readRights | $writeRights;
                    } elsif ($permissions->value() eq 'administrator') {
                        $rights = $adminRights;
                    } else {
                        my $type = $permissions->value();
                        EBox::error("Unknown share permission type '$type'");
                        next;
                    }
                    my $ace = new Samba::Security::AccessControlEntry(
                        $sid, SEC_ACE_TYPE_ACCESS_ALLOWED, $rights, $defaultInheritance);
                    $sd->dacl_add($ace);
                }
            }
            my $relativeSharePath = '/';
            EBox::info("Applying ACLs for top-level share $shareName");
            my $sinfo = SECINFO_OWNER |
                        SECINFO_GROUP |
                        SECINFO_DACL |
                        SECINFO_PROTECTED_DACL;
            my $access_mask = SEC_STD_WRITE_OWNER |
                              SEC_STD_READ_CONTROL |
                              SEC_STD_WRITE_DAC |
                              SEC_FILE_READ_ATTRIBUTE;
            my $attributes = FILE_ATTRIBUTE_NORMAL |
                             FILE_ATTRIBUTE_ARCHIVE |
                             FILE_ATTRIBUTE_DIRECTORY |
                             FILE_ATTRIBUTE_HIDDEN |
                             FILE_ATTRIBUTE_READONLY |
                             FILE_ATTRIBUTE_SYSTEM;
            EBox::debug("Setting NT ACL on file: $relativeSharePath");
            $smb->set_sd($relativeSharePath, $sd, $sinfo, $access_mask);
            # Apply recursively the permissions.
            my $shareContentList = $smb->list($relativeSharePath,
                attributes => $attributes, recursive => 1);
            # Reset the DACL_PROTECTED flag;
            $sdControl = $sd->type();
            $sdControl &= ~SEC_DESC_DACL_PROTECTED;
            $sd->type($sdControl);
            ## only replace ACLs for subdirs if recursiveAcls = 1
            if ($recursiveAcls) {
                foreach my $item (@{$shareContentList}) {
                    my $itemName = $item->{name};
                    $itemName =~ s/^\/\/(.*)/\/$1/s;
                    EBox::info("Replacing ACLs for $shareName$itemName");
                    $smb->set_sd($itemName, $sd, $sinfo, $access_mask);
                }
            }
            delete $state->{shares_set_rights}->{$shareName};
            $self->set_state($state);
        }

        # Change group ownership of quarantine_dir to __USERS__
        EBox::info("Fixing quarantine_dir permissions...");
        if ($self->defaultAntivirusSettings()) {
            $self->_setupQuarantineDirectory();
        }

        # Write DNS update list
        EBox::info("Writing DNS update list...");
        $self->_writeDnsUpdateList();
    } else {
        EBox::debug("Ignoring Samba's _postServiceHook code because it was not invoked from the web application.");
    }

    return $self->SUPER::_postServiceHook($enabled);
}

# Method: _startService
#
#   Overrided to ensure proper permissions of the ldap_priv folder, where the
#   privileged socket that zentyal uses to connect is. This is a special socket
#   that samba create that allow r/w restricted attributes.
#   Samba expects the ldap_priv folder to be owned by root and mode 0750, or the
#   LDAP service won't run.
#
#   Here we set the expected permissions before start the daemon.
#
sub _startService
{
    my ($self) = @_;

    my $group = EBox::Config::group();
    EBox::Sudo::root("mkdir -p " . SAMBA_PRIVILEGED_SOCKET);
    EBox::Sudo::root("chgrp $group " . SAMBA_PRIVILEGED_SOCKET);
    EBox::Sudo::root("chmod 0750 " . SAMBA_PRIVILEGED_SOCKET);
    EBox::Sudo::root("setfacl -b " . SAMBA_PRIVILEGED_SOCKET);

    # User corner needs access to update the user password
    if (EBox::Global->modExists('usercorner')) {
        my $usercorner = EBox::Global->modInstance('usercorner');
        my $userCornerGroup = $usercorner->USERCORNER_GROUP();
        EBox::Sudo::root("setfacl -m \"g:$userCornerGroup:rx\" " . SAMBA_PRIVILEGED_SOCKET);
    }

    $self->SUPER::_startService(@_);
}

sub _startDaemon
{
    my ($self, $daemon, %params) = @_;

    $self->SUPER::_startDaemon($daemon, %params);

    if ($daemon->{name} eq 'samba4') {
        my $services = $self->_services();
        foreach my $service (@{$services}) {
            my $port = $service->{destinationPort};
            next unless $port;

            my $proto = $service->{protocol};
            next unless $proto;

            my $desc = $service->{description};
            if ($proto eq 'tcp/udp') {
                $self->_waitService('tcp', $port, $desc);
                $self->_waitService('udp', $port, $desc);
            } elsif (($proto eq 'tcp') or ($proto eq 'udp')) {
                $self->_waitService($proto, $port, $desc);
            }
        }
    }
}

# Method: _waitService
#
#   This function will block until service is listening or timed
#   out (300 * 0.1 = 30 seconds)
#
sub _waitService
{
    my ($self, $proto, $port, $desc) = @_;

    my $maxTries = 300;
    my $sleepSeconds = 0.1;
    my $listening = 0;

    if (length ($desc)) {
        EBox::debug("Wait samba task '$desc'");
    } else {
        EBox::debug("Wait unknown samba task");
    }
    while (not $listening and $maxTries > 0) {
        my $sock = new IO::Socket::INET(PeerAddr => '127.0.0.1',
                                        PeerPort => $port,
                                        Proto    => $proto);
        if ($sock) {
            $listening = 1;
            last;
        }
        $maxTries--;
        Time::HiRes::sleep($sleepSeconds);
    }

    unless ($listening) {
        EBox::warn("Timeout reached while waiting for samba service '$desc' ($proto)");
    }
}

sub _services
{
    my ($self) = @_;

    return [
            { # kerberos
                'protocol' => 'tcp/udp',
                'sourcePort' => 'any',
                'destinationPort' => '88',
                'description' => 'Kerberos authentication',
            },
            { # DCE endpoint resolution
                'protocol' => 'tcp',
                'sourcePort' => 'any',
                'destinationPort' => '135',
                'description' => 'DCE endpoint resolution',
            },
            { # netbios-ns
                'protocol' => 'udp',
                'sourcePort' => 'any',
                'destinationPort' => '137',
                'description' => 'NETBIOS name service',
            },
            { # netbios-dgm
                'protocol' => 'udp',
                'sourcePort' => 'any',
                'destinationPort' => '138',
                'description' => 'NETBIOS datagram service',
            },
            { # netbios-ssn
                'protocol' => 'tcp',
                'sourcePort' => 'any',
                'destinationPort' => '139',
                'description' => 'NETBIOS session service',
            },
            { # samba LDAP
                'protocol' => 'tcp/udp',
                'sourcePort' => 'any',
                'destinationPort' => '389',
                'description' => 'Lightweight Directory Access Protocol',
            },
            { # microsoft-ds
                'protocol' => 'tcp',
                'sourcePort' => 'any',
                'destinationPort' => '445',
                'description' => 'Microsoft directory services',
            },
            { # kerberos change/set password
                'protocol' => 'tcp/udp',
                'sourcePort' => 'any',
                'destinationPort' => '464',
                'description' => 'Kerberos set/change password',
            },
            { # LDAP over TLS/SSL
                'protocol' => 'tcp',
                'sourcePort' => 'any',
                'destinationPort' => '636',
                'description' => 'LDAP over TLS/SSL',
            },
            { # unknown???
                'protocol' => 'tcp',
                'sourcePort' => 'any',
                'destinationPort' => '1024',
            },
            { # msft-gc
                'protocol' => 'tcp',
                'sourcePort' => 'any',
                'destinationPort' => '3268',
                'description' => 'Microsoft global catalog',
            },
            { # msft-gc-ssl
                'protocol' => 'tcp',
                'sourcePort' => 'any',
                'destinationPort' => '3269',
                'description' => 'Microsoft global catalog over SSL',
            },
        ];
}

# Method: enableActions
#
#   Override EBox::Module::Service::enableActions
#
sub enableActions
{
    my ($self) = @_;
    $self->checkUsersMode();

    # Remount filesystem with user_xattr and acl options
    EBox::info('Setting up filesystem');
    EBox::Sudo::root(EBox::Config::scripts('samba') . 'setup-filesystem');

    # Create directories
    EBox::info('Creating directories');
    $self->_createDirectories();

    # Load the required OpenLDAP schema updates.
    $self->performLDAPActions();
}

sub getProvision
{
    my ($self) = @_;
    unless (defined $self->{provision}) {
        $self->{provision} = new EBox::Samba::Provision();
    }
    return $self->{provision};
}

sub isProvisioned
{
    my ($self) = @_;

    return $self->getProvision->isProvisioned();
}

# Method: shares
#
#   It returns the custom shares
#
# Returns:
#
#   Array ref containing hash ref with:
#
#   share   - share's name
#   path    - share's path
#   comment - share's comment
#   readOnly  - string containing users and groups with read-only permissions
#   readWrite - string containing users and groups with read and write
#               permissions
#   administrators  - string containing users and groups with admin priviliges
#                     on the share
#   validUsers - readOnly + readWrite + administrators
#
sub shares
{
    my ($self) = @_;

    my $shares = $self->model('SambaShares');
    my @shares = ();

    for my $id (@{$shares->enabledRows()}) {
        my $row = $shares->row($id);
        my @readOnly;
        my @readWrite;
        my @administrators;
        my $shareConf = {};

        my $path = $row->elementByName('path');
        if ($path->selectedType() eq 'zentyal') {
            $shareConf->{'path'} = SHARES_DIR . '/' . $path->value();
        } else {
            $shareConf->{'path'} = $path->value();
        }
        $shareConf->{'type'} = $path->selectedType();
        $shareConf->{'share'} = $row->valueByName('share');
        $shareConf->{'comment'} = $row->valueByName('comment');
        $shareConf->{'guest'} = $row->valueByName('guest');
        $shareConf->{'groupShare'} = $row->valueByName('groupShare');

        for my $subId (@{$row->subModel('access')->ids()}) {
            my $subRow = $row->subModel('access')->row($subId);
            my $userType = $subRow->elementByName('user_group');
            my $preCar = '';
            if ($userType->selectedType() eq 'group') {
                $preCar = '@';
            }
            my $user =  $preCar . '"' . $userType->printableValue() . '"';

            my $permissions = $subRow->elementByName('permissions');

            if ($permissions->value() eq 'readOnly') {
                push (@readOnly, $user);
            } elsif ($permissions->value() eq 'readWrite') {
                push (@readWrite, $user);
            } elsif ($permissions->value() eq 'administrator') {
                push (@administrators, $user)
            }
        }

        $shareConf->{'readOnly'} = join (', ', @readOnly);
        $shareConf->{'readWrite'} = join (', ', @readWrite);
        $shareConf->{'administrators'} = join (', ', @administrators);
        $shareConf->{'validUsers'} = join (', ', @readOnly,
                                                 @readWrite,
                                                 @administrators);

        push (@shares, $shareConf);
    }

    return \@shares;
}

# Implement EBox::SyncFolders::Provider interface
sub syncFolders
{
    my ($self) = @_;

    # sync all shares
    my $sshares = $self->model('SyncShares');
    my $shares = $self->model('SambaShares');

    my $syncAll = $sshares->row()->valueByName('sync');
    my @folders;
    for my $id (@{$shares->enabledRows()}) {
        my $row = $shares->row($id);
        my $sync = $row->valueByName('sync');

        my $path = $row->elementByName('path');
        if ($path->selectedType() eq 'zentyal') {
            $path = SHARES_DIR . '/' . $path->value();
        } else {
            $path = $path->value();
        }

        if ($sync or $syncAll) {
            push (@folders, new EBox::SyncFolders::Folder($path, 'share', name => basename($path)));
        }
    }

    if ($self->recoveryEnabled()) {
        foreach my $share ($self->filesystemShares()) {
            push (@folders, new EBox::SyncFolders::Folder($share, 'recovery'));
        }
    }

    return \@folders;
}

sub recoveryDomainName
{
    return __('Filesystem shares');
}

sub defaultAntivirusSettings
{
    my ($self) = @_;

    my $antivirus = $self->model('AntivirusDefault');
    return $antivirus->value('scan');
}

sub antivirusExceptions
{
    my ($self) = @_;

    my $model = $self->model('AntivirusExceptions');
    my $exceptions = {
        'share' => {},
        'group' => {},
    };

    foreach my $id (@{$model->ids()}) {
        my $row = $model->row($id);
        my $element = $row->elementByName('user_group_share');
        my $type = $element->selectedType();
        if ($type eq 'users') {
            $exceptions->{'users'} = 1;
        } else {
            my $value = $element->printableValue();
            $exceptions->{$type}->{$value} = 1;
        }
    }

    return $exceptions;
}

sub antivirusConfig
{
    my ($self) = @_;

    # Provide a default config and override with the conf file if exists
    my $avModel = $self->model('AntivirusDefault');
    my $conf = {
        show_special_files       => 'True',
        rm_hidden_files_on_rmdir => 'True',
        recheck_time_open        => '50',
        recheck_tries_open       => '100',
        allow_nonscanned_files   => 'False',
    };

    foreach my $key (keys %{$conf}) {
        my $value = EBox::Config::configkey($key);
        $conf->{$key} = $value if $value;
    }

    # Hard coded settings
    $conf->{quarantine_dir} = $avModel->QUARANTINE_DIR();
    $conf->{domain_socket}  = 'True';
    $conf->{socketname}     = $avModel->ZAVS_SOCKET();

    return $conf;
}

sub defaultRecycleSettings
{
    my ($self) = @_;

    my $recycle = $self->model('RecycleDefault');
    return $recycle->row()->valueByName('enabled');
}

sub recycleExceptions
{
    my ($self) = @_;

    my $model = $self->model('RecycleExceptions');
    my $exceptions = {
        'share' => {},
        'group' => {},
    };

    for my $id (@{$model->ids()}) {
        my $row = $model->row($id);
        my $element = $row->elementByName('user_group_share');
        my $type = $element->selectedType();
        if ($type eq 'users') {
            $exceptions->{'users'} = 1;
        } else {
            my $value = $element->printableValue();
            $exceptions->{$type}->{$value} = 1;
        }
    }
    return $exceptions;
}

sub recycleConfig
{
    my ($self) = @_;

    my $conf = {};
    my @keys = ('repository', 'directory_mode', 'keeptree', 'versions', 'touch', 'minsize',
                'maxsize', 'exclude', 'excludedir', 'noversions');

    foreach my $key (@keys) {
        my $value = EBox::Config::configkey($key);
        if ($value) {
            $conf->{$key} = $value;
        }
    }

    return $conf;
}

sub _writeDnsUpdateList
{
    my ($self) = @_;

    my $array = [];
    my $partitions = ['DomainDnsZones', 'ForestDnsZones'];
    push (@{$array}, partitions => $partitions);
    $self->writeConfFile(SAMBA_DNS_UPDATE_LIST,
                         'samba/dns_update_list.mas', $array,
                         { 'uid' => '0', 'gid' => '0', mode => '644' });
}

sub writeSambaConfig
{
    my ($self) = @_;

    my $netbiosName = $self->netbiosName();
    my $realmName   = EBox::Global->modInstance('users')->kerberosRealm();

    my $prefix = EBox::Config::configkey('custom_prefix');
    $prefix = 'zentyal' unless $prefix;

    my $sysinfo = EBox::Global->modInstance('sysinfo');
    my $hostDomain = $sysinfo->hostDomain();

    my @array = ();
    push (@array, 'fs'          => EBox::Config::configkey('samba_fs'));
    push (@array, 'prefix'      => $prefix);
    push (@array, 'workgroup'   => $self->workgroup());
    push (@array, 'netbiosName' => $netbiosName);
    push (@array, 'description' => $self->description());
    push (@array, 'mode'        => 'dc');
    push (@array, 'realm'       => $realmName);
    push (@array, 'domain'      => $hostDomain);
    push (@array, 'roamingProfiles' => $self->roamingProfiles());
    push (@array, 'profilesPath' => PROFILES_DIR);
    push (@array, 'sysvolPath'  => SYSVOL_DIR);
    push (@array, 'disableFullAudit' => EBox::Config::boolean('disable_fullaudit'));
    push (@array, 'unmanagedAcls'    => EBox::Config::boolean('unmanaged_acls'));

    if (EBox::Global->modExists('printers')) {
        my $printersModule = EBox::Global->modInstance('printers');
        push (@array, 'print' => 1) if ($printersModule->isEnabled());
    }

    my $shares = $self->shares();
    push (@array, 'shares' => $shares);
    foreach my $share (@{$shares}) {
        if ($share->{guest}) {
            push (@array, 'guestAccess' => 1);
            push (@array, 'guestAccount' => GUEST_DEFAULT_USER);
            last;
        }
    }

    push (@array, 'antivirus' => $self->defaultAntivirusSettings());
    push (@array, 'antivirus_exceptions' => $self->antivirusExceptions());
    push (@array, 'antivirus_config' => $self->antivirusConfig());
    push (@array, 'recycle' => $self->defaultRecycleSettings());
    push (@array, 'recycle_exceptions' => $self->recycleExceptions());
    push (@array, 'recycle_config' => $self->recycleConfig());

    if (EBox::Global->modExists('openchange')) {
        my $openchangeModule = EBox::Global->modInstance('openchange');
        my $openchangeEnabled = $openchangeModule->isEnabled();
        my $openchangeProvisioned = $openchangeModule->isProvisioned();
        push (@array, 'openchangeEnabled' => $openchangeEnabled);
        push (@array, 'openchangeProvisioned' => $openchangeProvisioned);
    }

    $self->writeConfFile(SAMBACONFFILE,
                         'samba/smb.conf.mas', \@array);

    $self->_writeAntivirusConfig();
}

sub _writeAntivirusConfig
{
    my ($self) = @_;

    return unless EBox::Global->modExists('antivirus');

    my $avModule = EBox::Global->modInstance('antivirus');
    my $avModel = $self->model('AntivirusDefault');

    my $conf = {};
    $conf->{clamavSocket} = $avModule->CLAMD_SOCKET();
    $conf->{quarantineDir} = $avModel->QUARANTINE_DIR();
    $conf->{zavsSocket}  = $avModel->ZAVS_SOCKET();
    $conf->{nThreadsConf} = EBox::Config::configkey('scanning_threads');

    write_file(ANTIVIRUS_CONF, encode_json($conf));
}

sub _setupQuarantineDirectory
{
    my ($self) = @_;

    my $zentyalUser = EBox::Config::user();
    my $nobodyUser  = GUEST_DEFAULT_USER;
    my $avModel     = $self->model('AntivirusDefault');
    my $quarantine  = $avModel->QUARANTINE_DIR();
    my @cmds;
    push (@cmds, "mkdir -p '$quarantine'");
    push (@cmds, "chown -R $zentyalUser.adm '$quarantine'");
    push (@cmds, "chmod 770 '$quarantine'");
    push (@cmds, "setfacl -R -m u:$nobodyUser:rwx g:adm:rwx '$quarantine'");

    # Grant access to domain admins
    my $domainAdminsSid = $self->ldb->domainSID() . '-512';
    my $domainAdminsGroup = new EBox::Samba::Group(sid => $domainAdminsSid);
    if ($domainAdminsGroup->exists()) {
        my @domainAdmins = $domainAdminsGroup->get('member');
        foreach my $memberDN (@domainAdmins) {
            my $user = new EBox::Samba::User(dn => $memberDN);
            if ($user->exists()) {
                my $uid = $user->get('samAccountName');
                push (@cmds, "setfacl -m u:$uid:rwx '$quarantine'");
            }
        }
    }
    EBox::Sudo::silentRoot(@cmds);
}

sub _createDirectories
{
    my ($self) = @_;

    my $zentyalUser = EBox::Config::user();
    my $group = EBox::Users::DEFAULTGROUP();
    my $nobody = GUEST_DEFAULT_USER;
    my $avModel = $self->model('AntivirusDefault');
    my $quarantine = $avModel->QUARANTINE_DIR();

    my @cmds;
    push (@cmds, 'mkdir -p ' . SAMBA_DIR);
    #push (@cmds, "chown root:$group " . SAMBA_DIR);
    push (@cmds, "chmod 770 " . SAMBA_DIR);
    push (@cmds, "setfacl -b " . SAMBA_DIR);
    push (@cmds, "setfacl -m u:$nobody:rx " . SAMBA_DIR);
    push (@cmds, "setfacl -m u:$zentyalUser:rwx " . SAMBA_DIR);

    push (@cmds, 'mkdir -p ' . PROFILES_DIR);
    #push (@cmds, "chown root:$group " . PROFILES_DIR);
    push (@cmds, "chmod 770 " . PROFILES_DIR);
    push (@cmds, "setfacl -b " . PROFILES_DIR);

    push (@cmds, 'mkdir -p ' . SHARES_DIR);
    #push (@cmds, "chown root:$group " . SHARES_DIR);
    push (@cmds, "chmod 770 " . SHARES_DIR);
    push (@cmds, "setfacl -b " . SHARES_DIR);
    push (@cmds, "setfacl -m u:$nobody:rx " . SHARES_DIR);
    push (@cmds, "setfacl -m u:$zentyalUser:rwx " . SHARES_DIR);

    push (@cmds, "mkdir -p '$quarantine'");
    push (@cmds, "chown -R $zentyalUser.adm '$quarantine'");
    push (@cmds, "chmod 770 '$quarantine'");

    push (@cmds, "chown root:$group " . SAMBA_DIR);
    push (@cmds, "chown root:$group " . PROFILES_DIR);
    push (@cmds, "chown root:$group " . SHARES_DIR);
<<<<<<< HEAD
    foreach my $cnt (1 .. $chownTries) {
        my $chownOk = 0;
        try {
            EBox::Sudo::root(@cmds);
            $chownOk = 1;
        } catch ($e) {
            if ($cnt < $chownTries) {
                EBox::warn("chown root:$group commands failed: $e . Attempt number $cnt");
                sleep 1;
            } else {
                $e->throw();
            }
        }
        last if $chownOk;
    };
=======

    EBox::Sudo::root(@cmds);
>>>>>>> 51777454
}

sub _setConf
{
    my ($self) = @_;

    return unless $self->configured() and $self->isEnabled();

    my $prov = $self->getProvision();
    if ((not $prov->isProvisioned()) or $self->get('need_reprovision')) {
        if ($self->get('need_reprovision')) {
            # Current provision is not useful, change back status to not provisioned.
            $prov->setProvisioned(0);
            # The LDB connection needs to be reset so we stop using cached values.
            $self->ldb()->clearConn()
        }
        $prov->provision();
        $self->unset('need_reprovision');
    }

    $self->writeSambaConfig();

    # Fix permissions on samba dirs. Zentyal user needs access because
    # the antivirus daemon runs as 'ebox'
    $self->_createDirectories();

    # Remove shares
    $self->model('SambaDeletedShares')->removeDirs();
    # Create shares
    $self->model('SambaShares')->createDirs();
}

sub _adcMode
{
    my ($self) = @_;

    my $settings = $self->model('GeneralSettings');
    return ($settings->modeValue() eq $settings->MODE_ADC());
}

sub _nmbdCond
{
    my ($self) = @_;

    return (-f SAMBACONFFILE);
}

sub _sysvolSyncCond
{
    my ($self) = @_;

    return ($self->isEnabled() and $self->getProvision->isProvisioned() and $self->_adcMode());
}

sub _s4syncCond
{
    my ($self) = @_;

    return ($self->isEnabled() and $self->getProvision->isProvisioned());
}

sub _antivirusEnabled
{
    my ($self) = @_;

    my $avModule = EBox::Global->modInstance('antivirus');
    unless (defined ($avModule) and $avModule->isEnabled()) {
        return 0;
    }

    my $avModel = $self->model('AntivirusDefault');
    my $enabled = $avModel->value('scan');

    return $enabled;
}

# Method: _daemons
#
#       Override EBox::Module::Service::_daemons
#
sub _daemons
{
    return [
        {
            name => 'samba4',
            type => 'init.d',
            pidfiles => ['/opt/samba4/var/run/samba.pid'],
        },
        {
            name => 'zentyal.nmbd',
            precondition => \&_nmbdCond,
        },
        {
            name => 'zentyal.s4sync',
            precondition => \&_s4syncCond,
        },
        {
            name => 'zentyal.sysvol-sync',
            precondition => \&_sysvolSyncCond,
        },
        {
            name => 'zentyal.zavsd',
            precondition => \&_antivirusEnabled,
        },
    ];
}

# Function: usesPort
#
#   Implements EBox::FirewallObserver interface
#
sub usesPort
{
    my ($self, $protocol, $port, $iface) = @_;

    return undef unless($self->isEnabled());

    foreach my $smbport (@{$self->_services()}) {
        return 1 if ($port eq $smbport->{destinationPort});
    }

    return undef;
}

# Method: firewallCaptivePortalExceptions
#
#  this method gives firewall ruels to add to the captive portal module.
#  They purpose is to allow domain joins without captive portal interference
sub firewallCaptivePortalExceptions
{
    my ($self, $chain) = @_;
    my @rules;

    if (not $self->isEnabled()) {
       return [];
    }

     my @services = @{ $self->_services() };
    foreach my $conf (@services) {
        my $args = '';
        my $tcpAndUdp = 0;
        if ($conf->{protocol} ne 'any') {
            if ($conf->{protocol} eq 'tcp/udp') {
                $tcpAndUdp = 1;
            } else {
                $args .= '--protocol ' . $conf->{protocol};
            }
        }
        if ($conf->{sourcePort} ne 'any') {
            $args .= ' --sport ' . $conf->{sourcePort};
        }
        if ($conf->{destinationPort} ne 'any') {
            $args .= ' --dport ' . $conf->{destinationPort};
        }

        if ($args) {
            if ($tcpAndUdp) {
                push @rules, "--protocol tcp $args -j RETURN";
                push @rules, "--protocol udp $args -j RETURN";
            } else {
                push @rules, "$args -j RETURN";
            }
        }
    }

    return \@rules;
}

sub menu
{
    my ($self, $root) = @_;

    my $folder = new EBox::Menu::Folder(name      => 'Samba',
                                        text      => $self->printableName(),
                                        icon      => 'samba',
                                        separator => 'Office',
                                        order     => 540);
    $folder->add(new EBox::Menu::Item(url   => 'Samba/Composite/General',
                                      text  => __('General'),
                                      order => 10));
    $folder->add(new EBox::Menu::Item(url   => 'Samba/View/GPOs',
                                      text  => __('Group Policy Objects'),
                                      order => 20));
    $folder->add(new EBox::Menu::Item(url   => 'Samba/Tree/GPOLinks',
                                      text  => __('Group Policy Links'),
                                      order => 30));
    $root->add($folder);
}

# Method: administratorPassword
#
#   Returns the administrator password
#
sub administratorPassword
{
    my ($self) = @_;

    my $pwdFile = EBox::Config::conf() . 'samba.passwd';

    my $pass;
    unless (-f $pwdFile) {
        my $pass;

        while (1) {
            $pass = EBox::Util::Random::generate(20);
            # Check if the password meet the complexity constraints
            last if ($pass =~ /[a-z]+/ and $pass =~ /[A-Z]+/ and
                     $pass =~ /[0-9]+/ and length ($pass) >=8);
        }

        my (undef, undef, $uid, $gid) = getpwnam('ebox');
        EBox::Module::Base::writeFile($pwdFile, $pass, { mode => '0600', uid => $uid, gid => $gid });
        return $pass;
    }

    return read_file($pwdFile);
}

# Method: defaultNetbios
#
#   Generates the default netbios server name
#
sub defaultNetbios
{
    my ($self) = @_;

    my $sysinfo = EBox::Global->modInstance('sysinfo');
    my $hostName = $sysinfo->hostName();
    $hostName = substr($hostName, 0, 15);

    return $hostName;
}

# Method: netbiosName
#
#   Returns the configured netbios name
#
sub netbiosName
{
    my ($self) = @_;

    my $model = $self->model('GeneralSettings');
    return $model->netbiosNameValue();
}

# Method: defaultWorkgroup
#
#   Generates the default workgroup
#
sub defaultWorkgroup
{
    my $users = EBox::Global->modInstance('users');
    my $realm = $users->kerberosRealm();
    my @parts = split (/\./, $realm);
    my $value = substr($parts[0], 0, 15);
    $value = 'ZENTYAL-DOMAIN' unless defined $value;

    return uc($value);
}

# Method: workgroup
#
#   Returns the configured workgroup name
#
sub workgroup
{
    my ($self) = @_;

    my $model = $self->model('GeneralSettings');
    return $model->workgroupValue();
}

# Method: defaultDescription
#
#   Generates the default server string
#
sub defaultDescription
{
    my $prefix = EBox::Config::configkey('custom_prefix');
    $prefix = 'zentyal' unless $prefix;

    return ucfirst($prefix) . ' Server';
}

# Method: description
#
#   Returns the configured description string
#
sub description
{
    my ($self) = @_;

    my $model = $self->model('GeneralSettings');
    return $model->descriptionValue();
}

# Method: roamingProfiles
#
#   Returns if roaming profiles are enabled
#
sub roamingProfiles
{
    my ($self) = @_;

    my $model = $self->model('GeneralSettings');
    return $model->roamingValue();
}

# Method: mode
#
#   Returns the configured server mode
#
sub mode
{
    my ($self) = @_;

    my $model = $self->model('GeneralSettings');
    return $model->modeValue();
}

# Method: drive
#
#   Returns the configured drive letter
#
sub drive
{
    my ($self) = @_;

    my $model = $self->model('GeneralSettings');
    return $model->driveValue();
}

# Method: _ldapModImplementation
#
#   LdapModule implmentation
#
sub _ldapModImplementation
{
    my $self;

    return new EBox::SambaLdapUser();
}

sub dumpConfig
{
    my ($self, $dir, %options) = @_;

    my @cmds;

    if ($self->_s4syncCond()) {
        try {
            EBox::Service::manage('zentyal.s4sync', 'stop');
        } catch {
        }
    }

    my $mirror = EBox::Config::tmp() . "/samba.backup";
    my $privateDir = PRIVATE_DIR;
    if (EBox::Sudo::fileTest('-d', $privateDir)) {
        # Remove previous backup files
        my $ldbBakFiles = EBox::Sudo::root("find $privateDir -name '*.ldb.bak'");
        my $tdbBakFiles = EBox::Sudo::root("find $privateDir -name '*.tdb.bak'");
        foreach my $bakFile ((@{$ldbBakFiles}, @{$tdbBakFiles})) {
            chomp ($bakFile);
            push (@cmds, "rm '$bakFile'");
        }

        # Backup private. TDB and LDB files must be backed up using tdbbackup
        my $ldbFiles = EBox::Sudo::root("find $privateDir -name '*.ldb'");
        my $tdbFiles = EBox::Sudo::root("find $privateDir -name '*.tdb'");
        foreach my $dbFile ((@{$ldbFiles}, @{$tdbFiles})) {
            chomp ($dbFile);
            push (@cmds, "tdbbackup '$dbFile'");
            # Preserve file permissions
            my $st = EBox::Sudo::stat($dbFile);
            my $uid = $st->uid();
            my $gid = $st->gid();
            my $mode = sprintf ("%04o", $st->mode() & 07777);
            push (@cmds, "chown $uid:$gid $dbFile.bak");
            push (@cmds, "chmod $mode $dbFile.bak");
        }

        push (@cmds, "rm -rf $mirror");
        push (@cmds, "mkdir -p $mirror/private");
        push (@cmds, "rsync -HAXavz $privateDir/ " .
                     "--exclude=*.tdb --exclude=*.ldb " .
                     "--exclude=ldap_priv --exclude=smbd.tmp " .
                     "--exclude=ldapi $mirror/private");
        push (@cmds, "tar pcjf $dir/private.tar.bz2 --hard-dereference -C $mirror private");
    }

    # Backup sysvol
    my $sysvolDir = SYSVOL_DIR;
    if (EBox::Sudo::fileTest('-d', $sysvolDir)) {
        push (@cmds, "rm -rf $mirror");
        push (@cmds, "mkdir -p $mirror/sysvol");
        push (@cmds, "rsync -HAXavz $sysvolDir/ $mirror/sysvol");
        push (@cmds, "tar pcjf $dir/sysvol.tar.bz2 --hard-dereference -C $mirror sysvol");
    }

    try {
        EBox::Sudo::root(@cmds);
    } catch ($e) {
        EBox::Service::manage('zentyal.s4sync', 'start') if $self->_s4syncCond();
        $e->throw();
    }
    EBox::Service::manage('zentyal.s4sync', 'start') if $self->_s4syncCond();

    # Backup admin password
    unless ($options{bug}) {
        my $pwdFile = EBox::Config::conf() . 'samba.passwd';
        # Additional domain controllers does not have stashed pwd
        if (EBox::Sudo::fileTest('-f', $pwdFile)) {
            EBox::Sudo::root("cp '$pwdFile' $dir");
        }
    }
}

sub restoreConfig
{
    my ($self, $dir) = @_;

    my $mode = $self->mode();
    unless ($mode eq EBox::Samba::Model::GeneralSettings::MODE_DC()) {
        # Restoring an ADC will corrupt entire domain as sync data
        # get out of sync.
        EBox::info(__("Restore is only possible if the server is the unique " .
                      "domain controller of the forest"));
        $self->getProvision->setProvisioned(0);
        return;
    }

    $self->stopService();

    # Remove private and sysvol
    my $privateDir = PRIVATE_DIR;
    my $sysvolDir = SYSVOL_DIR;
    EBox::Sudo::root("rm -rf $privateDir $sysvolDir");

    # Unpack sysvol and private
    my %dest = ( sysvol => $sysvolDir, private => $privateDir );
    foreach my $archive (keys %dest) {
        if (EBox::Sudo::fileTest('-f', "$dir/$archive.tar.bz2")) {
            my $destdir = dirname($dest{$archive});
            EBox::Sudo::root("tar jxfp $dir/$archive.tar.bz2 -C $destdir");
        }
    }

    # Rename ldb files
    my $ldbBakFiles = EBox::Sudo::root("find $privateDir -name '*.ldb.bak'");
    my $tdbBakFiles = EBox::Sudo::root("find $privateDir -name '*.tdb.bak'");
    foreach my $bakFile ((@{$ldbBakFiles}, @{$tdbBakFiles})) {
        chomp $bakFile;
        my $destFile = $bakFile;
        $destFile =~ s/\.bak$//;
        EBox::Sudo::root("mv '$bakFile' '$destFile'");
    }
    # Hard-link DomainDnsZones and ForestDnsZones partitions
    EBox::Sudo::root("rm -f $privateDir/dns/sam.ldb.d/DC*FORESTDNSZONES*");
    EBox::Sudo::root("rm -f $privateDir/dns/sam.ldb.d/DC*DOMAINDNSZONES*");
    EBox::Sudo::root("rm -f $privateDir/dns/sam.ldb.d/metadata.tdb");
    EBox::Sudo::root("ln $privateDir/sam.ldb.d/DC*FORESTDNSZONES* $privateDir/dns/sam.ldb.d/");
    EBox::Sudo::root("ln $privateDir/sam.ldb.d/DC*DOMAINDNSZONES* $privateDir/dns/sam.ldb.d/");
    EBox::Sudo::root("ln $privateDir/sam.ldb.d/metadata.tdb $privateDir/dns/sam.ldb.d/");
    EBox::Sudo::root("chown root:bind $privateDir/dns/*.ldb");
    EBox::Sudo::root("chmod 660 $privateDir/dns/*.ldb");

    # Restore stashed password
    if (EBox::Sudo::fileTest('-f', "$dir/samba.passwd")) {
        EBox::Sudo::root("cp $dir/samba.passwd " . EBox::Config::conf());
        EBox::Sudo::root("chmod 0600 $dir/samba.passwd");
    }

    # Set provisioned flag
    $self->getProvision->setProvisioned(1);

    $self->restartService();

    $self->getProvision()->resetSysvolACL();
}

# Method: depends
#
#     Samba depends on users only to ensure proper order during
#     save changes when reprovisioning (after host/domain change)
#
# Overrides:
#
#     <EBox::Module::Base::depends>
#
sub depends
{
    my ($self) = @_;

    my @deps = ('network', 'printers');

    if ($self->get('need_reprovision')) {
        push (@deps, 'users');
    }

    return \@deps;
}

sub restoreDependencies
{
    my @depends = ();

    push (@depends, 'users');

    if (EBox::Global->modExists('printers')) {
        push (@depends, 'printers');
    }

    return \@depends;
}

# Implement LogHelper interface
sub tableInfo
{
    my ($self) = @_;

    my $access_titles = {
        'timestamp' => __('Date'),
        'client' => __('Client address'),
        'username' => __('User'),
        'event' => __('Action'),
        'resource' => __('Resource'),
    };
    my @access_order = qw(timestamp client username event resource);
    my $access_events = {
        'connect' => __('Connect'),
        'opendir' => __('Access to directory'),
        'readfile' => __('Read file'),
        'writefile' => __('Write file'),
        'disconnect' => __('Disconnect'),
        'unlink' => __('Remove'),
        'mkdir' => __('Create directory'),
        'rmdir' => __('Remove directory'),
        'rename' => __('Rename'),
    };

    my $virus_titles = {
        'timestamp' => __('Date'),
        'client' => __('Client address'),
        'username' => __('User'),
        'filename' => __('File name'),
        'virus' => __('Virus'),
        'event' => __('Type'),
    };
    my @virus_order = qw(timestamp client username filename virus event);;
    my $virus_events = { 'virus' => __('Virus') };

    my $quarantine_titles = {
        'timestamp' => __('Date'),
        'client' => __('Client address'),
        'username' => __('User'),
        'filename' => __('File name'),
        'qfilename' => __('Quarantined file name'),
        'event' => __('Quarantine'),
    };
    my @quarantine_order = qw(timestamp client username filename qfilename event);
    my $quarantine_events = { 'quarantine' => __('Quarantine') };

    return [{
        'name' => __('Samba access'),
        'tablename' => 'samba_access',
        'titles' => $access_titles,
        'order' => \@access_order,
        'timecol' => 'timestamp',
        'filter' => ['client', 'username', 'resource'],
        'types' => { 'client' => 'IPAddr' },
        'events' => $access_events,
        'eventcol' => 'event'
    },
    {
        'name' => __('Samba virus'),
        'tablename' => 'samba_virus',
        'titles' => $virus_titles,
        'order' => \@virus_order,
        'timecol' => 'timestamp',
        'filter' => ['client', 'filename', 'virus'],
        'types' => { 'client' => 'IPAddr' },
        'events' => $virus_events,
        'eventcol' => 'event'
    },
    {
        'name' => __('Samba quarantine'),
        'tablename' => 'samba_quarantine',
        'titles' => $quarantine_titles,
        'order' => \@quarantine_order,
        'timecol' => 'timestamp',
        'filter' => ['filename'],
        'types' => { 'client' => 'IPAddr' },
        'events' => $quarantine_events,
        'eventcol' => 'event'
    }];
}

sub logHelper
{
    my ($self) = @_;

    return (new EBox::SambaLogHelper);
}

#sub report
#{
#    my ($self, $beg, $end, $options) = @_;
#    my $maxTopActivityUsers = $options->{'max_top_activity_users'};
#    my $maxTopActivityGroups = $options->{'max_top_activity_groups'};
#    my $maxTopSizeShares = $options->{'max_top_size_shares'};
#    my $maxTopVirusShares = $options->{'max_top_virus_shares'};
#
#    my $report = {};
#
#    $report->{'activity'} = $self->runMonthlyQuery($beg, $end, {
#        'select' => 'COALESCE(SUM(operations), 0) AS OPERATIONS',
#        'from' => 'samba_access_report'
#    });
#
#    $report->{'top_activity_users'} = $self->runQuery($beg, $end, {
#        'select' => 'username, SUM(operations) AS operations',
#        'from' => 'samba_access_report',
#        'group' => 'username',
#        'limit' => $maxTopActivityUsers,
#        'order' => 'operations DESC'
#    });
#
#
#    $report->{top_activity_groups} = _topActivityGroups($self, $beg, $end, $maxTopActivityGroups);
#
#    $report->{'top_size_shares'} = $self->runQuery($beg, $end, {
#        'select' => 'share, type, AVG(size) AS size',
#        'from' => 'samba_disk_usage_report',
#        'group' => 'share, type',
#        'limit' => $maxTopSizeShares,
#        'order' => 'size DESC',
#    });
#
#    $report->{'top_size_user_shares'} = $self->runQuery($beg, $end, {
#        'select' => 'share, AVG(size) AS size',
#        'from' => 'samba_disk_usage_report',
#        'group' => 'share',
#        'limit' => $maxTopSizeShares,
#        'order' => 'size DESC',
#        'where' => q{type = 'user'}
#    });
#
#    $report->{'top_size_group_shares'} = $self->runQuery($beg, $end, {
#        'select' => 'share, AVG(size) AS size',
#        'from' => 'samba_disk_usage_report',
#        'group' => 'share, type',
#        'limit' => $maxTopSizeShares,
#        'order' => 'size DESC',
#        'where' => q{type = 'group'}
#    });
#
#    $report->{'top_size_custom_shares'} = $self->runQuery($beg, $end, {
#        'select' => 'share, AVG(size) AS size',
#        'from' => 'samba_disk_usage_report',
#        'group' => 'share, type',
#        'limit' => $maxTopSizeShares,
#        'order' => 'size DESC',
#        'where' => q{type = 'custom'}
#    });
#
#    $report->{'top_virus_shares'} = $self->runQuery($beg, $end, {
#        'select' => 'share, SUM(virus) as virus',
#        'from' => 'samba_virus_share_report',
#        'group' => 'share',
#        'limit' => $maxTopVirusShares,
#        'order' => 'virus DESC',
#    });
#
#
#    return $report;
#}
#
#sub _topActivityGroups
#{
#    my ($self, $beg, $end, $maxTopActivityGroups) = @_;
#    my $usersMod = EBox::Global->modInstance('users');
#
#    my $sqlResult = $self->runQuery($beg, $end, {
#        'select' => 'username, SUM(operations) AS operations',
#        'from' => 'samba_access_report',
#        'group' => 'username',
#    });
#    my %operationsByUser;
#    foreach my $i (0 .. $#{ $sqlResult->{username} } ) {
#        $operationsByUser{ $sqlResult->{username}->[$i] } =  $sqlResult->{operations}->[$i];
#    }
#
#    delete $sqlResult->{username};
#    delete $sqlResult->{operations};
#
#
#    my $min = -1;
#    my @groupsAndOperations;
#    foreach my $group_r ($usersMod->groups()) {
#        my $groupname = $group_r->{account};
#        my $operations = 0;
#
#        my @users = @{ $usersMod->usersInGroup($groupname) };
#        foreach my $user (@users) {
#            $operations += $operationsByUser{$user};
#        }
#
#
#        if (@groupsAndOperations <   $maxTopActivityGroups ) {
#            push @groupsAndOperations, [$groupname => $operations];
#        } elsif ($operations > $min) {
#            pop @groupsAndOperations;
#            push @groupsAndOperations, [$groupname => $operations];
#        } else {
#            next;
#        }
#
#        @groupsAndOperations = sort { $b->[1] <=> $a->[1]  } @groupsAndOperations;
#        $min = $groupsAndOperations[-1]->[1];
#    }
#
#    my @topGroups     = map { $_->[0]  } @groupsAndOperations;
#    my @topOperations = map { $_->[1] } @groupsAndOperations;
#    return {
#            'groupname' => \@topGroups,
#            'operations' => \@topOperations,
#           };
#}
#
#sub consolidateReportQueries
#{
#    return [
#        {
#            'target_table' => 'samba_access_report',
#            'query' => {
#                'select' => 'username, COUNT(event) AS operations',
#                'from' => 'samba_access',
#                'group' => 'username'
#            },
#            quote => { username => 1 },
#        },
#        {
#            'target_table' => 'samba_virus_report',
#            'query' => {
#                'select' => 'client, COUNT(event) AS virus',
#                'from' => 'samba_virus',
#                'group' => 'client'
#            },
#            quote => { client => 1 },
#        },
#        {
#            'target_table' => 'samba_disk_usage_report',
#            'query' => {
#                'select' => 'share, type, CAST (AVG(size) AS int) AS size',
#                'from' => 'samba_disk_usage',
#                'group' => 'share, type'
#
#            },
#            quote => { share => 1 },
#        },
#        {
#            'target_table' => 'samba_virus_share_report',
#            'query' => {
#                'select' => 'share, count(*) as virus',
#                'from' => 'samba_quarantine',
#                'where' => q{event='quarantine'},
#                'group' => 'filename'
#            },
#            'rowConversor' => \&_virusShareReportRowConversor,
#            'targetGroupFields' => ['share'],
#            quote => { share => 1 },
#        },
#    ];
#}
#
#my @sharesSortedByPathLen;
#
#sub _updatePathsByLen
#{
#    my ($self) = @_;
#
#    my $ldapInfo = EBox::SambaLdapUser->new();
#    @sharesSortedByPathLen = map {
#         { path => $_->{path},
#           share => $_->{sharename} }
#    } ( @{ $ldapInfo->userShareDirectories },
#        @{ $ldapInfo->groupShareDirectories }
#      );
#
#    foreach my $sh_r (@{ $self->shares() }) {
#        push @sharesSortedByPathLen, {path => $sh_r->{path},
#                                      share =>  $sh_r->{share} };
#    }
#
#    # add regexes
#    foreach my $share (@sharesSortedByPathLen) {
#        my $path = $share->{path};
#        $share->{pathRegex} = qr{^$path/};
#    }
#
#    @sharesSortedByPathLen = sort {
#        length($b->{path}) <=>  length($a->{path})
#    } @sharesSortedByPathLen;
#}
#
#sub _shareByFilename
#{
#    my ($filename) = @_;
#
#    if (not @sharesSortedByPathLen) {
#        my $samba =EBox::Global->modInstance('samba');
#        $samba->_updatePathsByLen();
#    }
#
#
#    foreach my $shareAndPath (@sharesSortedByPathLen) {
#        if ($filename =~ m/$shareAndPath->{pathRegex}/) {
#            return $shareAndPath->{share};
#        }
#    }
#
#
#    return undef;
#}
#
#sub _virusShareReportRowConversor
#{
#    my ($row) = @_;
#    my $filename = delete $row->{filename};
#    my $share = _shareByFilename($filename);
#    EBox::debug("COBV $filename -> $share");
#    if ($share) {
#        $row->{share} = $share;
#    } else {
#        return undef;
#    }
#
#
#    return $row;
#}
#
#sub logReportInfo
#{
#    my ($self) = @_;
#
#    if ($self->_diskUsageAlreadyCheckedToday) {
#        return [];
#    }
#
#    my @reportData;
#
#    my %shareByPath;
#
#    my @shares = @{ $self->_sharesAndSizes() };
#
#
#    foreach my $share (@shares) {
#        # add info about disk usage by share
#        my $entry = {
#                     table => 'samba_disk_usage',
#                     values => {
#                                share => $share->{share},
#                                size  => $share->{size},
#                                type  => $share->{type},
#                               }
#                    };
#        push @reportData, $entry;
#    }
#
#    return \@reportData;
#}
#
#sub _diskUsageAlreadyCheckedToday
#{
#    my ($self) = @_;
#
#    my $db = EBox::DBEngineFactory::DBEngine();
#    my $query = q{SELECT share FROM samba_disk_usage WHERE (timestamp >= (current_date + interval '0 day')) AND (timestamp < (current_date + interval '1 day'))};
#    my $results = $db->query($query);
#    return @{ $results } > 0;
#}
#
#sub _sharesAndSizes
#{
#    my ($self) = @_;
#
#    my $ldapInfo = EBox::SambaLdapUser->new();
#    my @shares;
#
#    foreach my $sh_r ( @{ $ldapInfo->userShareDirectories }) {
#        my $share = {
#                     share => $sh_r->{sharename},
#                     path  => $sh_r->{path},
#                     type  => 'user',
#                    };
#        push @shares, $share;
#    }
#
#    foreach my $sh_r ( @{ $ldapInfo->groupShareDirectories }) {
#        my $share = {
#                     share => $sh_r->{sharename},
#                     path  => $sh_r->{path},
#                     type  => 'group',
#                    };
#        push @shares, $share;
#    }
#
#    # add no-account shares to share list
#    foreach my $sh_r (@{ $self->shares()  }) {
#        my $share = {
#                     share => $sh_r->{share},
#                     path  => $sh_r->{path},
#                     type  => 'custom',
#                    };
#        push @shares, $share;
#    }
#
#
#    foreach my $share (@shares) {
#        my $path = $share->{path};
#        if (EBox::Sudo::fileTest('-d', $path)) {
#            my $output = EBox::Sudo::rootWithoutException("du -ms '$path'");
#
#            my ($size) =  $output->[0] =~ m{^(\d+)};
#            if (not defined $size) {
#                EBox::error("Problem getting $path size: @{$output}");
#                $size = 0;
#            }
#
#            $share->{size} = $size;
#        }
#    }
#
#    return \@shares;
#}

# Method: ldb
#
#   Provides an EBox::LDB object with the proper settings
#
sub ldb
{
    my ($self) = @_;

    unless (defined ($self->{ldb})) {
        $self->{ldb} = EBox::LDB->instance();
    }
    return $self->{ldb};
}

# Method: filesystemShares
#
#   This function is used for Disaster Recovery, to get
#   the paths of the filesystem shares.
#
sub filesystemShares
{
    my ($self) = @_;

    my $shares = $self->shares();
    my $paths = [];

    foreach my $share (@{$shares}) {
        if ($share->{type} eq 'system') {
            push (@{$paths}, $share->{path});
        }
    }

    return $paths;
}

# Method: userShares
#
#   This function is used to generate disk usage reports. It
#   returns all the users with their shares
#
#   Returns:
#       Array ref with hash refs containing:
#           - 'user' - String the username
#           - 'shares' - Array ref with all the shares for this user
#
sub userShares
{
    my ($self) = @_;

    my $userProfilesPath = PROFILES_DIR;

    my $usersMod = EBox::Global->modInstance('users');
    my $users = $usersMod->users();

    my $shares = [];
    foreach my $user (@{$users}) {
        my $userProfilePath = $userProfilesPath . "/" . $user->get('uid');

        my $userShareInfo = {
            'user' => $user->name(),
            'shares' => [$user->get('homeDirectory'), $userProfilePath],
        };
        push (@{$shares}, $userShareInfo);
    }

    return $shares;
}

# Method: groupPaths
#
#   This function is used to generate disk usage reports. It
#   returns the group share path if it is configured.
#
sub groupPaths
{
    my ($self, $group) = @_;

    my $groupName = $group->get('cn');
    my $shares = $self->shares();
    my $paths = [];

    foreach my $share (@{$shares}) {
        if (defined $groupName and defined $share->{groupShare} and
            $groupName eq $share->{groupShare}) {
            push (@{$paths}, $share->{path});
            last;
        }
    }

    return $paths;
}

my @sharesSortedByPathLen;

sub _updatePathsByLen
{
    my ($self) = @_;

    @sharesSortedByPathLen = ();

    # Group and custom shares
    foreach my $sh_r (@{ $self->shares() }) {
        push @sharesSortedByPathLen, {path => $sh_r->{path},
                                      share =>  $sh_r->{share},
                                      type => ($sh_r->{'groupShare'} ? 'Group' : 'Custom')};
    }

    # User shares
    foreach my $user (@{ $self->userShares() }) {
        foreach my $share (@{$user->{'shares'}}) {
            my $entry = {};
            $entry->{'share'} = $user->{'user'};
            $entry->{'type'} = 'User';
            $entry->{'path'} = $share;
            push (@sharesSortedByPathLen, $entry);
        }
    }

    # add regexes
    foreach my $share (@sharesSortedByPathLen) {
        my $path = $share->{path};
        # Remove duplicate '/'
        $path =~ s/\/+/\//g;
        $share->{pathRegex} = qr{^$path/};
    }

    @sharesSortedByPathLen = sort {
        length($b->{path}) <=>  length($a->{path})
    } @sharesSortedByPathLen;
}

#   Returns a hash with:
#       share - The name of the share
#       path  - The path of the share
#       type  - The type of the share (User, Group, Custom)
sub shareByFilename
{
    my ($self, $filename) = @_;

    if (not @sharesSortedByPathLen) {
        my $samba =EBox::Global->modInstance('samba');
        $samba->_updatePathsByLen();
    }

    foreach my $shareAndPath (@sharesSortedByPathLen) {
        if ($filename =~ m/$shareAndPath->{pathRegex}/) {
            return $shareAndPath;
        }
    }

    return undef;
}

######################################
##  SysInfo observer implementation ##
######################################

# Method: hostNameChanged
#
#   Disallow domainname changes if module is configured
#
sub hostNameChanged
{
    my ($self, $oldHostName, $newHostName) = @_;

    $self->_hostOrDomainChanged();
}

# Method: hostNameChangedDone
#
#   This method updates the computer netbios name if the module has not
#   been configured yet
#
sub hostNameChangedDone
{
    my ($self, $oldHostName, $newHostName) = @_;

    my $settings = $self->model('GeneralSettings');
    $settings->setValue('netbiosName', $newHostName);
}

# Method: hostDomainChanged
#
#   Disallow hostname changes if module is configured
#
sub hostDomainChanged
{
    my ($self, $oldDomainName, $newDomainName) = @_;

    $self->_hostOrDomainChanged();
}

sub _hostOrDomainChanged
{
    my ($self) = @_;

    if ($self->configured()) {
        if ($self->_adcMode()) {
            throw EBox::Exceptions::UnwillingToPerform(
                reason => __('The hostname or domain cannot be changed if Zentyal is configured as additional domain controller.')
            );
        }

        $self->set('need_reprovision', 1);
    }
}

# Method: hostDomainChangedDone
#
#   This method updates the samba domain if the module has not been
#   configured yet
#
sub hostDomainChangedDone
{
    my ($self, $oldDomainName, $newDomainName) = @_;

    my $settings = $self->model('GeneralSettings');
    $settings->setValue('realm', uc ($newDomainName));

    my @parts = split (/\./, $newDomainName);
    my $value = substr($parts[0], 0, 15);
    $value = 'ZENTYAL-DOMAIN' unless defined $value;
    $value = uc ($value);
    $settings->setValue('workgroup', $value);
}

# Method: gpos
#
#   Returns the Domain GPOs
#
# Returns:
#
#   Array ref containing instances of EBox::Samba::GPO
#
sub gpos
{
    my ($self) = @_;

    my $gpos = [];
    my $defaultNC = $self->ldb->dn();
    my $params = {
        base => "CN=Policies,CN=System,$defaultNC",
        scope => 'one',
        filter => '(objectClass=GroupPolicyContainer)',
        attrs => ['*']
    };
    my $result = $self->ldb->search($params);
    foreach my $entry ($result->entries()) {
        push (@{$gpos}, new EBox::Samba::GPO(entry => $entry));
    }

    return $gpos;
}

sub computers
{
    my ($self, $system) = @_;

    return [] unless $self->isProvisioned();

    my $sort = new Net::LDAP::Control::Sort(order => 'name');
    my %args = (
        base => $self->ldb()->dn(),
        filter => 'objectClass=computer',
        scope => 'sub',
        control => [$sort],
    );

    my $result = $self->ldb->search(\%args);

    my @computers;
    foreach my $entry ($result->entries()) {
        my $computer = new EBox::Samba::Computer(entry => $entry);
        next unless $computer->exists();
        push (@computers, $computer);
    }

    return \@computers;
}

# Method: ldapObjectFromLDBObject
#
#   Return the perl Object that handles in OpenLDAP the given perl object from Samba or undef if not found.
#
sub ldapObjectFromLDBObject
{
    my ($self, $ldbObject) = @_;

    unless ($ldbObject) {
        throw EBox::Exceptions::MissingArgument('ldbObject')
    }
    unless ($ldbObject->isa('EBox::Samba::LdbObject')) {
        throw EBox::Exceptions::InvalidType('ldbObject', 'EBox::Samba::LdbObject');
    }

    my $usersMod = EBox::Global->modInstance('users');

    if ($ldbObject->isa('EBox::Samba::NamingContext')) {
        return $usersMod->defaultNamingContext();
    }

    my $objectGUID = $ldbObject->objectGUID();
    return $self->ldapObjectByObjectGUID($objectGUID);
}

# Method: ldbObjectFromLDAPObject
#
#   Return the perl Object that handles in Samba the given perl object from OpenLDAP or undef if not found.
#
sub ldbObjectFromLDAPObject
{
    my ($self, $ldapObject) = @_;

    throw EBox::Exceptions::MissingArgument('ldapObject') unless ($ldapObject);
    throw EBox::Exceptions::InvalidType('ldapObject', 'EBox::Users::LdapObject') unless ($ldapObject->isa('EBox::Users::LdapObject'));

    if ($ldapObject->isa('EBox::Users::NamingContext')) {
        return $self->defaultNamingContext();
    }

    my $objectGUID = $ldapObject->get('msdsObjectGUID');
    if ($objectGUID) {
        return $self->ldbObjectByObjectGUID($objectGUID);
    } else {
        EBox::debug("Unable to find the LDB object for LDAP's DN: " . $ldapObject->dn());
        return undef;
    }
}

# Method: entryModeledObject
#
#   Return the Perl Object that handles the given LDAP entry.
#
#   Throw EBox::Exceptions::Internal on error.
#
# Parameters:
#
#   entry - A Net::LDAP::Entry object.
#
sub entryModeledObject
{
    my ($self, $entry) = @_;

    my $object;

    my $anyObjectClasses = any($entry->get_value('objectClass'));
    my @entryClasses =qw(EBox::Samba::OU EBox::Samba::User EBox::Samba::Contact EBox::Samba::Group EBox::Samba::Container EBox::Samba::BuiltinDomain);
    foreach my $class (@entryClasses) {
            EBox::debug("Checking " . $class->mainObjectClass . ' against ' . (join ',', $entry->get_value('objectClass')) );
        if ($class->mainObjectClass eq $anyObjectClasses) {

            return $class->new(entry => $entry);
        }
    }

    my $ldb = $self->ldb();
    if ($entry->dn() eq $ldb->dn()) {
        return $self->defaultNamingContext();
    }


    EBox::warn("Ignored unknown perl object for DN: " . $entry->dn());
    return undef;
}

# Method: relativeDN
#
#   Return the given dn without the naming Context part.
#
sub relativeDN
{
    my ($self, $dn) = @_;

    throw EBox::Exceptions::MissingArgument("dn") unless ($dn);

    my $baseDN = $self->ldb()->dn();

    return '' if ($dn eq $baseDN);

    if (not $dn =~ s/,$baseDN$//) {
        throw EBox::Exceptions::Internal("$dn is not contained in $baseDN");
    }

    return $dn;
}

# Method: ldapObjectByObjectGUID
#
#   Return the ldap perl object modeling the given objectGUID or undef if not found.
#
# Parameters:
#
#   objectGUID - The objectGUID id.
#
sub ldapObjectByObjectGUID
{
    my ($self, $objectGUID) = @_;

    my $usersMod = EBox::Global->modInstance('users');
    my $base = $usersMod->ldap()->dn();
    my $filter = "(&(objectClass=zentyalSambaLink)(msdsObjectGUID=$objectGUID))";
    my $scope = 'sub';

    my $attrs = {
        base   => $base,
        filter => $filter,
        scope  => $scope,
        attrs  => ['*', 'entryUUID'],
    };

    my $result = $usersMod->ldap->search($attrs);
    return undef unless ($result);

    if ($result->count() > 1) {
        throw EBox::Exceptions::Internal(
            __x('Found {count} results for, expected only one.',
                count => $result->count()));
    }

    my $entry = $result->entry(0);
    if ($entry) {
        return $usersMod->entryModeledObject($entry);
    } else {
        return undef;
    }
}

# Method: ldbObjectByObjectGUID
#
#   Return the perl object modeling the given objectGUID or undef if not found.
#
# Parameters:
#
#   objectGUID - The objectGUID id.
#
sub ldbObjectByObjectGUID
{
    my ($self, $objectGUID) = @_;

    my $baseObject = new EBox::Samba::LdbObject(objectGUID => $objectGUID);

    if ($baseObject->exists()) {
        return $self->entryModeledObject($baseObject->_entry());
    } else {
        return undef;
    }
}

# Method: objectFromDN
#
#   Return the perl object modeling the given dn or undef if not found.
#
# Parameters:
#
#   dn - An LDAP DN string identifying the object to retrieve.
#
sub objectFromDN
{
    my ($self, $dn) = @_;
    my $ldb = $self->ldb();
    if ($dn eq $ldb->dn()) {
        return $self->defaultNamingContext();
    }

    my $baseObject = new EBox::Samba::LdbObject(dn => $dn);

    if ($baseObject->exists()) {
        return $self->entryModeledObject($baseObject->_entry());
    } else {
        return undef;
    }
}

# Method: defaultNamingContext
#
#   Return the Perl Object that holds the default Naming Context for this LDAP server.
#
sub defaultNamingContext
{
    my ($self) = @_;

    my $ldb = $self->ldb;
    return new EBox::Samba::NamingContext(dn => $ldb->dn());
}

# Method: hiddenSid
#
#   Check if the specified LDB object belongs to the list of regexps
#   of SIDs to hide on the UI read from /etc/zentyal/sids-to-hide.regex
#
sub hiddenSid
{
    my ($self, $object) = @_;

    unless ($object->can('sid')) {
        return 0;
    }

    unless ($self->{sidsToHide}) {
        $self->{sidsToHide} = $self->_sidsToHide();
    }

    foreach my $ignoredSidMask (@{$self->{sidsToHide}}) {
       return 1 if ($object->sid() =~ m/$ignoredSidMask/);
    }

    return 0;
}

sub _sidsToHide
{
    my ($self) = @_;

    my $ignoredSidsFile = EBox::Config::etc() . 'sids-to-hide.regex';
    my @lines = read_file($ignoredSidsFile);
    my @sidsTmp = grep(/^\s*S-/, @lines);
    my @sids = map { s/\n//; $_; } @sidsTmp;

    return \@sids;
}

1;<|MERGE_RESOLUTION|>--- conflicted
+++ resolved
@@ -198,24 +198,6 @@
         $firewall->setInternalService($serviceName, 'accept');
         $firewall->saveConfigRecursive();
     }
-<<<<<<< HEAD
-=======
-
-    # Upgrade from 3.0
-    if (defined ($version) and (EBox::Util::Version::compare($version, '3.1') < 0)) {
-        # Perform the migration to 3.2
-        $self->_migrateTo32();
-    }
-
-    # Upgrade from 3.2.11 to 3.2.12
-    if (defined ($version) and (EBox::Util::Version::compare($version, '3.2.12') < 0)) {
-        # Ensure default containers properly linked
-        $self->getProvision->mapDefaultContainers();
-
-        # Accounts holding SPNs should be linked to LDAP service principals
-        $self->ldb->ldapServicePrincipalsToLdb();
-    }
->>>>>>> 51777454
 }
 
 sub enableService
@@ -1045,26 +1027,8 @@
     push (@cmds, "chown root:$group " . SAMBA_DIR);
     push (@cmds, "chown root:$group " . PROFILES_DIR);
     push (@cmds, "chown root:$group " . SHARES_DIR);
-<<<<<<< HEAD
-    foreach my $cnt (1 .. $chownTries) {
-        my $chownOk = 0;
-        try {
-            EBox::Sudo::root(@cmds);
-            $chownOk = 1;
-        } catch ($e) {
-            if ($cnt < $chownTries) {
-                EBox::warn("chown root:$group commands failed: $e . Attempt number $cnt");
-                sleep 1;
-            } else {
-                $e->throw();
-            }
-        }
-        last if $chownOk;
-    };
-=======
 
     EBox::Sudo::root(@cmds);
->>>>>>> 51777454
 }
 
 sub _setConf
