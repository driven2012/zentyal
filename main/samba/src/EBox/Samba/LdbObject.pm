# Copyright (C) 2012-2013 Zentyal S.L.
#
# This program is free software; you can redistribute it and/or modify
# it under the terms of the GNU General Public License, version 2, as
# published by the Free Software Foundation.
#
# This program is distributed in the hope that it will be useful,
# but WITHOUT ANY WARRANTY; without even the implied warranty of
# MERCHANTABILITY or FITNESS FOR A PARTICULAR PURPOSE.  See the
# GNU General Public License for more details.
#
# You should have received a copy of the GNU General Public License
# along with this program; if not, write to the Free Software
# Foundation, Inc., 59 Temple Place, Suite 330, Boston, MA  02111-1307  USA
use strict;
use warnings;

package EBox::Samba::LdbObject;

use EBox::Global;
use EBox::Gettext;

use EBox::Exceptions::Internal;
use EBox::Exceptions::External;
use EBox::Exceptions::MissingArgument;
use EBox::Exceptions::UnwillingToPerform;

use Data::Dumper;
use Net::LDAP::LDIF;
use Net::LDAP::Constant qw(LDAP_LOCAL_ERROR);
use Net::LDAP::Control;

use Perl6::Junction qw(any);
use Error qw(:try);

# Method: new
#
#   Instance an object readed from LDB.
#
# Parameters:
#
#      dn - Full dn for the entry
#  or
#      ldif - Net::LDAP::LDIF for the entry
#  or
#      entry - Net::LDAP entry
#
sub new
{
    my ($class, %params) = @_;

    my $self = {};
    if ($params{entry}) {
        $self->{entry} = $params{entry};
    } elsif ($params{ldif}) {
        my $ldif = Net::LDAP::LDIF->new($params{ldif}, "r");
        $self->{entry} = $ldif->read_entry();
    } elsif ($params{dn}) {
        $self->{dn} = $params{dn};
    }

    bless ($self, $class);
    return $self;
}

# Method: exists
#
#   Returns 1 if the object exist, 0 if not
#
sub exists
{
    my ($self) = @_;

    # User exists if we already have its entry
    return 1 if ($self->{entry});

    $self->{entry} = $self->_entry();

    return (defined $self->{entry});
}

# Method: get
#
#   Read an user attribute
#
# Parameters:
#
#   attribute - Attribute name to read
#
sub get
{
    my ($self, $attr) = @_;
    if (wantarray()) {
        my @value = $self->_entry->get_value($attr);
        foreach my $el (@value) {
            utf8::decode($el);
        }
        return @value;
    } else {
        my $value = $self->_entry->get_value($attr);
        utf8::decode($value);
        return $value;
    }
}

# Method: set
#
#   Set an user attribute.
#
# Parameters:
#
#   attribute - Attribute name to read
#   value     - Value to set (scalar or array ref)
#   lazy      - Do not update the entry in LDAP
#
sub set
{
    my ($self, $attr, $value, $lazy) = @_;

    $self->_entry->replace($attr => $value);
    $self->save() unless $lazy;
}

# Method: add
#
#   Adds a value to an attribute without removing previous ones (if any)
#
# Parameters:
#
#   attribute - Attribute name to read
#   value     - Value to set (scalar or array ref)
#   lazy      - Do not update the entry in LDAP
#
sub add
{
    my ($self, $attr, $value, $lazy) = @_;

    $self->_entry->add($attr => $value);
    $self->save() unless $lazy;
}

# Method: delete
#
#   Delete all values from an attribute
#
#   Parameters (for attribute deletion):
#
#       attribute - Attribute name to remove
#       lazy      - Do not update the entry in LDAP
#
sub delete
{
    my ($self, $attr, $lazy) = @_;
    $self->deleteValues($attr, [], $lazy);
}

# Method: deleteValues
#
#   Deletes values from an object if they exists
#
#   Parameters (for attribute deletion):
#
#       attribute - Attribute name to read
#       values    - reference to the list of values to delete.
#                   Empty list means all attributes
#       lazy      - Do not update the entry in LDAP
#
sub deleteValues
{
    my ($self, $attr, $values, $lazy) = @_;

    if (grep (/$attr/i, $self->_entry->attributes())) {
        $self->_entry->delete($attr, $values);
        $self->save() unless $lazy;
    }
}

# Method: checkObjectErasability
#
#   Returns whether the object could be deleted or not.
sub checkObjectErasability
{
    my ($self) = @_;

    # Refuse to delete critical system objects
    my $isCritical = $self->get('isCriticalSystemObject');
    return not ($isCritical and (lc ($isCritical) eq 'true'));

}

# Method: deleteObject
#
#   Deletes this object from the LDAP
#
sub deleteObject
{
    my ($self) = @_;

    unless ($self->checkObjectErasability()) {
        throw EBox::Exceptions::UnwillingToPerform(
            reason => __x('The object {x} is a system critical object.',
                          x => $self->dn()));
    }

    $self->_entry->delete();
    $self->save();
}

# Method: remove
#
#   Remove a value from the given attribute, or the whole
#   attribute if no values left
#
#   If an array ref is received as value, all the values will be
#   deleted at the same time
#
# Parameters:
#
#   attribute - Attribute name
#   value(s)  - Value(s) to remove (value or array ref to values)
#   lazy      - Do not update the entry in LDAP
#
sub remove
{
    my ($self, $attr, $value, $lazy) = @_;

    # Delete attribute only if it exists
    if ($attr eq any $self->_entry->attributes) {
        if (ref ($value) ne 'ARRAY') {
            $value = [ $value ];
        }

        $self->_entry->delete($attr, $value);
        $self->save() unless $lazy;
    }
}

# Method: save
#
#   Store all pending lazy operations (if any)
#
#   This method is only needed if some operation
#   was used using lazy flag
#
sub save
{
    my ($self, $control) = @_;

    $control = [] unless $control;
    my $result = $self->_entry->update($self->_ldap->ldbCon(), control => $control);
    if ($result->is_error()) {
        unless ($result->code == LDAP_LOCAL_ERROR and $result->error eq 'No attributes to update') {
            throw EBox::Exceptions::External(__('There was an error updating LDAP: ') . $result->error());
        }
    }
}

# Method: entryOpChangesInUpdate
#
#  string with the pending changes in a LDAP entry. This string is intended to
#  be used only for human consumption
#
#  Warning:
#   a entry with a failed update preserves the failed changes. This is
#   not documented in Net::LDAP so it could change in the future
#
sub entryOpChangesInUpdate
{
    my ($self, $entry) = @_;
    local $Data::Dumper::Terse = 1;
    my @changes = $entry->changes();
    my $args = $entry->changetype() . ' ' . Dumper(\@changes);
    return $args;
}

# Method: dn
#
#   Return DN for this object
#
sub dn
{
    my ($self) = @_;

    return $self->_entry->dn();
}

# Method: baseDn
#
#   Return base DN for this object
#
sub baseDn
{
    my ($self) = @_;

    my ($trash, $basedn) = split(/,/, $self->dn(), 2);
    return $basedn;
}

# Method: _entry
#
#   Return Net::LDAP::Entry entry for the object
#
sub _entry
{
    my ($self) = @_;

    unless ($self->{entry}) {
        my $result = undef;
        if (defined $self->{dn}) {
<<<<<<< HEAD
=======
            my ($filter, $basedn) = split(/,/, $self->{dn}, 2);
            my $attrs = {
                base => $self->{dn},
                filter => 'dn=' .$self->{dn},
                scope => 'base',
                attrs => ['*', 'unicodePwd', 'supplementalCredentials'],
            };
            $result = $self->_ldap->search($attrs);
        } elsif (defined $self->{samAccountName}) {
>>>>>>> 080f2628
            my $attrs = {
                base => $self->{dn},
                filter => '(objectClass=*)',
                scope => 'base',
                attrs => ['*', 'unicodePwd', 'supplementalCredentials'],
            };
            $result = $self->_ldap->search($attrs);
        }
        return undef unless defined $result;

        if ($result->count() > 1) {
            throw EBox::Exceptions::Internal(
                __x('Found {count} results for, expected only one.',
                    count => $result->count()));
        }

        $self->{entry} = $result->entry(0);
    }

    return $self->{entry};
}

# Method: _ldap
#
#   Returns the LDAP object
#
sub _ldap
{
    my ($self) = @_;

    return EBox::Global->modInstance('samba')->ldb();
}

# Method: to_ldif
#
#   Returns a string containing the LDAP entry as LDIF
#
sub as_ldif
{
    my ($self) = @_;

    return $self->_entry->ldif(change => 0);
}

sub _guidToString
{
    my ($self, $guid) = @_;

    return sprintf "%08X-%04X-%04X-%02X%02X-%02X%02X%02X%02X%02X%02X",
           unpack("I", $guid),
           unpack("S", substr($guid, 4, 2)),
           unpack("S", substr($guid, 6, 2)),
           unpack("C", substr($guid, 8, 1)),
           unpack("C", substr($guid, 9, 1)),
           unpack("C", substr($guid, 10, 1)),
           unpack("C", substr($guid, 11, 1)),
           unpack("C", substr($guid, 12, 1)),
           unpack("C", substr($guid, 13, 1)),
           unpack("C", substr($guid, 14, 1)),
           unpack("C", substr($guid, 15, 1));
}

sub _stringToGuid
{
    my ($self, $guidString) = @_;

    return undef
        unless $guidString =~ /([0-9,a-z]{8})-([0-9,a-z]{4})-([0-9,a-z]{4})-([0-9,a-z]{2})([0-9,a-z]{2})-([0-9,a-z]{2})([0-9,a-z]{2})([0-9,a-z]{2})([0-9,a-z]{2})([0-9,a-z]{2})([0-9,a-z]{2})/i;

    return pack("I", hex $1) . pack("S", hex $2) . pack("S", hex $3) .
           pack("C", hex $4) . pack("C", hex $5) . pack("C", hex $6) .
           pack("C", hex $7) . pack("C", hex $8) . pack("C", hex $9) .
           pack("C", hex $10) . pack("C", hex $11);
}

sub setCritical
{
    my ($self, $critical, $lazy) = @_;

    if ($critical) {
        $self->set('isCriticalSystemObject', 'TRUE', 1);
    } else {
        $self->delete('isCriticalSystemObject', 1);
    }

    my $relaxOidControl = Net::LDAP::Control->new(
        type => '1.3.6.1.4.1.4203.666.5.12',
        critical => 0 );
    $self->save($relaxOidControl) unless $lazy;
}

sub setViewInAdvancedOnly
{
    my ($self, $enable, $lazy) = @_;

    if ($enable) {
        $self->set('showInAdvancedViewOnly', 'TRUE', 1);
    } else {
        $self->delete('showInAdvancedViewOnly', 1);
    }
    my $relaxOidControl = Net::LDAP::Control->new(
        type => '1.3.6.1.4.1.4203.666.5.12',
        critical => 0 );
    $self->save($relaxOidControl) unless $lazy;
}

1;<|MERGE_RESOLUTION|>--- conflicted
+++ resolved
@@ -307,18 +307,6 @@
     unless ($self->{entry}) {
         my $result = undef;
         if (defined $self->{dn}) {
-<<<<<<< HEAD
-=======
-            my ($filter, $basedn) = split(/,/, $self->{dn}, 2);
-            my $attrs = {
-                base => $self->{dn},
-                filter => 'dn=' .$self->{dn},
-                scope => 'base',
-                attrs => ['*', 'unicodePwd', 'supplementalCredentials'],
-            };
-            $result = $self->_ldap->search($attrs);
-        } elsif (defined $self->{samAccountName}) {
->>>>>>> 080f2628
             my $attrs = {
                 base => $self->{dn},
                 filter => '(objectClass=*)',
