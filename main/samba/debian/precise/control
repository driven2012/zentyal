Source: zentyal-samba
Section: web
Priority: optional
Maintainer: Zentyal Packaging Maintainers <pkg-team@zentyal.com>
Build-Depends: zbuildtools
Standards-Version: 3.9.2
Homepage: http://www.zentyal.org/
Vcs-Browser: http://git.zentyal.org/zentyal.git/tree/HEAD:/main/samba
Vcs-Git: git://git.zentyal.org/zentyal.git

Package: zentyal-samba
Architecture: all
Replaces: ebox-samba (<< 2.0.100)
Breaks: ebox-samba (<< 2.0.100)
Depends: zentyal-core (>= 3.0.7), zentyal-core (<< 3.0.100), zentyal-network, ldb-tools,
<<<<<<< HEAD
         zentyal-firewall, zentyal-users (>= 3.0.4), zentyal-dns, acl,
         samba4 (>= 4.0.0~rc2+dfsg1-1+zentyal2),
         samba-dsdb-modules (>= 4.0.0~rc2+dfsg1-1+zentyal2),
=======
         zentyal-firewall, zentyal-users (>= 3.0.4), zentyal-dns (>= 3.0.2), acl,
         samba4 (>= 4.0.0~rc5+dfsg1-1+zentyal3),
         samba-dsdb-modules (>= 4.0.0~rc5+dfsg1-1+zentyal3),
>>>>>>> 99ba1829
         libdate-calc-perl, rsync, cifs-utils, keyutils, ${misc:Depends}
Description: Zentyal - File Sharing and Domain Services
 Zentyal is a Linux small business server that can act as
 a Gateway, Unified Threat Manager, Office Server, Infrastructure
 Manager, Unified Communications Server or a combination of them. One
 single, easy-to-use platform to manage all your network services.
 .
 This module adds a Samba4 server to your Zentyal installation.<|MERGE_RESOLUTION|>--- conflicted
+++ resolved
@@ -12,16 +12,10 @@
 Architecture: all
 Replaces: ebox-samba (<< 2.0.100)
 Breaks: ebox-samba (<< 2.0.100)
-Depends: zentyal-core (>= 3.0.7), zentyal-core (<< 3.0.100), zentyal-network, ldb-tools,
-<<<<<<< HEAD
-         zentyal-firewall, zentyal-users (>= 3.0.4), zentyal-dns, acl,
-         samba4 (>= 4.0.0~rc2+dfsg1-1+zentyal2),
-         samba-dsdb-modules (>= 4.0.0~rc2+dfsg1-1+zentyal2),
-=======
+Depends: zentyal-core (>= 3.0.8), zentyal-core (<< 3.0.100), zentyal-network, ldb-tools,
          zentyal-firewall, zentyal-users (>= 3.0.4), zentyal-dns (>= 3.0.2), acl,
          samba4 (>= 4.0.0~rc5+dfsg1-1+zentyal3),
          samba-dsdb-modules (>= 4.0.0~rc5+dfsg1-1+zentyal3),
->>>>>>> 99ba1829
          libdate-calc-perl, rsync, cifs-utils, keyutils, ${misc:Depends}
 Description: Zentyal - File Sharing and Domain Services
  Zentyal is a Linux small business server that can act as
