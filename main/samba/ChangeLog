--- conflicted
+++ resolved
@@ -1,7 +1,5 @@
 3.3
-<<<<<<< HEAD
 	+ Switch from Error to TryCatch for exception handling
-=======
 	+ Add precondition to GPO models, do not allow edition if server is ADC
 	+ Fix error in backup or clicking on edit GPO when server is ADC and
 	  sysvol is not yet replicated
@@ -14,7 +12,6 @@
 	+ Depend on the new Samba 4.1.1, also with fixed init script
 	+ Improve GPO models preconditions to avoid cannot connect to samba
 	  LDAP
->>>>>>> 01138c11
 	+ Fix regression in unmanaged ACLs option
 	+ Prevent _postServiceHook code execution outside Save Changes
 	+ Fixed openLDAP -> samba integration for users, contacts and groups using
