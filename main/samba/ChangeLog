HEAD
<<<<<<< HEAD
	+ Group membership mapping between OpenLDAP and Samba is using now Samba's
	  objectGUID unique id to be 100% sure we match the right objects
=======
	+ Added missing EBox::Exceptions uses
>>>>>>> 222e4500
3.2.9
	+ Depend on the new Samba 4.1.1, also with fixed init script
	+ Improve GPO models preconditions to avoid cannot connect to samba
	  LDAP
	+ Fix regression in unmanaged ACLs option
3.2.8
	+ Prevent _postServiceHook code execution outside Save Changes
	+ Fixed openLDAP -> samba integration for users, contacts and groups using
	  non ascii characters
	+ Check for acl and user_xattr mount options when adding system shares
3.2.7
	+ Depend on new samba4 version that fixes 0-byte size problems
	+ NT SD are now written to hidden and readonly files
	+ Remove no longer used antivirus options
	+ Get ldb object in s4sync after the initial wait
	+ Use resolvconf tool to modify resolv.conf when joining as ADC
3.2.6
	+ Set zavsd socket mode to 0777
	+ Fix already defined variable warning
	+ Fixed Samba share ACLs for guest-shares do not contain 'Domain Users'
	  (Contributed by on-jz)
	+ Disable debug to parse ldbsearch command output when looking on idmap.ldb
	+ Set case sensitive on a per share basis
3.2.5
	+ Fix netbios name no being updated when hostname change and samba module
	  is not enabled
	+ Disable debug to parse ldbsearch command output when looking for DNS
	  zones stored in samba
	+ Open files with minimal access mask to set the security descriptors
3.2.4
	+ Fixed Samba share ACLs for 'All users' are not written to filesystem
	+ Listen on all interfaces to avoid problems when more than one IP address
	  is configured in the DNS module
	+ Removed unnecessary FirewallHelper implementation
	+ Delete unused updateHostnameFields() method
	+ Mark network module as changed when upgrading from 3.0
	+ Enforce set of shares ACLs when upgrading from 3.0
3.2.3
	+ Remove old keytab when exporting new one
	+ Add ForestDnsZones and DomainDnsZones partitions DNS records after
	  join domain as additional domain controller
3.2.2
	+ Added retry mechanism in SmbClient to wait until samba is ready
	+ Do not try to get domainSID in s4sync if not ready
	+ Improve retrying log messages in safeConnect
	+ Setup quarantine directory in postHook instead of setConf
	+ Don't use Samba's LDB before it's started
	+ Rewrote a couple of methods to use file access directly instead of LDB
	  so it doesn't depend on the service running
	+ Stop starting samba on safeConnect calls
3.2.1
	+ Fixed start of samba after reboot
3.2
	+ Migrated the Samba provision status into redis
	+ Fixed migration of disabled accounts
	+ Execute the mapping of special accounts method on migration
	+ Set version to 3.2
3.1.14
	+ Fixed provisioning flag also in DC mode
	+ Do not automatically start service in LDB.pm
	+ Added missing EBox::Gettext uses
	+ Prevent member sync between Domain Users and __USERS__ both are handled
	  automatically.
3.1.13
	+ Improve samba daemon startup wait condition
	+ Improve GPO code to be more robust.
	+ Set Administrator user as internal when migrating from 3.0
	+ Do not try to migrate from 3.0 if module is not configured
	+ Override daemons when migrating from 3.0
	+ Migrate disabled accounts from 3.0
3.1.12
	+ Only set share permissions when there is really a permission change
	  instead of doing it on every samba restart.
	+ Fix provisioning flag management on error
3.1.11
	+ Added migration code to be executed when upgrading from 3.0
3.1.10
	+ Wait until all the samba services are ready before trying to connect
	+ Removed useless and problematic enforceServiceState override
3.1.9
	+ Antivirus daemon unlinks the cache file before creating new one
	+ Fix user accounts not enabled when created by s4sync
	+ Wait for RID pool allocation after join domain as DC
	+ Remove no longer needed workaround for DNS SPN
	+ Add samba as a DomainDnsZones and ForestDnsZones replica holder
	  when joining as additional DC (samba bug #9200)
	+ Fixes for LDAP-LDB OUs synchronization
	+ Force restart of DNS module while provisioning to reload zones from LDB
	+ Block until samba LDAP task is listening when restarting module
	+ New state flag 'provisioning'
	+ Added 'All users' option to ACL group permissions
	+ Fix precondition on GPOScripts model
3.1.8
	+ Added EBox::LDB::securityGroups to get the list of security groups from
	  Samba.
	+ Requested SLAPD to add an index on the msdsObjectGUID field.
	+ Added support to set permissions recursively.
	+ Moved the code that sets the share permissions to EBox::Samba to execute
	  it on EBox::Module::Service::_postServiceHook hook so we are sure samba
	  is already started with the new configuration.
	+ Shares are created even if no permissions are assigned nor is a guest
	  shared. Administrators will always have permissions now, so the share
	  should exist.
	+ Fixed zentyal group memberships sync with Samba to handle all supported
	  members and to sync on group creation, not just on group update.
	+ Improved the way we sync group memberships from Samba to Zentyal so we
	  are able to sync nested groups if they are not yet created at that point.
	+ Allowed nested groups sync with OpenLDAP and reused as much as possible
	  code from EBox::Users::Group from EBox::Samba::Group.
	+ Do nothing with shares that are disabled.
	+ Fixed s4sync when checking for OUs updates.
	+ Ignore system ACLs for samba shares, use libsamba-perl library instead.
	+ Disabled custom auth methods for guests, so Kerberos authentication
	  works. This should be reverted once Guest support is fixed on Samba 4.
	+ Synced all members of Zentyal Groups, not just users, when provisioning
	  with Samba.
	+ Stop creating special users or groups on provision time, s4sync will do
	  it for us.
	+ Services principals are copied to Samba before Groups, so we can keep
	  memberships intact.
	+ Mark internal users and groups properly when creating them in LDAP
	+ Filter internal users and groups in ACLs selectors
	+ Fixed bad usage of OpenLDAP when it should be using LDB.
	+ Force a trace back printing when an LDB connection is not possible.
	+ Handled mail field sync for Group, User and Contact.
	+ Use new libsamba-perl for GPOs
	+ Fixed mail and given name sync for Contacts.
	+ Stop s4sync while dumping configuration backup
	+ Ignore Asterisk Queues OU in s4sync
	+ Added hiddenSid() method
	+ Change default description to Zentyal Server instead of File Server
	+ Don't put duplicate bridge interfaces in smb.conf
	+ Mapped group 'Domain Users' to '__USERS__' directly.
	+ Added isInAdvancedViewOnly and renamed setViewInAdvancedOnly to
	  setInAdvancedViewOnly to match the attribute name.
	+ Allowed the syncronization of Users, Groups and Contacts tagged as to be
	  shown only on the Advanced view.
	+ Allowed sync of users without kerberos credentials (Guest account).
	+ Linked Kerberos accounts from Samba with their copy in OpenLDAP.
	+ Removed sync_disabled_users key. We sync all users now.
	+ Removed the useraddon to enable or disable file sharing per user, you
	  can now enable or disable a user directly.
	+ Used text strings to reference userAccountControl flags instead of plain
	  numbers.
	+ Syncronized account disabled / enabled between OpenLDAP and Samba.
	+ Removed deprecated objectClass objects not required anymore because
	  Windows breaks when creating objects with those unused objectClass.
3.1.7
	+ When we are going to start a reprovision, we set the provision flag to
	  false and reset the LDB connection to clear any cached value.
	+ Handle the case where ou=Groups exist in OpenLDAP and a Windows AD, so
	  we map both on provision time instead of breaking.
	+ Fixed wrong call to _linkWithUsersObject in Provision
	+ DNS is now properly restarted after provision
3.1.6
	+ Fix Samba provisioning when joining an existing Windows server.
	+ Fixed s4sync to ignore all sub-OUs for a set of OUs so those tree
	  branches are not synced with samba or deleted from OpenLDAP by mistake.
	+ The Administrator user should be hidden.
3.1.5
	+ Adapted user-addon to right panel view
	+ (u|g)idNumber is now generated by Samba directly by default.
	+ Added support to BuiltinDomain objectClass and synced CN=Builtin,...
	  container as a LDAP OU.
	+ Adapted to updatedRowNotify call with no changes in values
	+ Added menu icon
	+ Added objectByObjectGUID to retrieve an LDB object from its LDAP
	  replica.
	+ Added _linkWithUsersEntry && _linkWithUsersObject and called for every
	  Samba object created from the users module, so we have a direct link
	  between objects.
	+ All LDBObject based objects will have the objectGUID field availble.
	+ Removed unused method EBox::LDB::existsDN.
	+ Updated EBox::LDB class to use the new EBox::LDAPBase to share code.
	+ Updated s4sync to handle OUs and contacts sync.
	+ Removed configuration key 'treat_contacts_as_users'. We handle now
	  Contacts and distribution groups natively.
	+ EBox::Samba::LdbObject inherites from EBox::Users::LdapObject to reuse
	  as much code as possible.
	+ Added a special case to map 'Domain Admins' DN from OpenLDAP to LDB.
	+ Don't allow a share with file system root as path
	+ Adapt firewall rules to new accept chains
	+ Add config key to skip writting homeDirectory and homeDrive attribute
	+ Do not store in samba_access table 4 records each 10s when antivirus
	  daemon is not running
	+ Adapted user addon to multi-OU tree view
	+ Ignored SIDs are now synced to LDAP, but hidden on the interface
	  according to the regexps in /etc/zentyal/sids-to-hide.regex
	+ Do not try to start nmbd if smb.conf is not written
	+ Use krb5 keys on new users when plain password not available
	+ Removed EBox::Samba::Group::usersNotIn() method. It was not used neither
	  valid for samba groups.
	+ New EBox::Samba::computers() to get all objects with computer class
	+ Implemented security group and distribution group concept from AD.
	+ Created an OrganizationalPerson object to reuse code between User
	  accounts and Contacts.
	+ Added incompatiblity with external AD authentication mode
3.1.4
	+ Fix SIDs to ignore list, add missing end of line character in regular
	  expressions
	+ NetBIOS computer name is now updated before reprovision and after
	  hostname change
	+ Use new EBox::Users namespace instead of EBox::UsersAndGroups
3.1.3
	+ Removed deprecated backup domains implementation
	+ Fix id mapping for users and groups added by the s4sync daemon
3.1.2
	+ Fix hostname change when having Samba installed: was trying to create
	  again Administrator user, now we just update the credentials, ignore
	  existing groups
3.1.1
	+ Fixed wrong setting of state in EBox::Samba::Provision
3.1
	+ Replace /home/samba/.provisioned file with a key in redis state
	+ Depend on zentyal-core 3.1
3.0.17
	+ New join_vista_with_guest_shares option in /etc/zentyal/samba.conf to
	  allow join of Windows Vista machines if guest shares are enabled
	+ New sync_disabled_users option in /etc/zentyal/samba.conf to sync
	  users with a disabled account in s4sync
	+ Removed 3.0.X migration code
	+ New s4sync-groups.ignore file to avoid sync internal groups to LDAP
	+ Allow to set "disable_fullaudit" config key in /etc/zentyal/samba.conf
	  to fully disable recording of samba VFS operations in the system log
	+ Added Pre-Depends on samba4 to avoid problems with upgrades
	+ Added Pre-Depends on mysql-server to avoid problems with upgrades
3.0.16
	+ Workaround with retries for the chown __USERS__ bug
	+ Hide sync with cloud options in shares list if remoteservices
	  is not installed
	+ Setup filesystem now writes a valid fstab file even if the filesystem
	  does not have any mount option
	+ Remove idmap_ldb:use_rf2307 option unnecessary with Samba 4.0.5
	+ Clearer error messages when EBox::LDB::safeConnect fails
	+ Raise exception if during the provision either the domain
	  administrator user or the domain administrator group are
	  incorrectly mapped
	+ Adapted firewallCaptivePortalExceptions method to API change
	+ Mark kerberos principal users as internal to be properly filtered
	+ Delete .provisioned file when purging zentyal-samba
	+ Avoid not numeric warning in hash size comparation during provision
	+ Allow user names composed only of digits
	+ Do not add firewall rules to loopback interface
	+ Improve checks when upgrading from 3.0.11
3.0.15
	+ Better check for the incompatibility of Samba with master/slave
	+ Samba can now be reprovisioned if the hostname or domain changes
	+ Depend on users module to fix save changes order during reprovision
	+ Set roaming profile and home drive for new created users if server
	  is first DC
	+ Default value of sync option in SambaShares is now 0
3.0.14
	+ Improve management of DNS zones stored in samba LDAP
	+ Add classes to decode DNS data from samba LDAP
	+ Use less costly LDB operations when adding or removing members
	  from a group
	+ Added EBox:Samba::LDBObject::deleteValues method
	+ Fix wrong URL on provision message
	+ Better error messages when the environment checks for provision fail
	+ Forbid provision if the server is replicating users either master or slave
3.0.13
	+ Integration of new samba 4.0.3 bundled version
	+ Samba daemon is now managed with init.d to avoid unexpected fork problems
	+ Reduce dns resolver timeout on provision checks when joining a domain
	+ Let zentyal manage all samba dependant daemons. Automatic start/stop
	  is disabled now.
	+ Add script to transfer FSMO roles to local server, useful to
	  migrate from Windows to Zentyal
	+ New FSMO management module
	+ Import sysvol maintaining ACLs
	+ Fixed configuration backup problems, stopping the daemon is no longer
	  needed when backing up and ACLs and dns partitions hard links are
	  recreated when restoring.
	+ Remove deprecated code related to printers module
	+ Remove unnecessary pidfiles declarations for upstart daemons
	+ Improve provision procedure
	+ Use clamd socket instead of shared library for antivirus, this is
	  faster and reduces memory consumption
	+ Do not create quarantine share if antivirus is not enabled
	+ Empty text files are created now when a virus is found on a share
	+ Modified 'size' field in samba_disk_usage and samba_disk_usage_report
	  tables from INT to BIGINT
3.0.12
	+ New advanced 'unmanaged_acls' option in /etc/zentyal/samba.conf to
	  disable overwriting of ACLs when saving changes
	+ Notify cloud-prof when installed when changes happen in
	  SyncShares and SambaShares models
	+ shareByFilename method now also returns the path and type of the share
	+ Fix shareByFilename method
	+ Update Loghelper to the new log formats
	+ Remove duplicated slash in samba shares and profiles paths
3.0.11
	+ Fixed EBox::Samba::LdbObject::get in list context
3.0.10
	+ Decode utf8 data in LdbObject::get() to avoid encoding problems
	+ Integration with Disaster Recovery service
	+ Restored backupDomains implementation
	+ Explicit set of folder name as default value implementation has changed
	+ Check in group pre-addition whether it already exists as built-in
	+ Added existsDN method to EBox::LDB
	+ Grant rx access on privileged ldap socket to allow user corner to
	  update user passwords
3.0.9
	+ Improve domain join process updating the joined domain DNS server
	+ Set kerberos keys when importing users from samba to zentyal
	+ Fix ACLs for system type shares
3.0.8
	+ Depend on Samba4 RC5
	+ Fix bug in enforceServiceState causing samba to restart twice while
	  saving changes
	+ Set pid file path for nmbd daemon
	+ Set bootDepends in yaml file
	+ Adapted to changes in EBox::LogHelper::_convertTimestamp
	+ Use proper constant in userShares method used by remoteservices module
3.0.7
	+ Sync passwords to samba also when using kerberos keys
3.0.6
	+ Added missing use of UnwillingToPerform exception
	+ Fix bug importing service principals when it is not yet created in
	  LDAP
	+ Roaming profiles and drive letter options cannot be set when joining
	  to an existing domain to avoid overwritting per-user settings
	+ Use the new LdapUserBase interface methods preAddUser and preAddGroup
	  to create the user in samba before in zentyal LDAP. The uidNumber or
	  gidNumber of the Zentyal user is infered from the RID to guarantee
	  unique value in the domain
	+ Infer user's uidNumber and group's gidNumber from RID when this is
	  attribute is not present while synchronizing users. This guarantees
	  the same value for users and groups in all domain controllers
	+ Implement new preAdd(User|Group)Failed and add(User|Group)Failed to
	  remove the object from samba database if something goes wrong
	+ Do not add disabled accounts to Zentyal in s4sync
3.0.5
	+ Enabled optional signed SMB protocol in smb.conf
	+ Delete users and groups from shares ACL when these are deleted
	+ Refuse to delete system critical objects
	+ Added syncFolders information method to allow file syncing
	+ Implement SysInfo::Observer to disallow host or domain name changes if
	  module is configured and update the required fields if it is not
	+ Import sysvol after joining a domain, and add an upstart job to sync it
	  each 5 to 10 minutes (one way).
	+ Map root account to domain administrator account
	+ Reset sysvol ACLs after provision
3.0.4
	+ Fix netlogon share wrong path
	+ Depend on samba4 rc2+zentyal2, which include nmbd daemon for netbios
	  browsing support
3.0.3
	+ Update smb.conf for samba4 RC2
	+ During domain join precedure, wait a couple of seconds for samba to start
	+ Add configkey 'treat_contacts_as_users' to import distribution groups
	  containing contacts. The mail account name is used to locate an user with
	  that name and add it to the group.
	+ Improvements synchronizing group members.
	+ The 'users' method of EBox::Samba::Group has been renamed to 'members' and
	  also returns nested groups
	+ Do not import users and groups after join a domain. The s4sync script will
	  do the job
	+ Search for users and groups to synchronize outside CN=Users
	+ Add more SID's to the list of users and groups to avoid synchronize from
	  samba
	+ Improve GeneralSettings fields validation
	+ Remove duplicated disabled module warning on recycle bin and antivirus
	  modules
	+ Added method to GeneralSettings to update hostname-dependent fields
	+ Tolerate domains ended in .local
3.0.2
	+ Fix samba group members not imported to Zentyal in groups added by
	  the synchronizer
	+ Fix s4sync not starting on boot
	+ Restore DNS setup on domain join failure
	+ Add a line to /etc/fstab to increase the size of /var/lock to 50MB.
	  Samba stores there some tdb files (for example to track connections), so
	  if this fs goes out of space connections can be dropped.
3.0.1
	+ Stop daemon before restoring backup and start when finished
	+ Throw exceptions in checkEnvironment also during first install,
	  otherwise the module is not disabled if DNS is not properly
	  configured.
3.0
	+ Add parameter to _checkEnvironment to set the desired error level
	  (ignore, print on log or throw exception)
	+ Stop daemon while taking backup to avoid samba daemon modifying files
	  while being tarred
	+ Fix share type exceptions on antivirus and recycle bin
	+ Fix enabling guest access on shares need to save changes twice
	+ Fix wrong ACL that was denying access to quarantine folder to guest
	  users
	+ Fix error creating shares with spaces in the path
	+ Implemented configuration backup and restore
	+ Fix checking domain name in General Settings Model
	+ Fixed some strings
2.3.14
	+ Fix access for domain users to shares when guest access is enabled
	  on the share
	+ Setup quarantine directory for zavs and grant access to domain admins only
	+ Write zavs settings on smb.conf
2.3.13
	+ Change default domain netbios to match the left-most part of the
	  host dns domain
	+ Check environment is properly configured before provision samba
	+ Generate random administrator password instead of having a default
	  one for security reasons, to join machines to the domain any user
	  belonging to the Domain Admins group is enough, so there was no
	  need to show this password on the interface
	+ Removed dashboard widgets no longer compatible with samba4
	+ Depend on samba 4.0 beta 8
	+ Check provisioned flag and module enabled in s4sync script
	+ Set the provisioned flag at the end of provision function
	+ shareByFilename() method is now working with samba4
	+ Improved DNS management of the Samba internal domain
	+ Fixed labels on SambaSharePermissions model
	+ Fix guest access to shares (client do not ask for password)
	+ Map nobody and nogroup to domain guest and guests accounts
	+ Add missing use statement on EBox::Samba::User
	+ Fix updating Zentyal LDAP users kerberos keys from samba users
	+ Ensure proper permissions on the samba privileged socket
	+ Check that account names does not exists in the whole domain when
	  adding users and groups from the LdapModuleBase callbacks
	+ Do not notify samba module when deleting Zentyal users and groups
	  through the synchronizer script
	+ Improve netbios name validation (no dots)
	+ Validate netbios domain name as netbios name
	+ Force zentyal-dns dependency version
	+ Fix bug managing the dns domain when enabling/disabling the module
	+ Improvements in daemons management to avoid restarting them twice
	  while saving changes.
2.3.12
	+ Support additional domain controller mode
	+ Remove user addon to set the user as domain admin. Add it to the
	  domain admins group instead.
	+ Sync domain administrator and domain admins accounts to zentyal
	+ Increase log level from 1 to 3 to trace problems.
	+ Provision database only when saving changes, not in module
	  enable.
	+ Change samba home to /home/samba instead /home/ebox/samba
	+ Use the privileged LDAP socket to connect to samba LDAP.
	+ Provision using bind9 DLZ backend.
	+ Add config key to choose the fileserver to use, 'ntvfs' or 's3fs'
	+ Removed wrong empty string translations
	+ Enable printing daemon. Printers ACLs stored in a model within
	  printers module.
2.3.11
	+ Added modeldepends to yaml schema
	+ Enable printing daemon. Printers ACLs are now stored in a model within
	  printers module
	+ Removed wrong empty string translations
2.3.10
	+ Fix exception creating shares
	+ Sync passwords from LDAP to LDB directly from hashes
2.3.9
	+ Fields in General Settings can be edited now, with the exception
	  of domain and computer names
	+ Added methods to get the paths used by shares, users and groups
	  to generate disk usage reports
	+ User addon to enable/disable the account and set the user as
	  domain administrator
	+ Group addon to create group shares
	+ Added method to give captive portal module firewall rules to
	  allow domain joins
2.3.8
	+ Recycle Bin feature is now working with samba4
	+ Remove unnecessary dns enable depend as users already depend on it
	+ Integration with samba 4.0 beta2 which uses samba4 for
	  the Active Directory domain services and the samba3 daemon
	  for the file sharing and printing services
	+ Added LogObserver support
	+ Avoid showing admin password if provision command fails
	+ Add domain name validation, cannot be equal to host name
	+ Fix provision bug caused by passwords containing spaces
	+ Threaded synchronizer script
	+ Roaming profiles implementation
	+ Home drive implementation
	+ Guest access implementation
	+ Delete directories from disk when shares are removed
2.3.7
	+ Fixed problems with provision in fresh install
	+ Adapted to new Model management framework
	+ Store printers in redis using the new JSON config objects
2.3.6
	+ Integrate with zentyal DNS
	+ Fix loop over array reference in funcion usesPort
2.3.5
	+ New samba4 synchronization based on LDB module and LDIF files
	+ Depend on samba-zentyal-modules instead of libldb-perl
	+ Custom build of samba4 is no longer needed
2.3.4
	+ Packaging fixes for precise
	+ Code typo fix in Samba::Model::GeneralSettings::_checkDomainName
2.3.3
	+ Validate domain admin password in general settings
	+ Fixed bugs when adding users or groups with spaces
2.3.2
	+ Ignore mailfilter users in s4sync
2.3.1
	+ Samba4 integration
	+ Service description is now translatable
	+ Restore samba-vscan dependency
2.3
	+ Adapted to new MySQL logs backend
	+ Remove samba-vscan dependency as it is not yet available for precise
	+ Replaced autotools with zbuildtools
	+ Use always the same string to refer to the NetBIOS computer name
	+ Validation of maximum length of domain name, validation against
	  reserved words of netbios and domain names
2.1.7
	+ Allow non-ascii characters in share names and comments
2.1.6
	+ Added config key to set Zentyal folders and default domain prefix
	+ Removed /zentyal prefix from URLs
	+ Added maximum limits to PDC options
	+ Avoid duplicated restart during postinst
2.1.5
	+ Removed wrong quotes in smb.conf
	+ Added missing touch and minsize options in /etc/zentyal/samba.conf
	  for Recycle Bin
2.1.4
	+ Better validation of samba shares paths
	+ Improve smb.conf template: delete use_client_driver and allow include
	  per client
	+ Always depend on samba-vscan
	+ Use quote column option for periodic and report log consolidation
2.1.3
	+ Now deleted users and groups are removed correctly from printers
	  permissions lists
	+ Show group comment if exists as share description
	+ Fixed SQL in activity report section
	+ Removed redundant code _dumpSharesTree and _loadSharesTree
2.1.2
	+ Domain names ending in ".local" are no longer allowed
2.1.1
	+ Quotas are now included in users module
	+ Bugfix: disabled shares are correctly ignored now
	+ Bugfix: fixed bad column name in report consolidation
	+ Renamed internal-backups and quarantine shares from ebox- to zentyal-
	+ Bug fix: default file sharing quota works properly now
2.1
	+ Remove ebox- prefix from helper scripts names
	+ Use new standard enable-module script
	+ Replace /etc/ebox/80samba.conf with /etc/zentyal/samba.conf
	+ Use new initial-setup in postinst and delete old migrations
	+ Bug fix: Home directory is mapped when accessing from a Windows 7 client
	+ User quotas are now stored in configuration backup and users directory
	+ Bug fix: Share size is estimated although some files cannot be read
	+ Bug fix: Removed permissions are actually removed
	+ Roaming profiles with correct file attribs
	+ The files in a group share can be modified by all the members in the
	  group
	+ Show forbidden paths in the "Path not allowed" exception text
	+ Truncate the resource field to avoid overflow error of log database
2.0.7
	+ Removed printers are ignored during backup restore
	+ Added backup domain
	+ Added printers as restore dependency
2.0.6
	+ Check for incompatibility between PDC and PAM on slaves
	+ Improved performance by adding samba LDAP indexes
	+ Only set shares ACL if needed
	+ Set default order for dashboard widgets
2.0.5
	+ Only ASCII characters are now allowed for share names and comments
	+ Bug fix: guest shares also work if PDC not enabled
2.0.4
	+ Fixed quarantine folder permissions
	+ Don't ask for password in guest shares
2.0.3
	+ Bug fix: guest shares now work on Windows clients
	+ Fixed log retrieving for quarantine alerts
2.0.2
	+ Fixed problems in backup restoration
	+ Bug fix: support users and groups with spaces and so on in ACLs
2.0.1
	+ Bug fix: cups daemon is now started before samba one
	+ Bug fix: samba can be enabled now if filesystem does not support quotas
	+ Removed warning due to mix numeric and string values in printer hash.
	+ New CUPS printers are also stored in redis when editing groups
	+ Deleted obsolete code regarding external/non-external printers
1.5.9
	+ Rebranded domain name and description
1.5.8
	+ Zentyal rebrand
	+ On smb.conf.mas: use client driver = no to allow printer server
	  to give clients the uploaded drivers.
1.5.7
	+ Avoid antivirus scan on large files to fix read problems
	+ Add a keyconf to Samba listen on external interfaces
	+ Added more report subsections
1.5.6
	+ Move NSS from ebox-samba to ebox-usersandgroups
	+ Home directories are under /home now
	+ Shares permissions model now states if the ACL is for a user or a group
1.5.5
	+ Bug fix: set proper permissions on guest shares
	+ Bug fix: avoid parse of non-word characters in vscan log entries
1.5.4
	+ Added bridged mode support in firewall helper
1.5.3
	+ Bug fix: do not add acl attribute in /etc/fstab when using xfs
1.5.2
	+ Enforce uniqueness of 'user/group' filed in shares permissions
	+ Enable full audit feature as it's working again in samba 3.4.6
	+ Allow guest shares
1.5.1
	+ Add support for file system ACLs. Modify /etc/fstab
	  accordingly. Add dependency on acl.
	+ Bug fix: check if a group has been deleted when configurer printers,
	  otherwise users end up with a blank screen when granting printer
	  permissions
	+ Use the new upstart scripts that the Ubuntu samba packages ships
	  in Lucid
1.4.2
	+ Add missing samba_virus_report table
1.4.1
	+ Restored RecycleBin feature lost when merged breadcrumbs
1.3.15
	+ Added 'hide files' directive by default in smb.conf.mas
	+ Bug fix: PDC password policy settings are kept after samba restarts
1.3.14
	+ Add DefaultUser model to be used in users and groups default user
	  template. Admins can select if they wish to enable the file sharing
	  account by default when creating new users.
1.3.13
	+ Disable full_audit until fixed in a newer samba version
1.3.12
	+ Add breadcrumbs
1.3.11
	+ Added report support
1.3.10
	+ bugfix: ignore case when comparing domain and netbios names
	+ Added support for Recycle Bin in shares
	+ bugfix: restore Domain Users with GID 513 and not 512.
	  as this made Domain Admins not work
	+ Remove unused quota related methods
1.3.7
	+ Create .V2 profile directories. Windows Vista looks for them.
	+ remove extendedBackup, data files must be backuped using ebackup
1.3.6
	+ bugfix: do not allow netbios names longer than 15 characters
1.3.4
	+ bugfix: some samba actions never appeared in the access log
1.3.3
	+ bugfix: we dont consults users when users is not configured in EBox::Samba::existsShareResource
1.3.1
	+ bugfix: use right number for Domain Computers group
1.3.0
	+ bugfix: keep sambaMinPwdLength attribute
1.1.30
	+ bugfix: add user works if quota is disabled
	+ bugfix: replaced storeElementByName with store to avoid bug when restoring
1.1.20
	+ samba allows the use of internal virtual ifaces now
	+ bugfix: importFromLdif was calling a maethod that was removed in a previous merge
1.1.10
	+ Only update sambaPaths on users with sambaSamAccount object
	class
	+ UI imrpovement: in general setting some fileds are disabled when
	PDC is not selected
1.1
	+ Bugfix: issue with codepages on shares
	+ Home drive letter can be changed now from general settings
	+ Added new PDC model with password settings
	+ Use the new row() and ids() API
	+ Windows user's profiles are backed up only in extended backups
	+ Enable quota support again
	+ Bugfix: when importing data from ldiff we assure that the
	default group is created before any group assignment to avoid
	'group not existent' errors

0.12.101
	+ Bugfix: set force directory mode and force create mode to 0660 in shares
0.12.100
	+ Admin user method is more robust in face of user's incomplete
	groups membership
	+ Bugfix: `printers` method returns an empty list when
	`ebox-printers` package is not installed
	+ Add per-user disk quota
0.12.99
	+ New release
0.12.6.101
	+ Bugfix. roaming profiles are not created automatically when they are
	disabled
0.12.6.100
	+ Support for external printers configured with CUPS
	+ Bugfix. Set users and groups suffix properly in smb.conf
0.12.5
	+ Bugfix. Set loginShell when adding users. By default it takes /bin/false
	but users can change it using /etc/ebox/80samba.conf
0.12.4
	+ Bugfix. Check and correct if there is a user or group with a wrong SID.
	It's possible to run into that scenarion depending when the user/group is
	created
	+ Do not delete some domain attributes that are used to store password
	attributes such us password length, expiration...
0.12.3
	+ Add configuration variable to enable/disable quota support
	  as it might be really slow if we have many users
0.12.2
	+ Restore group share names when restoring a backup
0.12.1
	+ Leave Logon Home empty, as Logon Home = "" as stated by smb.conf
	documentation doesn't seem to work
	+ Make sure  workgroup and netbios names are different
0.12
	+ Add help to model fields
	+ Fix typo in defaultEnabledValue. Now shares are enabled by default.
	+ Fix typo in administrator label
	+ Mark shares strings to translate
	+ Use eBox OID number in LDAP schemas
	+ Do not use shares that don't have permission for any user or group
	+ Remove deprecated printer admin configuration key in smb.conf.mas
	+ Enable dns proxy in smb.conf.mas
0.11.103
	+ Bugfix. Add and use EBox::Samba::Types::Select to avoid
	  issues with the options cache
0.11.102
	+ Extend functinality to add custom shares and not only one per-group:
		- Any share within the file system
		- Any share automatically created under /home/samba/shares
		- Fine-grained access to the share: read-only, read and write,
		  administrator, per user and per group.
	+ Set editable attribute to 1 in User field. To comply with
	  what the type expects and avoid warnings

0.11.101
	+ New release
0.11.100
	+ Change slapd.conf ownership to module users
	+ Fix typos
	+ onInstall() functionality moved to migration script
0.11.99
	+ Allow others to read contents from users home directory to
	publish HTML
0.11
	+ New release
0.10.99
	+ New release
0.10
	+ Create directory with 0770
	+ Add users to Domain Users group
0.9.100
	+ New release
0.9.99
	+ New release
0.9.3
	+ New release
0.9.2
	+ Add ebox backup directory as a shared resource to download/upload
	  files
	+ Create smbldap_bind.conf which contains password with mask 0600
0.9.1
	+ New release
0.9
	+ Added Polish translation
	+ Added German translation
	+ Added Dutch  translation

0.8.99
	+ New release
0.8.1
	+ bugfix. Do not mess up home directories when upgrading
	+ Minor workaround. Create slapd run directory in case it does not
	  exist
0.8
	+ New release
0.7.99
	+ Full backup mode stores shared files
	+ Unlimited i-node quota
	+ Various bug-fixes
	+ Portuguese translation

0.7.1
	+ Initial support for PDC
	+ GUI improvements
	+ Added update/clean actions to eobx-samba-ldap
	+ Use EBox::LDAP singleton
	+ Debian package fixes
	+ Fetch SID from configuration file
	+ Use of ebox-sudoers-friendly

0.7
	+ First public release
0.6
	+ move to client
	+ API documented using naturaldocs
	+ Update install
	+ Update debian scripts
	+ Enable/disable printer sharing and file sharing independentely
	+ Use new syntax to define ACLs in slapd.conf
	+ Implements usesPort
	+ Add full support for printers
	+ Several bugfixes

0.5.2
	+ Fix some packaging issues

0.5.1
	+ Convert module to new menu system

0.5
	+ Initial release<|MERGE_RESOLUTION|>--- conflicted
+++ resolved
@@ -1,10 +1,7 @@
 HEAD
-<<<<<<< HEAD
+	+ Added missing EBox::Exceptions uses
 	+ Group membership mapping between OpenLDAP and Samba is using now Samba's
 	  objectGUID unique id to be 100% sure we match the right objects
-=======
-	+ Added missing EBox::Exceptions uses
->>>>>>> 222e4500
 3.2.9
 	+ Depend on the new Samba 4.1.1, also with fixed init script
 	+ Improve GPO models preconditions to avoid cannot connect to samba
