HEAD
<<<<<<< HEAD
	+ Add config key to skip writting homeDirectory and homeDrive attribute
=======
	+ Adapt firewall rules to new accept chains
>>>>>>> 7f47934c
	+ Do not store in samba_access table 4 records each 10s when antivirus
	  daemon is not running
	+ Use krb5 keys on new users when plain password not available
3.0.20
	+ Fix SIDs to ignore list, add missing end of line character in regular
	  expressions
	+ NetBIOS computer name is now updated before reprovision and after
	  hostname change
3.0.19
	+ Fix id mapping for users and groups added by the s4sync daemon
3.0.18
	+ Fix hostname change when having Samba installed: was trying to create
	  again Administrator user, now we just update the credentials, ignore
	  existing groups
3.0.17
	+ New join_vista_with_guest_shares option in /etc/zentyal/samba.conf to
	  allow join of Windows Vista machines if guest shares are enabled
	+ New sync_disabled_users option in /etc/zentyal/samba.conf to sync
	  users with a disabled account in s4sync
	+ New s4sync-groups.ignore file to avoid sync internal groups to LDAP
3.0.16
	+ Workaround with retries for the chown __USERS__ bug
	+ Hide sync with cloud options in shares list if remoteservices
	  is not installed
	+ Setup filesystem now writes a valid fstab file even if the filesystem
	  does not have any mount option
	+ Remove idmap_ldb:use_rf2307 option unnecessary with Samba 4.0.5
	+ Clearer error messages when EBox::LDB::safeConnect fails
	+ Raise exception if during the provision either the domain
	  administrator user or the domain administrator group are
	  incorrectly mapped
	+ Adapted firewallCaptivePortalExceptions method to API change
	+ Mark kerberos principal users as internal to be properly filtered
	+ Delete .provisioned file when purging zentyal-samba
	+ Avoid not numeric warning in hash size comparation during provision
	+ Allow user names composed only of digits
	+ Do not add firewall rules to loopback interface
	+ Improve checks when upgrading from 3.0.11
3.0.15
	+ Better check for the incompatibility of Samba with master/slave
	+ Samba can now be reprovisioned if the hostname or domain changes
	+ Depend on users module to fix save changes order during reprovision
	+ Set roaming profile and home drive for new created users if server
	  is first DC
	+ Default value of sync option in SambaShares is now 0
3.0.14
	+ Improve management of DNS zones stored in samba LDAP
	+ Add classes to decode DNS data from samba LDAP
	+ Use less costly LDB operations when adding or removing members
	  from a group
	+ Added EBox:Samba::LDBObject::deleteValues method
	+ Fix wrong URL on provision message
	+ Better error messages when the environment checks for provision fail
	+ Forbid provision if the server is replicating users either master or slave
3.0.13
	+ Integration of new samba 4.0.3 bundled version
	+ Samba daemon is now managed with init.d to avoid unexpected fork problems
	+ Reduce dns resolver timeout on provision checks when joining a domain
	+ Let zentyal manage all samba dependant daemons. Automatic start/stop
	  is disabled now.
	+ Add script to transfer FSMO roles to local server, useful to
	  migrate from Windows to Zentyal
	+ New FSMO management module
	+ Import sysvol maintaining ACLs
	+ Fixed configuration backup problems, stopping the daemon is no longer
	  needed when backing up and ACLs and dns partitions hard links are
	  recreated when restoring.
	+ Remove deprecated code related to printers module
	+ Remove unnecessary pidfiles declarations for upstart daemons
	+ Improve provision procedure
	+ Use clamd socket instead of shared library for antivirus, this is
	  faster and reduces memory consumption
	+ Do not create quarantine share if antivirus is not enabled
	+ Empty text files are created now when a virus is found on a share
	+ Modified 'size' field in samba_disk_usage and samba_disk_usage_report
	  tables from INT to BIGINT
3.0.12
	+ New advanced 'unmanaged_acls' option in /etc/zentyal/samba.conf to
	  disable overwriting of ACLs when saving changes
	+ Notify cloud-prof when installed when changes happen in
	  SyncShares and SambaShares models
	+ shareByFilename method now also returns the path and type of the share
	+ Fix shareByFilename method
	+ Update Loghelper to the new log formats
	+ Remove duplicated slash in samba shares and profiles paths
3.0.11
	+ Fixed EBox::Samba::LdbObject::get in list context
3.0.10
	+ Decode utf8 data in LdbObject::get() to avoid encoding problems
	+ Integration with Disaster Recovery service
	+ Restored backupDomains implementation
	+ Explicit set of folder name as default value implementation has changed
	+ Check in group pre-addition whether it already exists as built-in
	+ Added existsDN method to EBox::LDB
	+ Grant rx access on privileged ldap socket to allow user corner to
	  update user passwords
3.0.9
	+ Improve domain join process updating the joined domain DNS server
	+ Set kerberos keys when importing users from samba to zentyal
	+ Fix ACLs for system type shares
3.0.8
	+ Depend on Samba4 RC5
	+ Fix bug in enforceServiceState causing samba to restart twice while
	  saving changes
	+ Set pid file path for nmbd daemon
	+ Set bootDepends in yaml file
	+ Adapted to changes in EBox::LogHelper::_convertTimestamp
	+ Use proper constant in userShares method used by remoteservices module
3.0.7
	+ Sync passwords to samba also when using kerberos keys
3.0.6
	+ Added missing use of UnwillingToPerform exception
	+ Fix bug importing service principals when it is not yet created in
	  LDAP
	+ Roaming profiles and drive letter options cannot be set when joining
	  to an existing domain to avoid overwritting per-user settings
	+ Use the new LdapUserBase interface methods preAddUser and preAddGroup
	  to create the user in samba before in zentyal LDAP. The uidNumber or
	  gidNumber of the Zentyal user is infered from the RID to guarantee
	  unique value in the domain
	+ Infer user's uidNumber and group's gidNumber from RID when this is
	  attribute is not present while synchronizing users. This guarantees
	  the same value for users and groups in all domain controllers
	+ Implement new preAdd(User|Group)Failed and add(User|Group)Failed to
	  remove the object from samba database if something goes wrong
	+ Do not add disabled accounts to Zentyal in s4sync
3.0.5
	+ Enabled optional signed SMB protocol in smb.conf
	+ Delete users and groups from shares ACL when these are deleted
	+ Refuse to delete system critical objects
	+ Added syncFolders information method to allow file syncing
	+ Implement SysInfo::Observer to disallow host or domain name changes if
	  module is configured and update the required fields if it is not
	+ Import sysvol after joining a domain, and add an upstart job to sync it
	  each 5 to 10 minutes (one way).
	+ Map root account to domain administrator account
	+ Reset sysvol ACLs after provision
3.0.4
	+ Fix netlogon share wrong path
	+ Depend on samba4 rc2+zentyal2, which include nmbd daemon for netbios
	  browsing support
3.0.3
	+ Update smb.conf for samba4 RC2
	+ During domain join precedure, wait a couple of seconds for samba to start
	+ Add configkey 'treat_contacts_as_users' to import distribution groups
	  containing contacts. The mail account name is used to locate an user with
	  that name and add it to the group.
	+ Improvements synchronizing group members.
	+ The 'users' method of EBox::Samba::Group has been renamed to 'members' and
	  also returns nested groups
	+ Do not import users and groups after join a domain. The s4sync script will
	  do the job
	+ Search for users and groups to synchronize outside CN=Users
	+ Add more SID's to the list of users and groups to avoid synchronize from
	  samba
	+ Improve GeneralSettings fields validation
	+ Remove duplicated disabled module warning on recycle bin and antivirus
	  modules
	+ Added method to GeneralSettings to update hostname-dependent fields
	+ Tolerate domains ended in .local
3.0.2
	+ Fix samba group members not imported to Zentyal in groups added by
	  the synchronizer
	+ Fix s4sync not starting on boot
	+ Restore DNS setup on domain join failure
	+ Add a line to /etc/fstab to increase the size of /var/lock to 50MB.
	  Samba stores there some tdb files (for example to track connections), so
	  if this fs goes out of space connections can be dropped.
3.0.1
	+ Stop daemon before restoring backup and start when finished
	+ Throw exceptions in checkEnvironment also during first install,
	  otherwise the module is not disabled if DNS is not properly
	  configured.
3.0
	+ Add parameter to _checkEnvironment to set the desired error level
	  (ignore, print on log or throw exception)
	+ Stop daemon while taking backup to avoid samba daemon modifying files
	  while being tarred
	+ Fix share type exceptions on antivirus and recycle bin
	+ Fix enabling guest access on shares need to save changes twice
	+ Fix wrong ACL that was denying access to quarantine folder to guest
	  users
	+ Fix error creating shares with spaces in the path
	+ Implemented configuration backup and restore
	+ Fix checking domain name in General Settings Model
	+ Fixed some strings
2.3.14
	+ Fix access for domain users to shares when guest access is enabled
	  on the share
	+ Setup quarantine directory for zavs and grant access to domain admins only
	+ Write zavs settings on smb.conf
2.3.13
	+ Change default domain netbios to match the left-most part of the
	  host dns domain
	+ Check environment is properly configured before provision samba
	+ Generate random administrator password instead of having a default
	  one for security reasons, to join machines to the domain any user
	  belonging to the Domain Admins group is enough, so there was no
	  need to show this password on the interface
	+ Removed dashboard widgets no longer compatible with samba4
	+ Depend on samba 4.0 beta 8
	+ Check provisioned flag and module enabled in s4sync script
	+ Set the provisioned flag at the end of provision function
	+ shareByFilename() method is now working with samba4
	+ Improved DNS management of the Samba internal domain
	+ Fixed labels on SambaSharePermissions model
	+ Fix guest access to shares (client do not ask for password)
	+ Map nobody and nogroup to domain guest and guests accounts
	+ Add missing use statement on EBox::Samba::User
	+ Fix updating Zentyal LDAP users kerberos keys from samba users
	+ Ensure proper permissions on the samba privileged socket
	+ Check that account names does not exists in the whole domain when
	  adding users and groups from the LdapModuleBase callbacks
	+ Do not notify samba module when deleting Zentyal users and groups
	  through the synchronizer script
	+ Improve netbios name validation (no dots)
	+ Validate netbios domain name as netbios name
	+ Force zentyal-dns dependency version
	+ Fix bug managing the dns domain when enabling/disabling the module
	+ Improvements in daemons management to avoid restarting them twice
	  while saving changes.
2.3.12
	+ Support additional domain controller mode
	+ Remove user addon to set the user as domain admin. Add it to the
	  domain admins group instead.
	+ Sync domain administrator and domain admins accounts to zentyal
	+ Increase log level from 1 to 3 to trace problems.
	+ Provision database only when saving changes, not in module
	  enable.
	+ Change samba home to /home/samba instead /home/ebox/samba
	+ Use the privileged LDAP socket to connect to samba LDAP.
	+ Provision using bind9 DLZ backend.
	+ Add config key to choose the fileserver to use, 'ntvfs' or 's3fs'
	+ Removed wrong empty string translations
	+ Enable printing daemon. Printers ACLs stored in a model within
	  printers module.
2.3.11
	+ Added modeldepends to yaml schema
	+ Enable printing daemon. Printers ACLs are now stored in a model within
	  printers module
	+ Removed wrong empty string translations
2.3.10
	+ Fix exception creating shares
	+ Sync passwords from LDAP to LDB directly from hashes
2.3.9
	+ Fields in General Settings can be edited now, with the exception
	  of domain and computer names
	+ Added methods to get the paths used by shares, users and groups
	  to generate disk usage reports
	+ User addon to enable/disable the account and set the user as
	  domain administrator
	+ Group addon to create group shares
	+ Added method to give captive portal module firewall rules to
	  allow domain joins
2.3.8
	+ Recycle Bin feature is now working with samba4
	+ Remove unnecessary dns enable depend as users already depend on it
	+ Integration with samba 4.0 beta2 which uses samba4 for
	  the Active Directory domain services and the samba3 daemon
	  for the file sharing and printing services
	+ Added LogObserver support
	+ Avoid showing admin password if provision command fails
	+ Add domain name validation, cannot be equal to host name
	+ Fix provision bug caused by passwords containing spaces
	+ Threaded synchronizer script
	+ Roaming profiles implementation
	+ Home drive implementation
	+ Guest access implementation
	+ Delete directories from disk when shares are removed
2.3.7
	+ Fixed problems with provision in fresh install
	+ Adapted to new Model management framework
	+ Store printers in redis using the new JSON config objects
2.3.6
	+ Integrate with zentyal DNS
	+ Fix loop over array reference in funcion usesPort
2.3.5
	+ New samba4 synchronization based on LDB module and LDIF files
	+ Depend on samba-zentyal-modules instead of libldb-perl
	+ Custom build of samba4 is no longer needed
2.3.4
	+ Packaging fixes for precise
	+ Code typo fix in Samba::Model::GeneralSettings::_checkDomainName
2.3.3
	+ Validate domain admin password in general settings
	+ Fixed bugs when adding users or groups with spaces
2.3.2
	+ Ignore mailfilter users in s4sync
2.3.1
	+ Samba4 integration
	+ Service description is now translatable
	+ Restore samba-vscan dependency
2.3
	+ Adapted to new MySQL logs backend
	+ Remove samba-vscan dependency as it is not yet available for precise
	+ Replaced autotools with zbuildtools
	+ Use always the same string to refer to the NetBIOS computer name
	+ Validation of maximum length of domain name, validation against
	  reserved words of netbios and domain names
2.1.7
	+ Allow non-ascii characters in share names and comments
2.1.6
	+ Added config key to set Zentyal folders and default domain prefix
	+ Removed /zentyal prefix from URLs
	+ Added maximum limits to PDC options
	+ Avoid duplicated restart during postinst
2.1.5
	+ Removed wrong quotes in smb.conf
	+ Added missing touch and minsize options in /etc/zentyal/samba.conf
	  for Recycle Bin
2.1.4
	+ Better validation of samba shares paths
	+ Improve smb.conf template: delete use_client_driver and allow include
	  per client
	+ Always depend on samba-vscan
	+ Use quote column option for periodic and report log consolidation
2.1.3
	+ Now deleted users and groups are removed correctly from printers
	  permissions lists
	+ Show group comment if exists as share description
	+ Fixed SQL in activity report section
	+ Removed redundant code _dumpSharesTree and _loadSharesTree
2.1.2
	+ Domain names ending in ".local" are no longer allowed
2.1.1
	+ Quotas are now included in users module
	+ Bugfix: disabled shares are correctly ignored now
	+ Bugfix: fixed bad column name in report consolidation
	+ Renamed internal-backups and quarantine shares from ebox- to zentyal-
	+ Bug fix: default file sharing quota works properly now
2.1
	+ Remove ebox- prefix from helper scripts names
	+ Use new standard enable-module script
	+ Replace /etc/ebox/80samba.conf with /etc/zentyal/samba.conf
	+ Use new initial-setup in postinst and delete old migrations
	+ Bug fix: Home directory is mapped when accessing from a Windows 7 client
	+ User quotas are now stored in configuration backup and users directory
	+ Bug fix: Share size is estimated although some files cannot be read
	+ Bug fix: Removed permissions are actually removed
	+ Roaming profiles with correct file attribs
	+ The files in a group share can be modified by all the members in the
	  group
	+ Show forbidden paths in the "Path not allowed" exception text
	+ Truncate the resource field to avoid overflow error of log database
2.0.7
	+ Removed printers are ignored during backup restore
	+ Added backup domain
	+ Added printers as restore dependency
2.0.6
	+ Check for incompatibility between PDC and PAM on slaves
	+ Improved performance by adding samba LDAP indexes
	+ Only set shares ACL if needed
	+ Set default order for dashboard widgets
2.0.5
	+ Only ASCII characters are now allowed for share names and comments
	+ Bug fix: guest shares also work if PDC not enabled
2.0.4
	+ Fixed quarantine folder permissions
	+ Don't ask for password in guest shares
2.0.3
	+ Bug fix: guest shares now work on Windows clients
	+ Fixed log retrieving for quarantine alerts
2.0.2
	+ Fixed problems in backup restoration
	+ Bug fix: support users and groups with spaces and so on in ACLs
2.0.1
	+ Bug fix: cups daemon is now started before samba one
	+ Bug fix: samba can be enabled now if filesystem does not support quotas
	+ Removed warning due to mix numeric and string values in printer hash.
	+ New CUPS printers are also stored in redis when editing groups
	+ Deleted obsolete code regarding external/non-external printers
1.5.9
	+ Rebranded domain name and description
1.5.8
	+ Zentyal rebrand
	+ On smb.conf.mas: use client driver = no to allow printer server
	  to give clients the uploaded drivers.
1.5.7
	+ Avoid antivirus scan on large files to fix read problems
	+ Add a keyconf to Samba listen on external interfaces
	+ Added more report subsections
1.5.6
	+ Move NSS from ebox-samba to ebox-usersandgroups
	+ Home directories are under /home now
	+ Shares permissions model now states if the ACL is for a user or a group
1.5.5
	+ Bug fix: set proper permissions on guest shares
	+ Bug fix: avoid parse of non-word characters in vscan log entries
1.5.4
	+ Added bridged mode support in firewall helper
1.5.3
	+ Bug fix: do not add acl attribute in /etc/fstab when using xfs
1.5.2
	+ Enforce uniqueness of 'user/group' filed in shares permissions
	+ Enable full audit feature as it's working again in samba 3.4.6
	+ Allow guest shares
1.5.1
	+ Add support for file system ACLs. Modify /etc/fstab
	  accordingly. Add dependency on acl.
	+ Bug fix: check if a group has been deleted when configurer printers,
	  otherwise users end up with a blank screen when granting printer
	  permissions
	+ Use the new upstart scripts that the Ubuntu samba packages ships
	  in Lucid
1.4.2
	+ Add missing samba_virus_report table
1.4.1
	+ Restored RecycleBin feature lost when merged breadcrumbs
1.3.15
	+ Added 'hide files' directive by default in smb.conf.mas
	+ Bug fix: PDC password policy settings are kept after samba restarts
1.3.14
	+ Add DefaultUser model to be used in users and groups default user
	  template. Admins can select if they wish to enable the file sharing
	  account by default when creating new users.
1.3.13
	+ Disable full_audit until fixed in a newer samba version
1.3.12
	+ Add breadcrumbs
1.3.11
	+ Added report support
1.3.10
	+ bugfix: ignore case when comparing domain and netbios names
	+ Added support for Recycle Bin in shares
	+ bugfix: restore Domain Users with GID 513 and not 512.
	  as this made Domain Admins not work
	+ Remove unused quota related methods
1.3.7
	+ Create .V2 profile directories. Windows Vista looks for them.
	+ remove extendedBackup, data files must be backuped using ebackup
1.3.6
	+ bugfix: do not allow netbios names longer than 15 characters
1.3.4
	+ bugfix: some samba actions never appeared in the access log
1.3.3
	+ bugfix: we dont consults users when users is not configured in EBox::Samba::existsShareResource
1.3.1
	+ bugfix: use right number for Domain Computers group
1.3.0
	+ bugfix: keep sambaMinPwdLength attribute
1.1.30
	+ bugfix: add user works if quota is disabled
	+ bugfix: replaced storeElementByName with store to avoid bug when restoring
1.1.20
	+ samba allows the use of internal virtual ifaces now
	+ bugfix: importFromLdif was calling a maethod that was removed in a previous merge
1.1.10
	+ Only update sambaPaths on users with sambaSamAccount object
	class
	+ UI imrpovement: in general setting some fileds are disabled when
	PDC is not selected
1.1
	+ Bugfix: issue with codepages on shares
	+ Home drive letter can be changed now from general settings
	+ Added new PDC model with password settings
	+ Use the new row() and ids() API
	+ Windows user's profiles are backed up only in extended backups
	+ Enable quota support again
	+ Bugfix: when importing data from ldiff we assure that the
	default group is created before any group assignment to avoid
	'group not existent' errors

0.12.101
	+ Bugfix: set force directory mode and force create mode to 0660 in shares
0.12.100
	+ Admin user method is more robust in face of user's incomplete
	groups membership
	+ Bugfix: `printers` method returns an empty list when
	`ebox-printers` package is not installed
	+ Add per-user disk quota
0.12.99
	+ New release
0.12.6.101
	+ Bugfix. roaming profiles are not created automatically when they are
	disabled
0.12.6.100
	+ Support for external printers configured with CUPS
	+ Bugfix. Set users and groups suffix properly in smb.conf
0.12.5
	+ Bugfix. Set loginShell when adding users. By default it takes /bin/false
	but users can change it using /etc/ebox/80samba.conf
0.12.4
	+ Bugfix. Check and correct if there is a user or group with a wrong SID.
	It's possible to run into that scenarion depending when the user/group is
	created
	+ Do not delete some domain attributes that are used to store password
	attributes such us password length, expiration...
0.12.3
	+ Add configuration variable to enable/disable quota support
	  as it might be really slow if we have many users
0.12.2
	+ Restore group share names when restoring a backup
0.12.1
	+ Leave Logon Home empty, as Logon Home = "" as stated by smb.conf
	documentation doesn't seem to work
	+ Make sure  workgroup and netbios names are different
0.12
	+ Add help to model fields
	+ Fix typo in defaultEnabledValue. Now shares are enabled by default.
	+ Fix typo in administrator label
	+ Mark shares strings to translate
	+ Use eBox OID number in LDAP schemas
	+ Do not use shares that don't have permission for any user or group
	+ Remove deprecated printer admin configuration key in smb.conf.mas
	+ Enable dns proxy in smb.conf.mas
0.11.103
	+ Bugfix. Add and use EBox::Samba::Types::Select to avoid
	  issues with the options cache
0.11.102
	+ Extend functinality to add custom shares and not only one per-group:
		- Any share within the file system
		- Any share automatically created under /home/samba/shares
		- Fine-grained access to the share: read-only, read and write,
		  administrator, per user and per group.
	+ Set editable attribute to 1 in User field. To comply with
	  what the type expects and avoid warnings

0.11.101
	+ New release
0.11.100
	+ Change slapd.conf ownership to module users
	+ Fix typos
	+ onInstall() functionality moved to migration script
0.11.99
	+ Allow others to read contents from users home directory to
	publish HTML
0.11
	+ New release
0.10.99
	+ New release
0.10
	+ Create directory with 0770
	+ Add users to Domain Users group
0.9.100
	+ New release
0.9.99
	+ New release
0.9.3
	+ New release
0.9.2
	+ Add ebox backup directory as a shared resource to download/upload
	  files
	+ Create smbldap_bind.conf which contains password with mask 0600
0.9.1
	+ New release
0.9
	+ Added Polish translation
	+ Added German translation
	+ Added Dutch  translation

0.8.99
	+ New release
0.8.1
	+ bugfix. Do not mess up home directories when upgrading
	+ Minor workaround. Create slapd run directory in case it does not
	  exist
0.8
	+ New release
0.7.99
	+ Full backup mode stores shared files
	+ Unlimited i-node quota
	+ Various bug-fixes
	+ Portuguese translation

0.7.1
	+ Initial support for PDC
	+ GUI improvements
	+ Added update/clean actions to eobx-samba-ldap
	+ Use EBox::LDAP singleton
	+ Debian package fixes
	+ Fetch SID from configuration file
	+ Use of ebox-sudoers-friendly

0.7
	+ First public release
0.6
	+ move to client
	+ API documented using naturaldocs
	+ Update install
	+ Update debian scripts
	+ Enable/disable printer sharing and file sharing independentely
	+ Use new syntax to define ACLs in slapd.conf
	+ Implements usesPort
	+ Add full support for printers
	+ Several bugfixes

0.5.2
	+ Fix some packaging issues

0.5.1
	+ Convert module to new menu system

0.5
	+ Initial release<|MERGE_RESOLUTION|>--- conflicted
+++ resolved
@@ -1,9 +1,6 @@
 HEAD
-<<<<<<< HEAD
+	+ Adapt firewall rules to new accept chains
 	+ Add config key to skip writting homeDirectory and homeDrive attribute
-=======
-	+ Adapt firewall rules to new accept chains
->>>>>>> 7f47934c
 	+ Do not store in samba_access table 4 records each 10s when antivirus
 	  daemon is not running
 	+ Use krb5 keys on new users when plain password not available
