--- conflicted
+++ resolved
@@ -1,12 +1,9 @@
 HEAD
-<<<<<<< HEAD
-	+ Check in group pre-addition whether it already exists as built-in
-	+ Added existsDN method to EBox::LDB
-=======
 	+ Integration with Disaster Recovery service
 	+ Restored backupDomains implementation
 	+ Explicit set of folder name as default value implementation has changed
->>>>>>> 922fb86d
+	+ Check in group pre-addition whether it already exists as built-in
+	+ Added existsDN method to EBox::LDB
 	+ Grant rx access on privileged ldap socket to allow user corner to
 	  update user passwords
 3.0.9
