<<<<<<< HEAD
2.3.9
	+ Fields in General Settings can be edited now, with the exception
	  of domain and computer names
	+ Added methods to get the paths used by shares, users and groups
	  to generate disk usage reports
=======
HEAD
	+ Sync passwords from LDAP to LDB directly from hashes
>>>>>>> 5d799977
	+ User addon to enable/disable the account and set the user as
	  domain administrator
	+ Group addon to create group shares
	+ Added method to give captive portal module firewall rules to
	  allow domain joins
2.3.8
	+ Recycle Bin feature is now working with samba4
	+ Remove unnecessary dns enable depend as users already depend on it
	+ Integration with samba 4.0 beta2 which uses samba4 for
	  the Active Directory domain services and the samba3 daemon
	  for the file sharing and printing services
	+ Added LogObserver support
	+ Avoid showing admin password if provision command fails
	+ Add domain name validation, cannot be equal to host name
	+ Fix provision bug caused by passwords containing spaces
	+ Threaded synchronizer script
	+ Roaming profiles implementation
	+ Home drive implementation
	+ Guest access implementation
	+ Delete directories from disk when shares are removed
2.3.7
	+ Fixed problems with provision in fresh install
	+ Adapted to new Model management framework
	+ Store printers in redis using the new JSON config objects
2.3.6
	+ Integrate with zentyal DNS
	+ Fix loop over array reference in funcion usesPort
2.3.5
	+ New samba4 synchronization based on LDB module and LDIF files
	+ Depend on samba-zentyal-modules instead of libldb-perl
	+ Custom build of samba4 is no longer needed
2.3.4
	+ Packaging fixes for precise
	+ Code typo fix in Samba::Model::GeneralSettings::_checkDomainName
2.3.3
	+ Validate domain admin password in general settings
	+ Fixed bugs when adding users or groups with spaces
2.3.2
	+ Ignore mailfilter users in s4sync
2.3.1
	+ Samba4 integration
	+ Service description is now translatable
	+ Restore samba-vscan dependency
2.3
	+ Adapted to new MySQL logs backend
	+ Remove samba-vscan dependency as it is not yet available for precise
	+ Replaced autotools with zbuildtools
	+ Use always the same string to refer to the NetBIOS computer name
	+ Validation of maximum length of domain name, validation against
	  reserved words of netbios and domain names
2.1.7
	+ Allow non-ascii characters in share names and comments
2.1.6
	+ Added config key to set Zentyal folders and default domain prefix
	+ Removed /zentyal prefix from URLs
	+ Added maximum limits to PDC options
	+ Avoid duplicated restart during postinst
2.1.5
	+ Removed wrong quotes in smb.conf
	+ Added missing touch and minsize options in /etc/zentyal/samba.conf
	  for Recycle Bin
2.1.4
	+ Better validation of samba shares paths
	+ Improve smb.conf template: delete use_client_driver and allow include
	  per client
	+ Always depend on samba-vscan
	+ Use quote column option for periodic and report log consolidation
2.1.3
	+ Now deleted users and groups are removed correctly from printers
	  permissions lists
	+ Show group comment if exists as share description
	+ Fixed SQL in activity report section
	+ Removed redundant code _dumpSharesTree and _loadSharesTree
2.1.2
	+ Domain names ending in ".local" are no longer allowed
2.1.1
	+ Quotas are now included in users module
	+ Bugfix: disabled shares are correctly ignored now
	+ Bugfix: fixed bad column name in report consolidation
	+ Renamed internal-backups and quarantine shares from ebox- to zentyal-
	+ Bug fix: default file sharing quota works properly now
2.1
	+ Remove ebox- prefix from helper scripts names
	+ Use new standard enable-module script
	+ Replace /etc/ebox/80samba.conf with /etc/zentyal/samba.conf
	+ Use new initial-setup in postinst and delete old migrations
	+ Bug fix: Home directory is mapped when accessing from a Windows 7 client
	+ User quotas are now stored in configuration backup and users directory
	+ Bug fix: Share size is estimated although some files cannot be read
	+ Bug fix: Removed permissions are actually removed
	+ Roaming profiles with correct file attribs
	+ The files in a group share can be modified by all the members in the
	  group
	+ Show forbidden paths in the "Path not allowed" exception text
	+ Truncate the resource field to avoid overflow error of log database
2.0.7
	+ Removed printers are ignored during backup restore
	+ Added backup domain
	+ Added printers as restore dependency
2.0.6
	+ Check for incompatibility between PDC and PAM on slaves
	+ Improved performance by adding samba LDAP indexes
	+ Only set shares ACL if needed
	+ Set default order for dashboard widgets
2.0.5
	+ Only ASCII characters are now allowed for share names and comments
	+ Bug fix: guest shares also work if PDC not enabled
2.0.4
	+ Fixed quarantine folder permissions
	+ Don't ask for password in guest shares
2.0.3
	+ Bug fix: guest shares now work on Windows clients
	+ Fixed log retrieving for quarantine alerts
2.0.2
	+ Fixed problems in backup restoration
	+ Bug fix: support users and groups with spaces and so on in ACLs
2.0.1
	+ Bug fix: cups daemon is now started before samba one
	+ Bug fix: samba can be enabled now if filesystem does not support quotas
	+ Removed warning due to mix numeric and string values in printer hash.
	+ New CUPS printers are also stored in redis when editing groups
	+ Deleted obsolete code regarding external/non-external printers
1.5.9
	+ Rebranded domain name and description
1.5.8
	+ Zentyal rebrand
	+ On smb.conf.mas: use client driver = no to allow printer server
	  to give clients the uploaded drivers.
1.5.7
	+ Avoid antivirus scan on large files to fix read problems
	+ Add a keyconf to Samba listen on external interfaces
	+ Added more report subsections
1.5.6
	+ Move NSS from ebox-samba to ebox-usersandgroups
	+ Home directories are under /home now
	+ Shares permissions model now states if the ACL is for a user or a group
1.5.5
	+ Bug fix: set proper permissions on guest shares
	+ Bug fix: avoid parse of non-word characters in vscan log entries
1.5.4
	+ Added bridged mode support in firewall helper
1.5.3
	+ Bug fix: do not add acl attribute in /etc/fstab when using xfs
1.5.2
	+ Enforce uniqueness of 'user/group' filed in shares permissions
	+ Enable full audit feature as it's working again in samba 3.4.6
	+ Allow guest shares
1.5.1
	+ Add support for file system ACLs. Modify /etc/fstab
	  accordingly. Add dependency on acl.
	+ Bug fix: check if a group has been deleted when configurer printers,
	  otherwise users end up with a blank screen when granting printer
	  permissions
	+ Use the new upstart scripts that the Ubuntu samba packages ships
	  in Lucid
1.4.2
	+ Add missing samba_virus_report table
1.4.1
	+ Restored RecycleBin feature lost when merged breadcrumbs
1.3.15
	+ Added 'hide files' directive by default in smb.conf.mas
	+ Bug fix: PDC password policy settings are kept after samba restarts
1.3.14
	+ Add DefaultUser model to be used in users and groups default user
	  template. Admins can select if they wish to enable the file sharing
	  account by default when creating new users.
1.3.13
	+ Disable full_audit until fixed in a newer samba version
1.3.12
	+ Add breadcrumbs
1.3.11
	+ Added report support
1.3.10
	+ bugfix: ignore case when comparing domain and netbios names
	+ Added support for Recycle Bin in shares
	+ bugfix: restore Domain Users with GID 513 and not 512.
	  as this made Domain Admins not work
	+ Remove unused quota related methods
1.3.7
	+ Create .V2 profile directories. Windows Vista looks for them.
	+ remove extendedBackup, data files must be backuped using ebackup
1.3.6
	+ bugfix: do not allow netbios names longer than 15 characters
1.3.4
	+ bugfix: some samba actions never appeared in the access log
1.3.3
	+ bugfix: we dont consults users when users is not configured in EBox::Samba::existsShareResource
1.3.1
	+ bugfix: use right number for Domain Computers group
1.3.0
	+ bugfix: keep sambaMinPwdLength attribute
1.1.30
	+ bugfix: add user works if quota is disabled
	+ bugfix: replaced storeElementByName with store to avoid bug when restoring
1.1.20
	+ samba allows the use of internal virtual ifaces now
	+ bugfix: importFromLdif was calling a maethod that was removed in a previous merge
1.1.10
	+ Only update sambaPaths on users with sambaSamAccount object
	class
	+ UI imrpovement: in general setting some fileds are disabled when
	PDC is not selected
1.1
	+ Bugfix: issue with codepages on shares
	+ Home drive letter can be changed now from general settings
	+ Added new PDC model with password settings
	+ Use the new row() and ids() API
	+ Windows user's profiles are backed up only in extended backups
	+ Enable quota support again
	+ Bugfix: when importing data from ldiff we assure that the
	default group is created before any group assignment to avoid
	'group not existent' errors

0.12.101
	+ Bugfix: set force directory mode and force create mode to 0660 in shares
0.12.100
	+ Admin user method is more robust in face of user's incomplete
	groups membership
	+ Bugfix: `printers` method returns an empty list when
	`ebox-printers` package is not installed
	+ Add per-user disk quota
0.12.99
	+ New release
0.12.6.101
	+ Bugfix. roaming profiles are not created automatically when they are
	disabled
0.12.6.100
	+ Support for external printers configured with CUPS
	+ Bugfix. Set users and groups suffix properly in smb.conf
0.12.5
	+ Bugfix. Set loginShell when adding users. By default it takes /bin/false
	but users can change it using /etc/ebox/80samba.conf
0.12.4
	+ Bugfix. Check and correct if there is a user or group with a wrong SID.
	It's possible to run into that scenarion depending when the user/group is
	created
	+ Do not delete some domain attributes that are used to store password
	attributes such us password length, expiration...
0.12.3
	+ Add configuration variable to enable/disable quota support
	  as it might be really slow if we have many users
0.12.2
	+ Restore group share names when restoring a backup
0.12.1
	+ Leave Logon Home empty, as Logon Home = "" as stated by smb.conf
	documentation doesn't seem to work
	+ Make sure  workgroup and netbios names are different
0.12
	+ Add help to model fields
	+ Fix typo in defaultEnabledValue. Now shares are enabled by default.
	+ Fix typo in administrator label
	+ Mark shares strings to translate
	+ Use eBox OID number in LDAP schemas
	+ Do not use shares that don't have permission for any user or group
	+ Remove deprecated printer admin configuration key in smb.conf.mas
	+ Enable dns proxy in smb.conf.mas
0.11.103
	+ Bugfix. Add and use EBox::Samba::Types::Select to avoid
	  issues with the options cache
0.11.102
	+ Extend functinality to add custom shares and not only one per-group:
		- Any share within the file system
		- Any share automatically created under /home/samba/shares
		- Fine-grained access to the share: read-only, read and write,
		  administrator, per user and per group.
	+ Set editable attribute to 1 in User field. To comply with
	  what the type expects and avoid warnings

0.11.101
	+ New release
0.11.100
	+ Change slapd.conf ownership to module users
	+ Fix typos
	+ onInstall() functionality moved to migration script
0.11.99
	+ Allow others to read contents from users home directory to
	publish HTML
0.11
	+ New release
0.10.99
	+ New release
0.10
	+ Create directory with 0770
	+ Add users to Domain Users group
0.9.100
	+ New release
0.9.99
	+ New release
0.9.3
	+ New release
0.9.2
	+ Add ebox backup directory as a shared resource to download/upload
	  files
	+ Create smbldap_bind.conf which contains password with mask 0600
0.9.1
	+ New release
0.9
	+ Added Polish translation
	+ Added German translation
	+ Added Dutch  translation

0.8.99
	+ New release
0.8.1
	+ bugfix. Do not mess up home directories when upgrading
	+ Minor workaround. Create slapd run directory in case it does not
	  exist
0.8
	+ New release
0.7.99
	+ Full backup mode stores shared files
	+ Unlimited i-node quota
	+ Various bug-fixes
	+ Portuguese translation

0.7.1
	+ Initial support for PDC
	+ GUI improvements
	+ Added update/clean actions to eobx-samba-ldap
	+ Use EBox::LDAP singleton
	+ Debian package fixes
	+ Fetch SID from configuration file
	+ Use of ebox-sudoers-friendly

0.7
	+ First public release
0.6
	+ move to client
	+ API documented using naturaldocs
	+ Update install
	+ Update debian scripts
	+ Enable/disable printer sharing and file sharing independentely
	+ Use new syntax to define ACLs in slapd.conf
	+ Implements usesPort
	+ Add full support for printers
	+ Several bugfixes

0.5.2
	+ Fix some packaging issues

0.5.1
	+ Convert module to new menu system

0.5
	+ Initial release<|MERGE_RESOLUTION|>--- conflicted
+++ resolved
@@ -1,13 +1,10 @@
-<<<<<<< HEAD
+HEAD
+	+ Sync passwords from LDAP to LDB directly from hashes
 2.3.9
 	+ Fields in General Settings can be edited now, with the exception
 	  of domain and computer names
 	+ Added methods to get the paths used by shares, users and groups
 	  to generate disk usage reports
-=======
-HEAD
-	+ Sync passwords from LDAP to LDB directly from hashes
->>>>>>> 5d799977
 	+ User addon to enable/disable the account and set the user as
 	  domain administrator
 	+ Group addon to create group shares
