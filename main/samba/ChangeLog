--- conflicted
+++ resolved
@@ -1,10 +1,7 @@
 HEAD
-<<<<<<< HEAD
+	+ Fix wrong URL on provision message
 	+ Better error messages when the environment checks for provision fail
 	+ Forbid provision if the server is replicating users either master or slave
-=======
-	+ Fix wrong URL on provision message
->>>>>>> 1f64ff22
 3.0.13
 	+ Integration of new samba 4.0.3 bundled version
 	+ Samba daemon is now managed with init.d to avoid unexpected fork problems
