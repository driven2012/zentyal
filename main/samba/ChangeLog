<<<<<<< HEAD
HEAD
	+ Adapted user addon to multi-OU tree view
	+ Ignored SIDs are now synced to LDAP, but hidden on the interface
	  according to the regexps in /etc/zentyal/sids-to-hide.regex
	+ Do not try to start nmbd if smb.conf is not written
=======
3.0.21
	+ Adapt firewall rules to new accept chains
	+ Add config key to skip writting homeDirectory and homeDrive attribute
	+ Do not store in samba_access table 4 records each 10s when antivirus
	  daemon is not running
>>>>>>> a8a05d1f
	+ Use krb5 keys on new users when plain password not available
	+ Removed EBox::Samba::Group::usersNotIn() method. It was not used neither
	  valid for samba groups.
	+ New EBox::Samba::computers() to get all objects with computer class
	+ Implemented security group and distribution group concept from AD.
	+ Created an OrganizationalPerson object to reuse code between User
	  accounts and Contacts.
	+ Added incompatiblity with external AD authentication mode
3.1.4
	+ Fix SIDs to ignore list, add missing end of line character in regular
	  expressions
	+ NetBIOS computer name is now updated before reprovision and after
	  hostname change
	+ Use new EBox::Users namespace instead of EBox::UsersAndGroups
3.1.3
	+ Removed deprecated backup domains implementation
	+ Fix id mapping for users and groups added by the s4sync daemon
3.1.2
	+ Fix hostname change when having Samba installed: was trying to create
	  again Administrator user, now we just update the credentials, ignore
	  existing groups
3.1.1
	+ Fixed wrong setting of state in EBox::Samba::Provision
3.1
	+ Replace /home/samba/.provisioned file with a key in redis state
	+ Depend on zentyal-core 3.1
3.0.17
	+ New join_vista_with_guest_shares option in /etc/zentyal/samba.conf to
	  allow join of Windows Vista machines if guest shares are enabled
	+ New sync_disabled_users option in /etc/zentyal/samba.conf to sync
	  users with a disabled account in s4sync
	+ Removed 3.0.X migration code
	+ New s4sync-groups.ignore file to avoid sync internal groups to LDAP
	+ Allow to set "disable_fullaudit" config key in /etc/zentyal/samba.conf
	  to fully disable recording of samba VFS operations in the system log
	+ Added Pre-Depends on samba4 to avoid problems with upgrades
	+ Added Pre-Depends on mysql-server to avoid problems with upgrades
3.0.16
	+ Workaround with retries for the chown __USERS__ bug
	+ Hide sync with cloud options in shares list if remoteservices
	  is not installed
	+ Setup filesystem now writes a valid fstab file even if the filesystem
	  does not have any mount option
	+ Remove idmap_ldb:use_rf2307 option unnecessary with Samba 4.0.5
	+ Clearer error messages when EBox::LDB::safeConnect fails
	+ Raise exception if during the provision either the domain
	  administrator user or the domain administrator group are
	  incorrectly mapped
	+ Adapted firewallCaptivePortalExceptions method to API change
	+ Mark kerberos principal users as internal to be properly filtered
	+ Delete .provisioned file when purging zentyal-samba
	+ Avoid not numeric warning in hash size comparation during provision
	+ Allow user names composed only of digits
	+ Do not add firewall rules to loopback interface
	+ Improve checks when upgrading from 3.0.11
3.0.15
	+ Better check for the incompatibility of Samba with master/slave
	+ Samba can now be reprovisioned if the hostname or domain changes
	+ Depend on users module to fix save changes order during reprovision
	+ Set roaming profile and home drive for new created users if server
	  is first DC
	+ Default value of sync option in SambaShares is now 0
3.0.14
	+ Improve management of DNS zones stored in samba LDAP
	+ Add classes to decode DNS data from samba LDAP
	+ Use less costly LDB operations when adding or removing members
	  from a group
	+ Added EBox:Samba::LDBObject::deleteValues method
	+ Fix wrong URL on provision message
	+ Better error messages when the environment checks for provision fail
	+ Forbid provision if the server is replicating users either master or slave
3.0.13
	+ Integration of new samba 4.0.3 bundled version
	+ Samba daemon is now managed with init.d to avoid unexpected fork problems
	+ Reduce dns resolver timeout on provision checks when joining a domain
	+ Let zentyal manage all samba dependant daemons. Automatic start/stop
	  is disabled now.
	+ Add script to transfer FSMO roles to local server, useful to
	  migrate from Windows to Zentyal
	+ New FSMO management module
	+ Import sysvol maintaining ACLs
	+ Fixed configuration backup problems, stopping the daemon is no longer
	  needed when backing up and ACLs and dns partitions hard links are
	  recreated when restoring.
	+ Remove deprecated code related to printers module
	+ Remove unnecessary pidfiles declarations for upstart daemons
	+ Improve provision procedure
	+ Use clamd socket instead of shared library for antivirus, this is
	  faster and reduces memory consumption
	+ Do not create quarantine share if antivirus is not enabled
	+ Empty text files are created now when a virus is found on a share
	+ Modified 'size' field in samba_disk_usage and samba_disk_usage_report
	  tables from INT to BIGINT
3.0.12
	+ New advanced 'unmanaged_acls' option in /etc/zentyal/samba.conf to
	  disable overwriting of ACLs when saving changes
	+ Notify cloud-prof when installed when changes happen in
	  SyncShares and SambaShares models
	+ shareByFilename method now also returns the path and type of the share
	+ Fix shareByFilename method
	+ Update Loghelper to the new log formats
	+ Remove duplicated slash in samba shares and profiles paths
3.0.11
	+ Fixed EBox::Samba::LdbObject::get in list context
3.0.10
	+ Decode utf8 data in LdbObject::get() to avoid encoding problems
	+ Integration with Disaster Recovery service
	+ Restored backupDomains implementation
	+ Explicit set of folder name as default value implementation has changed
	+ Check in group pre-addition whether it already exists as built-in
	+ Added existsDN method to EBox::LDB
	+ Grant rx access on privileged ldap socket to allow user corner to
	  update user passwords
3.0.9
	+ Improve domain join process updating the joined domain DNS server
	+ Set kerberos keys when importing users from samba to zentyal
	+ Fix ACLs for system type shares
3.0.8
	+ Depend on Samba4 RC5
	+ Fix bug in enforceServiceState causing samba to restart twice while
	  saving changes
	+ Set pid file path for nmbd daemon
	+ Set bootDepends in yaml file
	+ Adapted to changes in EBox::LogHelper::_convertTimestamp
	+ Use proper constant in userShares method used by remoteservices module
3.0.7
	+ Sync passwords to samba also when using kerberos keys
3.0.6
	+ Added missing use of UnwillingToPerform exception
	+ Fix bug importing service principals when it is not yet created in
	  LDAP
	+ Roaming profiles and drive letter options cannot be set when joining
	  to an existing domain to avoid overwritting per-user settings
	+ Use the new LdapUserBase interface methods preAddUser and preAddGroup
	  to create the user in samba before in zentyal LDAP. The uidNumber or
	  gidNumber of the Zentyal user is infered from the RID to guarantee
	  unique value in the domain
	+ Infer user's uidNumber and group's gidNumber from RID when this is
	  attribute is not present while synchronizing users. This guarantees
	  the same value for users and groups in all domain controllers
	+ Implement new preAdd(User|Group)Failed and add(User|Group)Failed to
	  remove the object from samba database if something goes wrong
	+ Do not add disabled accounts to Zentyal in s4sync
3.0.5
	+ Enabled optional signed SMB protocol in smb.conf
	+ Delete users and groups from shares ACL when these are deleted
	+ Refuse to delete system critical objects
	+ Added syncFolders information method to allow file syncing
	+ Implement SysInfo::Observer to disallow host or domain name changes if
	  module is configured and update the required fields if it is not
	+ Import sysvol after joining a domain, and add an upstart job to sync it
	  each 5 to 10 minutes (one way).
	+ Map root account to domain administrator account
	+ Reset sysvol ACLs after provision
3.0.4
	+ Fix netlogon share wrong path
	+ Depend on samba4 rc2+zentyal2, which include nmbd daemon for netbios
	  browsing support
3.0.3
	+ Update smb.conf for samba4 RC2
	+ During domain join precedure, wait a couple of seconds for samba to start
	+ Add configkey 'treat_contacts_as_users' to import distribution groups
	  containing contacts. The mail account name is used to locate an user with
	  that name and add it to the group.
	+ Improvements synchronizing group members.
	+ The 'users' method of EBox::Samba::Group has been renamed to 'members' and
	  also returns nested groups
	+ Do not import users and groups after join a domain. The s4sync script will
	  do the job
	+ Search for users and groups to synchronize outside CN=Users
	+ Add more SID's to the list of users and groups to avoid synchronize from
	  samba
	+ Improve GeneralSettings fields validation
	+ Remove duplicated disabled module warning on recycle bin and antivirus
	  modules
	+ Added method to GeneralSettings to update hostname-dependent fields
	+ Tolerate domains ended in .local
3.0.2
	+ Fix samba group members not imported to Zentyal in groups added by
	  the synchronizer
	+ Fix s4sync not starting on boot
	+ Restore DNS setup on domain join failure
	+ Add a line to /etc/fstab to increase the size of /var/lock to 50MB.
	  Samba stores there some tdb files (for example to track connections), so
	  if this fs goes out of space connections can be dropped.
3.0.1
	+ Stop daemon before restoring backup and start when finished
	+ Throw exceptions in checkEnvironment also during first install,
	  otherwise the module is not disabled if DNS is not properly
	  configured.
3.0
	+ Add parameter to _checkEnvironment to set the desired error level
	  (ignore, print on log or throw exception)
	+ Stop daemon while taking backup to avoid samba daemon modifying files
	  while being tarred
	+ Fix share type exceptions on antivirus and recycle bin
	+ Fix enabling guest access on shares need to save changes twice
	+ Fix wrong ACL that was denying access to quarantine folder to guest
	  users
	+ Fix error creating shares with spaces in the path
	+ Implemented configuration backup and restore
	+ Fix checking domain name in General Settings Model
	+ Fixed some strings
2.3.14
	+ Fix access for domain users to shares when guest access is enabled
	  on the share
	+ Setup quarantine directory for zavs and grant access to domain admins only
	+ Write zavs settings on smb.conf
2.3.13
	+ Change default domain netbios to match the left-most part of the
	  host dns domain
	+ Check environment is properly configured before provision samba
	+ Generate random administrator password instead of having a default
	  one for security reasons, to join machines to the domain any user
	  belonging to the Domain Admins group is enough, so there was no
	  need to show this password on the interface
	+ Removed dashboard widgets no longer compatible with samba4
	+ Depend on samba 4.0 beta 8
	+ Check provisioned flag and module enabled in s4sync script
	+ Set the provisioned flag at the end of provision function
	+ shareByFilename() method is now working with samba4
	+ Improved DNS management of the Samba internal domain
	+ Fixed labels on SambaSharePermissions model
	+ Fix guest access to shares (client do not ask for password)
	+ Map nobody and nogroup to domain guest and guests accounts
	+ Add missing use statement on EBox::Samba::User
	+ Fix updating Zentyal LDAP users kerberos keys from samba users
	+ Ensure proper permissions on the samba privileged socket
	+ Check that account names does not exists in the whole domain when
	  adding users and groups from the LdapModuleBase callbacks
	+ Do not notify samba module when deleting Zentyal users and groups
	  through the synchronizer script
	+ Improve netbios name validation (no dots)
	+ Validate netbios domain name as netbios name
	+ Force zentyal-dns dependency version
	+ Fix bug managing the dns domain when enabling/disabling the module
	+ Improvements in daemons management to avoid restarting them twice
	  while saving changes.
2.3.12
	+ Support additional domain controller mode
	+ Remove user addon to set the user as domain admin. Add it to the
	  domain admins group instead.
	+ Sync domain administrator and domain admins accounts to zentyal
	+ Increase log level from 1 to 3 to trace problems.
	+ Provision database only when saving changes, not in module
	  enable.
	+ Change samba home to /home/samba instead /home/ebox/samba
	+ Use the privileged LDAP socket to connect to samba LDAP.
	+ Provision using bind9 DLZ backend.
	+ Add config key to choose the fileserver to use, 'ntvfs' or 's3fs'
	+ Removed wrong empty string translations
	+ Enable printing daemon. Printers ACLs stored in a model within
	  printers module.
2.3.11
	+ Added modeldepends to yaml schema
	+ Enable printing daemon. Printers ACLs are now stored in a model within
	  printers module
	+ Removed wrong empty string translations
2.3.10
	+ Fix exception creating shares
	+ Sync passwords from LDAP to LDB directly from hashes
2.3.9
	+ Fields in General Settings can be edited now, with the exception
	  of domain and computer names
	+ Added methods to get the paths used by shares, users and groups
	  to generate disk usage reports
	+ User addon to enable/disable the account and set the user as
	  domain administrator
	+ Group addon to create group shares
	+ Added method to give captive portal module firewall rules to
	  allow domain joins
2.3.8
	+ Recycle Bin feature is now working with samba4
	+ Remove unnecessary dns enable depend as users already depend on it
	+ Integration with samba 4.0 beta2 which uses samba4 for
	  the Active Directory domain services and the samba3 daemon
	  for the file sharing and printing services
	+ Added LogObserver support
	+ Avoid showing admin password if provision command fails
	+ Add domain name validation, cannot be equal to host name
	+ Fix provision bug caused by passwords containing spaces
	+ Threaded synchronizer script
	+ Roaming profiles implementation
	+ Home drive implementation
	+ Guest access implementation
	+ Delete directories from disk when shares are removed
2.3.7
	+ Fixed problems with provision in fresh install
	+ Adapted to new Model management framework
	+ Store printers in redis using the new JSON config objects
2.3.6
	+ Integrate with zentyal DNS
	+ Fix loop over array reference in funcion usesPort
2.3.5
	+ New samba4 synchronization based on LDB module and LDIF files
	+ Depend on samba-zentyal-modules instead of libldb-perl
	+ Custom build of samba4 is no longer needed
2.3.4
	+ Packaging fixes for precise
	+ Code typo fix in Samba::Model::GeneralSettings::_checkDomainName
2.3.3
	+ Validate domain admin password in general settings
	+ Fixed bugs when adding users or groups with spaces
2.3.2
	+ Ignore mailfilter users in s4sync
2.3.1
	+ Samba4 integration
	+ Service description is now translatable
	+ Restore samba-vscan dependency
2.3
	+ Adapted to new MySQL logs backend
	+ Remove samba-vscan dependency as it is not yet available for precise
	+ Replaced autotools with zbuildtools
	+ Use always the same string to refer to the NetBIOS computer name
	+ Validation of maximum length of domain name, validation against
	  reserved words of netbios and domain names
2.1.7
	+ Allow non-ascii characters in share names and comments
2.1.6
	+ Added config key to set Zentyal folders and default domain prefix
	+ Removed /zentyal prefix from URLs
	+ Added maximum limits to PDC options
	+ Avoid duplicated restart during postinst
2.1.5
	+ Removed wrong quotes in smb.conf
	+ Added missing touch and minsize options in /etc/zentyal/samba.conf
	  for Recycle Bin
2.1.4
	+ Better validation of samba shares paths
	+ Improve smb.conf template: delete use_client_driver and allow include
	  per client
	+ Always depend on samba-vscan
	+ Use quote column option for periodic and report log consolidation
2.1.3
	+ Now deleted users and groups are removed correctly from printers
	  permissions lists
	+ Show group comment if exists as share description
	+ Fixed SQL in activity report section
	+ Removed redundant code _dumpSharesTree and _loadSharesTree
2.1.2
	+ Domain names ending in ".local" are no longer allowed
2.1.1
	+ Quotas are now included in users module
	+ Bugfix: disabled shares are correctly ignored now
	+ Bugfix: fixed bad column name in report consolidation
	+ Renamed internal-backups and quarantine shares from ebox- to zentyal-
	+ Bug fix: default file sharing quota works properly now
2.1
	+ Remove ebox- prefix from helper scripts names
	+ Use new standard enable-module script
	+ Replace /etc/ebox/80samba.conf with /etc/zentyal/samba.conf
	+ Use new initial-setup in postinst and delete old migrations
	+ Bug fix: Home directory is mapped when accessing from a Windows 7 client
	+ User quotas are now stored in configuration backup and users directory
	+ Bug fix: Share size is estimated although some files cannot be read
	+ Bug fix: Removed permissions are actually removed
	+ Roaming profiles with correct file attribs
	+ The files in a group share can be modified by all the members in the
	  group
	+ Show forbidden paths in the "Path not allowed" exception text
	+ Truncate the resource field to avoid overflow error of log database
2.0.7
	+ Removed printers are ignored during backup restore
	+ Added backup domain
	+ Added printers as restore dependency
2.0.6
	+ Check for incompatibility between PDC and PAM on slaves
	+ Improved performance by adding samba LDAP indexes
	+ Only set shares ACL if needed
	+ Set default order for dashboard widgets
2.0.5
	+ Only ASCII characters are now allowed for share names and comments
	+ Bug fix: guest shares also work if PDC not enabled
2.0.4
	+ Fixed quarantine folder permissions
	+ Don't ask for password in guest shares
2.0.3
	+ Bug fix: guest shares now work on Windows clients
	+ Fixed log retrieving for quarantine alerts
2.0.2
	+ Fixed problems in backup restoration
	+ Bug fix: support users and groups with spaces and so on in ACLs
2.0.1
	+ Bug fix: cups daemon is now started before samba one
	+ Bug fix: samba can be enabled now if filesystem does not support quotas
	+ Removed warning due to mix numeric and string values in printer hash.
	+ New CUPS printers are also stored in redis when editing groups
	+ Deleted obsolete code regarding external/non-external printers
1.5.9
	+ Rebranded domain name and description
1.5.8
	+ Zentyal rebrand
	+ On smb.conf.mas: use client driver = no to allow printer server
	  to give clients the uploaded drivers.
1.5.7
	+ Avoid antivirus scan on large files to fix read problems
	+ Add a keyconf to Samba listen on external interfaces
	+ Added more report subsections
1.5.6
	+ Move NSS from ebox-samba to ebox-usersandgroups
	+ Home directories are under /home now
	+ Shares permissions model now states if the ACL is for a user or a group
1.5.5
	+ Bug fix: set proper permissions on guest shares
	+ Bug fix: avoid parse of non-word characters in vscan log entries
1.5.4
	+ Added bridged mode support in firewall helper
1.5.3
	+ Bug fix: do not add acl attribute in /etc/fstab when using xfs
1.5.2
	+ Enforce uniqueness of 'user/group' filed in shares permissions
	+ Enable full audit feature as it's working again in samba 3.4.6
	+ Allow guest shares
1.5.1
	+ Add support for file system ACLs. Modify /etc/fstab
	  accordingly. Add dependency on acl.
	+ Bug fix: check if a group has been deleted when configurer printers,
	  otherwise users end up with a blank screen when granting printer
	  permissions
	+ Use the new upstart scripts that the Ubuntu samba packages ships
	  in Lucid
1.4.2
	+ Add missing samba_virus_report table
1.4.1
	+ Restored RecycleBin feature lost when merged breadcrumbs
1.3.15
	+ Added 'hide files' directive by default in smb.conf.mas
	+ Bug fix: PDC password policy settings are kept after samba restarts
1.3.14
	+ Add DefaultUser model to be used in users and groups default user
	  template. Admins can select if they wish to enable the file sharing
	  account by default when creating new users.
1.3.13
	+ Disable full_audit until fixed in a newer samba version
1.3.12
	+ Add breadcrumbs
1.3.11
	+ Added report support
1.3.10
	+ bugfix: ignore case when comparing domain and netbios names
	+ Added support for Recycle Bin in shares
	+ bugfix: restore Domain Users with GID 513 and not 512.
	  as this made Domain Admins not work
	+ Remove unused quota related methods
1.3.7
	+ Create .V2 profile directories. Windows Vista looks for them.
	+ remove extendedBackup, data files must be backuped using ebackup
1.3.6
	+ bugfix: do not allow netbios names longer than 15 characters
1.3.4
	+ bugfix: some samba actions never appeared in the access log
1.3.3
	+ bugfix: we dont consults users when users is not configured in EBox::Samba::existsShareResource
1.3.1
	+ bugfix: use right number for Domain Computers group
1.3.0
	+ bugfix: keep sambaMinPwdLength attribute
1.1.30
	+ bugfix: add user works if quota is disabled
	+ bugfix: replaced storeElementByName with store to avoid bug when restoring
1.1.20
	+ samba allows the use of internal virtual ifaces now
	+ bugfix: importFromLdif was calling a maethod that was removed in a previous merge
1.1.10
	+ Only update sambaPaths on users with sambaSamAccount object
	class
	+ UI imrpovement: in general setting some fileds are disabled when
	PDC is not selected
1.1
	+ Bugfix: issue with codepages on shares
	+ Home drive letter can be changed now from general settings
	+ Added new PDC model with password settings
	+ Use the new row() and ids() API
	+ Windows user's profiles are backed up only in extended backups
	+ Enable quota support again
	+ Bugfix: when importing data from ldiff we assure that the
	default group is created before any group assignment to avoid
	'group not existent' errors

0.12.101
	+ Bugfix: set force directory mode and force create mode to 0660 in shares
0.12.100
	+ Admin user method is more robust in face of user's incomplete
	groups membership
	+ Bugfix: `printers` method returns an empty list when
	`ebox-printers` package is not installed
	+ Add per-user disk quota
0.12.99
	+ New release
0.12.6.101
	+ Bugfix. roaming profiles are not created automatically when they are
	disabled
0.12.6.100
	+ Support for external printers configured with CUPS
	+ Bugfix. Set users and groups suffix properly in smb.conf
0.12.5
	+ Bugfix. Set loginShell when adding users. By default it takes /bin/false
	but users can change it using /etc/ebox/80samba.conf
0.12.4
	+ Bugfix. Check and correct if there is a user or group with a wrong SID.
	It's possible to run into that scenarion depending when the user/group is
	created
	+ Do not delete some domain attributes that are used to store password
	attributes such us password length, expiration...
0.12.3
	+ Add configuration variable to enable/disable quota support
	  as it might be really slow if we have many users
0.12.2
	+ Restore group share names when restoring a backup
0.12.1
	+ Leave Logon Home empty, as Logon Home = "" as stated by smb.conf
	documentation doesn't seem to work
	+ Make sure  workgroup and netbios names are different
0.12
	+ Add help to model fields
	+ Fix typo in defaultEnabledValue. Now shares are enabled by default.
	+ Fix typo in administrator label
	+ Mark shares strings to translate
	+ Use eBox OID number in LDAP schemas
	+ Do not use shares that don't have permission for any user or group
	+ Remove deprecated printer admin configuration key in smb.conf.mas
	+ Enable dns proxy in smb.conf.mas
0.11.103
	+ Bugfix. Add and use EBox::Samba::Types::Select to avoid
	  issues with the options cache
0.11.102
	+ Extend functinality to add custom shares and not only one per-group:
		- Any share within the file system
		- Any share automatically created under /home/samba/shares
		- Fine-grained access to the share: read-only, read and write,
		  administrator, per user and per group.
	+ Set editable attribute to 1 in User field. To comply with
	  what the type expects and avoid warnings

0.11.101
	+ New release
0.11.100
	+ Change slapd.conf ownership to module users
	+ Fix typos
	+ onInstall() functionality moved to migration script
0.11.99
	+ Allow others to read contents from users home directory to
	publish HTML
0.11
	+ New release
0.10.99
	+ New release
0.10
	+ Create directory with 0770
	+ Add users to Domain Users group
0.9.100
	+ New release
0.9.99
	+ New release
0.9.3
	+ New release
0.9.2
	+ Add ebox backup directory as a shared resource to download/upload
	  files
	+ Create smbldap_bind.conf which contains password with mask 0600
0.9.1
	+ New release
0.9
	+ Added Polish translation
	+ Added German translation
	+ Added Dutch  translation

0.8.99
	+ New release
0.8.1
	+ bugfix. Do not mess up home directories when upgrading
	+ Minor workaround. Create slapd run directory in case it does not
	  exist
0.8
	+ New release
0.7.99
	+ Full backup mode stores shared files
	+ Unlimited i-node quota
	+ Various bug-fixes
	+ Portuguese translation

0.7.1
	+ Initial support for PDC
	+ GUI improvements
	+ Added update/clean actions to eobx-samba-ldap
	+ Use EBox::LDAP singleton
	+ Debian package fixes
	+ Fetch SID from configuration file
	+ Use of ebox-sudoers-friendly

0.7
	+ First public release
0.6
	+ move to client
	+ API documented using naturaldocs
	+ Update install
	+ Update debian scripts
	+ Enable/disable printer sharing and file sharing independentely
	+ Use new syntax to define ACLs in slapd.conf
	+ Implements usesPort
	+ Add full support for printers
	+ Several bugfixes

0.5.2
	+ Fix some packaging issues

0.5.1
	+ Convert module to new menu system

0.5
	+ Initial release<|MERGE_RESOLUTION|>--- conflicted
+++ resolved
@@ -1,16 +1,12 @@
-<<<<<<< HEAD
 HEAD
+	+ Adapt firewall rules to new accept chains
+	+ Add config key to skip writting homeDirectory and homeDrive attribute
+	+ Do not store in samba_access table 4 records each 10s when antivirus
+	  daemon is not running
 	+ Adapted user addon to multi-OU tree view
 	+ Ignored SIDs are now synced to LDAP, but hidden on the interface
 	  according to the regexps in /etc/zentyal/sids-to-hide.regex
 	+ Do not try to start nmbd if smb.conf is not written
-=======
-3.0.21
-	+ Adapt firewall rules to new accept chains
-	+ Add config key to skip writting homeDirectory and homeDrive attribute
-	+ Do not store in samba_access table 4 records each 10s when antivirus
-	  daemon is not running
->>>>>>> a8a05d1f
 	+ Use krb5 keys on new users when plain password not available
 	+ Removed EBox::Samba::Group::usersNotIn() method. It was not used neither
 	  valid for samba groups.
