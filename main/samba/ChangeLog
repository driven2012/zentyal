--- conflicted
+++ resolved
@@ -1,10 +1,7 @@
-<<<<<<< HEAD
 HEAD
 	+ Adapted to new Model management framework
 	+ Store printers in redis using the new JSON config objects
-=======
 2.3.6
->>>>>>> 55aa3738
 	+ Integrate with zentyal DNS
 	+ Fix loop over array reference in funcion usesPort
 2.3.5
