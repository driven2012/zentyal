--- conflicted
+++ resolved
@@ -1,11 +1,8 @@
 HEAD
-<<<<<<< HEAD
-    + NetBIOS computer name is now updated before reprovision and after
-      hostname change
-=======
-    + Fix SIDs to ignore list, add missing end of line character in regular
-      expressions
->>>>>>> baee8638
+	+ Fix SIDs to ignore list, add missing end of line character in regular
+	  expressions
+	+ NetBIOS computer name is now updated before reprovision and after
+	  hostname change
 3.0.19
 	+ Fix id mapping for users and groups added by the s4sync daemon
 3.0.18
