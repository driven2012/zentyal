HEAD
<<<<<<< HEAD
	+ Sync passwords from LDAP to LDB directly from hashes
=======
	+ User addon to enable/disable the account and set the user as
	  domain administrator
	+ Group addon to create group shares
	+ Added method to give captive portal module firewall rules to
	  allow domain joins
2.3.8
	+ Recycle Bin feature is now working with samba4
	+ Remove unnecessary dns enable depend as users already depend on it
	+ Integration with samba 4.0 beta2 which uses samba4 for
	  the Active Directory domain services and the samba3 daemon
	  for the file sharing and printing services
	+ Added LogObserver support
	+ Avoid showing admin password if provision command fails
	+ Add domain name validation, cannot be equal to host name
	+ Fix provision bug caused by passwords containing spaces
	+ Threaded synchronizer script
	+ Roaming profiles implementation
	+ Home drive implementation
	+ Guest access implementation
	+ Delete directories from disk when shares are removed
>>>>>>> 578a2bcf
2.3.7
	+ Fixed problems with provision in fresh install
	+ Adapted to new Model management framework
	+ Store printers in redis using the new JSON config objects
2.3.6
	+ Integrate with zentyal DNS
	+ Fix loop over array reference in funcion usesPort
2.3.5
	+ New samba4 synchronization based on LDB module and LDIF files
	+ Depend on samba-zentyal-modules instead of libldb-perl
	+ Custom build of samba4 is no longer needed
2.3.4
	+ Packaging fixes for precise
	+ Code typo fix in Samba::Model::GeneralSettings::_checkDomainName
2.3.3
	+ Validate domain admin password in general settings
	+ Fixed bugs when adding users or groups with spaces
2.3.2
	+ Ignore mailfilter users in s4sync
2.3.1
	+ Samba4 integration
	+ Service description is now translatable
	+ Restore samba-vscan dependency
2.3
	+ Adapted to new MySQL logs backend
	+ Remove samba-vscan dependency as it is not yet available for precise
	+ Replaced autotools with zbuildtools
	+ Use always the same string to refer to the NetBIOS computer name
	+ Validation of maximum length of domain name, validation against
	  reserved words of netbios and domain names
2.1.7
	+ Allow non-ascii characters in share names and comments
2.1.6
	+ Added config key to set Zentyal folders and default domain prefix
	+ Removed /zentyal prefix from URLs
	+ Added maximum limits to PDC options
	+ Avoid duplicated restart during postinst
2.1.5
	+ Removed wrong quotes in smb.conf
	+ Added missing touch and minsize options in /etc/zentyal/samba.conf
	  for Recycle Bin
2.1.4
	+ Better validation of samba shares paths
	+ Improve smb.conf template: delete use_client_driver and allow include
	  per client
	+ Always depend on samba-vscan
	+ Use quote column option for periodic and report log consolidation
2.1.3
	+ Now deleted users and groups are removed correctly from printers
	  permissions lists
	+ Show group comment if exists as share description
	+ Fixed SQL in activity report section
	+ Removed redundant code _dumpSharesTree and _loadSharesTree
2.1.2
	+ Domain names ending in ".local" are no longer allowed
2.1.1
	+ Quotas are now included in users module
	+ Bugfix: disabled shares are correctly ignored now
	+ Bugfix: fixed bad column name in report consolidation
	+ Renamed internal-backups and quarantine shares from ebox- to zentyal-
	+ Bug fix: default file sharing quota works properly now
2.1
	+ Remove ebox- prefix from helper scripts names
	+ Use new standard enable-module script
	+ Replace /etc/ebox/80samba.conf with /etc/zentyal/samba.conf
	+ Use new initial-setup in postinst and delete old migrations
	+ Bug fix: Home directory is mapped when accessing from a Windows 7 client
	+ User quotas are now stored in configuration backup and users directory
	+ Bug fix: Share size is estimated although some files cannot be read
	+ Bug fix: Removed permissions are actually removed
	+ Roaming profiles with correct file attribs
	+ The files in a group share can be modified by all the members in the
	  group
	+ Show forbidden paths in the "Path not allowed" exception text
	+ Truncate the resource field to avoid overflow error of log database
2.0.7
	+ Removed printers are ignored during backup restore
	+ Added backup domain
	+ Added printers as restore dependency
2.0.6
	+ Check for incompatibility between PDC and PAM on slaves
	+ Improved performance by adding samba LDAP indexes
	+ Only set shares ACL if needed
	+ Set default order for dashboard widgets
2.0.5
	+ Only ASCII characters are now allowed for share names and comments
	+ Bug fix: guest shares also work if PDC not enabled
2.0.4
	+ Fixed quarantine folder permissions
	+ Don't ask for password in guest shares
2.0.3
	+ Bug fix: guest shares now work on Windows clients
	+ Fixed log retrieving for quarantine alerts
2.0.2
	+ Fixed problems in backup restoration
	+ Bug fix: support users and groups with spaces and so on in ACLs
2.0.1
	+ Bug fix: cups daemon is now started before samba one
	+ Bug fix: samba can be enabled now if filesystem does not support quotas
	+ Removed warning due to mix numeric and string values in printer hash.
	+ New CUPS printers are also stored in redis when editing groups
	+ Deleted obsolete code regarding external/non-external printers
1.5.9
	+ Rebranded domain name and description
1.5.8
	+ Zentyal rebrand
	+ On smb.conf.mas: use client driver = no to allow printer server
	  to give clients the uploaded drivers.
1.5.7
	+ Avoid antivirus scan on large files to fix read problems
	+ Add a keyconf to Samba listen on external interfaces
	+ Added more report subsections
1.5.6
	+ Move NSS from ebox-samba to ebox-usersandgroups
	+ Home directories are under /home now
	+ Shares permissions model now states if the ACL is for a user or a group
1.5.5
	+ Bug fix: set proper permissions on guest shares
	+ Bug fix: avoid parse of non-word characters in vscan log entries
1.5.4
	+ Added bridged mode support in firewall helper
1.5.3
	+ Bug fix: do not add acl attribute in /etc/fstab when using xfs
1.5.2
	+ Enforce uniqueness of 'user/group' filed in shares permissions
	+ Enable full audit feature as it's working again in samba 3.4.6
	+ Allow guest shares
1.5.1
	+ Add support for file system ACLs. Modify /etc/fstab
	  accordingly. Add dependency on acl.
	+ Bug fix: check if a group has been deleted when configurer printers,
	  otherwise users end up with a blank screen when granting printer
	  permissions
	+ Use the new upstart scripts that the Ubuntu samba packages ships
	  in Lucid
1.4.2
	+ Add missing samba_virus_report table
1.4.1
	+ Restored RecycleBin feature lost when merged breadcrumbs
1.3.15
	+ Added 'hide files' directive by default in smb.conf.mas
	+ Bug fix: PDC password policy settings are kept after samba restarts
1.3.14
	+ Add DefaultUser model to be used in users and groups default user
	  template. Admins can select if they wish to enable the file sharing
	  account by default when creating new users.
1.3.13
	+ Disable full_audit until fixed in a newer samba version
1.3.12
	+ Add breadcrumbs
1.3.11
	+ Added report support
1.3.10
	+ bugfix: ignore case when comparing domain and netbios names
	+ Added support for Recycle Bin in shares
	+ bugfix: restore Domain Users with GID 513 and not 512.
	  as this made Domain Admins not work
	+ Remove unused quota related methods
1.3.7
	+ Create .V2 profile directories. Windows Vista looks for them.
	+ remove extendedBackup, data files must be backuped using ebackup
1.3.6
	+ bugfix: do not allow netbios names longer than 15 characters
1.3.4
	+ bugfix: some samba actions never appeared in the access log
1.3.3
	+ bugfix: we dont consults users when users is not configured in EBox::Samba::existsShareResource
1.3.1
	+ bugfix: use right number for Domain Computers group
1.3.0
	+ bugfix: keep sambaMinPwdLength attribute
1.1.30
	+ bugfix: add user works if quota is disabled
	+ bugfix: replaced storeElementByName with store to avoid bug when restoring
1.1.20
	+ samba allows the use of internal virtual ifaces now
	+ bugfix: importFromLdif was calling a maethod that was removed in a previous merge
1.1.10
	+ Only update sambaPaths on users with sambaSamAccount object
	class
	+ UI imrpovement: in general setting some fileds are disabled when
	PDC is not selected
1.1
	+ Bugfix: issue with codepages on shares
	+ Home drive letter can be changed now from general settings
	+ Added new PDC model with password settings
	+ Use the new row() and ids() API
	+ Windows user's profiles are backed up only in extended backups
	+ Enable quota support again
	+ Bugfix: when importing data from ldiff we assure that the
	default group is created before any group assignment to avoid
	'group not existent' errors

0.12.101
	+ Bugfix: set force directory mode and force create mode to 0660 in shares
0.12.100
	+ Admin user method is more robust in face of user's incomplete
	groups membership
	+ Bugfix: `printers` method returns an empty list when
	`ebox-printers` package is not installed
	+ Add per-user disk quota
0.12.99
	+ New release
0.12.6.101
	+ Bugfix. roaming profiles are not created automatically when they are
	disabled
0.12.6.100
	+ Support for external printers configured with CUPS
	+ Bugfix. Set users and groups suffix properly in smb.conf
0.12.5
	+ Bugfix. Set loginShell when adding users. By default it takes /bin/false
	but users can change it using /etc/ebox/80samba.conf
0.12.4
	+ Bugfix. Check and correct if there is a user or group with a wrong SID.
	It's possible to run into that scenarion depending when the user/group is
	created
	+ Do not delete some domain attributes that are used to store password
	attributes such us password length, expiration...
0.12.3
	+ Add configuration variable to enable/disable quota support
	  as it might be really slow if we have many users
0.12.2
	+ Restore group share names when restoring a backup
0.12.1
	+ Leave Logon Home empty, as Logon Home = "" as stated by smb.conf
	documentation doesn't seem to work
	+ Make sure  workgroup and netbios names are different
0.12
	+ Add help to model fields
	+ Fix typo in defaultEnabledValue. Now shares are enabled by default.
	+ Fix typo in administrator label
	+ Mark shares strings to translate
	+ Use eBox OID number in LDAP schemas
	+ Do not use shares that don't have permission for any user or group
	+ Remove deprecated printer admin configuration key in smb.conf.mas
	+ Enable dns proxy in smb.conf.mas
0.11.103
	+ Bugfix. Add and use EBox::Samba::Types::Select to avoid
	  issues with the options cache
0.11.102
	+ Extend functinality to add custom shares and not only one per-group:
		- Any share within the file system
		- Any share automatically created under /home/samba/shares
		- Fine-grained access to the share: read-only, read and write,
		  administrator, per user and per group.
	+ Set editable attribute to 1 in User field. To comply with
	  what the type expects and avoid warnings

0.11.101
	+ New release
0.11.100
	+ Change slapd.conf ownership to module users
	+ Fix typos
	+ onInstall() functionality moved to migration script
0.11.99
	+ Allow others to read contents from users home directory to
	publish HTML
0.11
	+ New release
0.10.99
	+ New release
0.10
	+ Create directory with 0770
	+ Add users to Domain Users group
0.9.100
	+ New release
0.9.99
	+ New release
0.9.3
	+ New release
0.9.2
	+ Add ebox backup directory as a shared resource to download/upload
	  files
	+ Create smbldap_bind.conf which contains password with mask 0600
0.9.1
	+ New release
0.9
	+ Added Polish translation
	+ Added German translation
	+ Added Dutch  translation

0.8.99
	+ New release
0.8.1
	+ bugfix. Do not mess up home directories when upgrading
	+ Minor workaround. Create slapd run directory in case it does not
	  exist
0.8
	+ New release
0.7.99
	+ Full backup mode stores shared files
	+ Unlimited i-node quota
	+ Various bug-fixes
	+ Portuguese translation

0.7.1
	+ Initial support for PDC
	+ GUI improvements
	+ Added update/clean actions to eobx-samba-ldap
	+ Use EBox::LDAP singleton
	+ Debian package fixes
	+ Fetch SID from configuration file
	+ Use of ebox-sudoers-friendly

0.7
	+ First public release
0.6
	+ move to client
	+ API documented using naturaldocs
	+ Update install
	+ Update debian scripts
	+ Enable/disable printer sharing and file sharing independentely
	+ Use new syntax to define ACLs in slapd.conf
	+ Implements usesPort
	+ Add full support for printers
	+ Several bugfixes

0.5.2
	+ Fix some packaging issues

0.5.1
	+ Convert module to new menu system

0.5
	+ Initial release<|MERGE_RESOLUTION|>--- conflicted
+++ resolved
@@ -1,7 +1,5 @@
 HEAD
-<<<<<<< HEAD
 	+ Sync passwords from LDAP to LDB directly from hashes
-=======
 	+ User addon to enable/disable the account and set the user as
 	  domain administrator
 	+ Group addon to create group shares
@@ -22,7 +20,6 @@
 	+ Home drive implementation
 	+ Guest access implementation
 	+ Delete directories from disk when shares are removed
->>>>>>> 578a2bcf
 2.3.7
 	+ Fixed problems with provision in fresh install
 	+ Adapted to new Model management framework
