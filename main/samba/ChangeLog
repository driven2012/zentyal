--- conflicted
+++ resolved
@@ -1,14 +1,11 @@
 HEAD
-<<<<<<< HEAD
 	+ Write openchange options to smb.conf if module installed
 	+ Fix precondition on GPOScripts model
-=======
 	+ Mark internal users and groups properly when creating them in LDAP
 	+ Filter internal users and groups in ACLs selectors
 	+ Fixed bad usage of OpenLDAP when it should be using LDB.
 	+ Force a trace back printing when an LDB connection is not possible.
 	+ Handled mail field sync for Group, User and Contact.
->>>>>>> 7f5daf18
 	+ Use new libsamba-perl for GPOs
 	+ Fixed mail and given name sync for Contacts.
 	+ Stop s4sync while dumping configuration backup
