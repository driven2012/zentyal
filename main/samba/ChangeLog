--- conflicted
+++ resolved
@@ -1,10 +1,7 @@
 HEAD
-<<<<<<< HEAD
+	+ Adapted user addon to multi-OU tree view
 	+ Ignored SIDs are now synced to LDAP, but hidden on the interface
 	  according to the regexps in /etc/zentyal/sids-to-hide.regex
-=======
-	+ Adapted user addon to multi-OU tree view
->>>>>>> db7ca70b
 	+ Do not try to start nmbd if smb.conf is not written
 	+ Use krb5 keys on new users when plain password not available
 	+ Removed EBox::Samba::Group::usersNotIn() method. It was not used neither
