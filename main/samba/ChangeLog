HEAD
<<<<<<< HEAD
	+ Setup filesystem now writes a valid fstab file even if the filesystem
	  does not have any mount option
	+ Remove idmap_ldb:use_rf2307 option unnecessary with Samba 4.0.5
=======
	+ Hide sync with cloud options in shares list if remoteservices
	  is not installed
>>>>>>> 5884fde7
	+ Clearer error messages when EBox::LDB::safeConnect fails
	+ Raise exception if during the provision either the domain
	  administrator user or the domain administrator group are
	  incorrectly mapped
	+ Adapted firewallCaptivePortalExceptions method to API change
	+ Mark kerberos principal users as internal to be properly filtered
	+ Delete .provisioned file when purging zentyal-samba
	+ Avoid not numeric warning in hash size comparation during provision
	+ Allow user names composed only of digits
	+ Do not add firewall rules to loopback interface
	+ Improve checks when upgrading from 3.0.11
3.0.15
	+ Better check for the incompatibility of Samba with master/slave
	+ Samba can now be reprovisioned if the hostname or domain changes
	+ Depend on users module to fix save changes order during reprovision
	+ Set roaming profile and home drive for new created users if server
	  is first DC
	+ Default value of sync option in SambaShares is now 0
3.0.14
	+ Improve management of DNS zones stored in samba LDAP
	+ Add classes to decode DNS data from samba LDAP
	+ Use less costly LDB operations when adding or removing members
	  from a group
	+ Added EBox:Samba::LDBObject::deleteValues method
	+ Fix wrong URL on provision message
	+ Better error messages when the environment checks for provision fail
	+ Forbid provision if the server is replicating users either master or slave
3.0.13
	+ Integration of new samba 4.0.3 bundled version
	+ Samba daemon is now managed with init.d to avoid unexpected fork problems
	+ Reduce dns resolver timeout on provision checks when joining a domain
	+ Let zentyal manage all samba dependant daemons. Automatic start/stop
	  is disabled now.
	+ Add script to transfer FSMO roles to local server, useful to
	  migrate from Windows to Zentyal
	+ New FSMO management module
	+ Import sysvol maintaining ACLs
	+ Fixed configuration backup problems, stopping the daemon is no longer
	  needed when backing up and ACLs and dns partitions hard links are
	  recreated when restoring.
	+ Remove deprecated code related to printers module
	+ Remove unnecessary pidfiles declarations for upstart daemons
	+ Improve provision procedure
	+ Use clamd socket instead of shared library for antivirus, this is
	  faster and reduces memory consumption
	+ Do not create quarantine share if antivirus is not enabled
	+ Empty text files are created now when a virus is found on a share
	+ Modified 'size' field in samba_disk_usage and samba_disk_usage_report
	  tables from INT to BIGINT
3.0.12
	+ New advanced 'unmanaged_acls' option in /etc/zentyal/samba.conf to
	  disable overwriting of ACLs when saving changes
	+ Notify cloud-prof when installed when changes happen in
	  SyncShares and SambaShares models
	+ shareByFilename method now also returns the path and type of the share
	+ Fix shareByFilename method
	+ Update Loghelper to the new log formats
	+ Remove duplicated slash in samba shares and profiles paths
3.0.11
	+ Fixed EBox::Samba::LdbObject::get in list context
3.0.10
	+ Decode utf8 data in LdbObject::get() to avoid encoding problems
	+ Integration with Disaster Recovery service
	+ Restored backupDomains implementation
	+ Explicit set of folder name as default value implementation has changed
	+ Check in group pre-addition whether it already exists as built-in
	+ Added existsDN method to EBox::LDB
	+ Grant rx access on privileged ldap socket to allow user corner to
	  update user passwords
3.0.9
	+ Improve domain join process updating the joined domain DNS server
	+ Set kerberos keys when importing users from samba to zentyal
	+ Fix ACLs for system type shares
3.0.8
	+ Depend on Samba4 RC5
	+ Fix bug in enforceServiceState causing samba to restart twice while
	  saving changes
	+ Set pid file path for nmbd daemon
	+ Set bootDepends in yaml file
	+ Adapted to changes in EBox::LogHelper::_convertTimestamp
	+ Use proper constant in userShares method used by remoteservices module
3.0.7
	+ Sync passwords to samba also when using kerberos keys
3.0.6
	+ Added missing use of UnwillingToPerform exception
	+ Fix bug importing service principals when it is not yet created in
	  LDAP
	+ Roaming profiles and drive letter options cannot be set when joining
	  to an existing domain to avoid overwritting per-user settings
	+ Use the new LdapUserBase interface methods preAddUser and preAddGroup
	  to create the user in samba before in zentyal LDAP. The uidNumber or
	  gidNumber of the Zentyal user is infered from the RID to guarantee
	  unique value in the domain
	+ Infer user's uidNumber and group's gidNumber from RID when this is
	  attribute is not present while synchronizing users. This guarantees
	  the same value for users and groups in all domain controllers
	+ Implement new preAdd(User|Group)Failed and add(User|Group)Failed to
	  remove the object from samba database if something goes wrong
	+ Do not add disabled accounts to Zentyal in s4sync
3.0.5
	+ Enabled optional signed SMB protocol in smb.conf
	+ Delete users and groups from shares ACL when these are deleted
	+ Refuse to delete system critical objects
	+ Added syncFolders information method to allow file syncing
	+ Implement SysInfo::Observer to disallow host or domain name changes if
	  module is configured and update the required fields if it is not
	+ Import sysvol after joining a domain, and add an upstart job to sync it
	  each 5 to 10 minutes (one way).
	+ Map root account to domain administrator account
	+ Reset sysvol ACLs after provision
3.0.4
	+ Fix netlogon share wrong path
	+ Depend on samba4 rc2+zentyal2, which include nmbd daemon for netbios
	  browsing support
3.0.3
	+ Update smb.conf for samba4 RC2
	+ During domain join precedure, wait a couple of seconds for samba to start
	+ Add configkey 'treat_contacts_as_users' to import distribution groups
	  containing contacts. The mail account name is used to locate an user with
	  that name and add it to the group.
	+ Improvements synchronizing group members.
	+ The 'users' method of EBox::Samba::Group has been renamed to 'members' and
	  also returns nested groups
	+ Do not import users and groups after join a domain. The s4sync script will
	  do the job
	+ Search for users and groups to synchronize outside CN=Users
	+ Add more SID's to the list of users and groups to avoid synchronize from
	  samba
	+ Improve GeneralSettings fields validation
	+ Remove duplicated disabled module warning on recycle bin and antivirus
	  modules
	+ Added method to GeneralSettings to update hostname-dependent fields
	+ Tolerate domains ended in .local
3.0.2
	+ Fix samba group members not imported to Zentyal in groups added by
	  the synchronizer
	+ Fix s4sync not starting on boot
	+ Restore DNS setup on domain join failure
	+ Add a line to /etc/fstab to increase the size of /var/lock to 50MB.
	  Samba stores there some tdb files (for example to track connections), so
	  if this fs goes out of space connections can be dropped.
3.0.1
	+ Stop daemon before restoring backup and start when finished
	+ Throw exceptions in checkEnvironment also during first install,
	  otherwise the module is not disabled if DNS is not properly
	  configured.
3.0
	+ Add parameter to _checkEnvironment to set the desired error level
	  (ignore, print on log or throw exception)
	+ Stop daemon while taking backup to avoid samba daemon modifying files
	  while being tarred
	+ Fix share type exceptions on antivirus and recycle bin
	+ Fix enabling guest access on shares need to save changes twice
	+ Fix wrong ACL that was denying access to quarantine folder to guest
	  users
	+ Fix error creating shares with spaces in the path
	+ Implemented configuration backup and restore
	+ Fix checking domain name in General Settings Model
	+ Fixed some strings
2.3.14
	+ Fix access for domain users to shares when guest access is enabled
	  on the share
	+ Setup quarantine directory for zavs and grant access to domain admins only
	+ Write zavs settings on smb.conf
2.3.13
	+ Change default domain netbios to match the left-most part of the
	  host dns domain
	+ Check environment is properly configured before provision samba
	+ Generate random administrator password instead of having a default
	  one for security reasons, to join machines to the domain any user
	  belonging to the Domain Admins group is enough, so there was no
	  need to show this password on the interface
	+ Removed dashboard widgets no longer compatible with samba4
	+ Depend on samba 4.0 beta 8
	+ Check provisioned flag and module enabled in s4sync script
	+ Set the provisioned flag at the end of provision function
	+ shareByFilename() method is now working with samba4
	+ Improved DNS management of the Samba internal domain
	+ Fixed labels on SambaSharePermissions model
	+ Fix guest access to shares (client do not ask for password)
	+ Map nobody and nogroup to domain guest and guests accounts
	+ Add missing use statement on EBox::Samba::User
	+ Fix updating Zentyal LDAP users kerberos keys from samba users
	+ Ensure proper permissions on the samba privileged socket
	+ Check that account names does not exists in the whole domain when
	  adding users and groups from the LdapModuleBase callbacks
	+ Do not notify samba module when deleting Zentyal users and groups
	  through the synchronizer script
	+ Improve netbios name validation (no dots)
	+ Validate netbios domain name as netbios name
	+ Force zentyal-dns dependency version
	+ Fix bug managing the dns domain when enabling/disabling the module
	+ Improvements in daemons management to avoid restarting them twice
	  while saving changes.
2.3.12
	+ Support additional domain controller mode
	+ Remove user addon to set the user as domain admin. Add it to the
	  domain admins group instead.
	+ Sync domain administrator and domain admins accounts to zentyal
	+ Increase log level from 1 to 3 to trace problems.
	+ Provision database only when saving changes, not in module
	  enable.
	+ Change samba home to /home/samba instead /home/ebox/samba
	+ Use the privileged LDAP socket to connect to samba LDAP.
	+ Provision using bind9 DLZ backend.
	+ Add config key to choose the fileserver to use, 'ntvfs' or 's3fs'
	+ Removed wrong empty string translations
	+ Enable printing daemon. Printers ACLs stored in a model within
	  printers module.
2.3.11
	+ Added modeldepends to yaml schema
	+ Enable printing daemon. Printers ACLs are now stored in a model within
	  printers module
	+ Removed wrong empty string translations
2.3.10
	+ Fix exception creating shares
	+ Sync passwords from LDAP to LDB directly from hashes
2.3.9
	+ Fields in General Settings can be edited now, with the exception
	  of domain and computer names
	+ Added methods to get the paths used by shares, users and groups
	  to generate disk usage reports
	+ User addon to enable/disable the account and set the user as
	  domain administrator
	+ Group addon to create group shares
	+ Added method to give captive portal module firewall rules to
	  allow domain joins
2.3.8
	+ Recycle Bin feature is now working with samba4
	+ Remove unnecessary dns enable depend as users already depend on it
	+ Integration with samba 4.0 beta2 which uses samba4 for
	  the Active Directory domain services and the samba3 daemon
	  for the file sharing and printing services
	+ Added LogObserver support
	+ Avoid showing admin password if provision command fails
	+ Add domain name validation, cannot be equal to host name
	+ Fix provision bug caused by passwords containing spaces
	+ Threaded synchronizer script
	+ Roaming profiles implementation
	+ Home drive implementation
	+ Guest access implementation
	+ Delete directories from disk when shares are removed
2.3.7
	+ Fixed problems with provision in fresh install
	+ Adapted to new Model management framework
	+ Store printers in redis using the new JSON config objects
2.3.6
	+ Integrate with zentyal DNS
	+ Fix loop over array reference in funcion usesPort
2.3.5
	+ New samba4 synchronization based on LDB module and LDIF files
	+ Depend on samba-zentyal-modules instead of libldb-perl
	+ Custom build of samba4 is no longer needed
2.3.4
	+ Packaging fixes for precise
	+ Code typo fix in Samba::Model::GeneralSettings::_checkDomainName
2.3.3
	+ Validate domain admin password in general settings
	+ Fixed bugs when adding users or groups with spaces
2.3.2
	+ Ignore mailfilter users in s4sync
2.3.1
	+ Samba4 integration
	+ Service description is now translatable
	+ Restore samba-vscan dependency
2.3
	+ Adapted to new MySQL logs backend
	+ Remove samba-vscan dependency as it is not yet available for precise
	+ Replaced autotools with zbuildtools
	+ Use always the same string to refer to the NetBIOS computer name
	+ Validation of maximum length of domain name, validation against
	  reserved words of netbios and domain names
2.1.7
	+ Allow non-ascii characters in share names and comments
2.1.6
	+ Added config key to set Zentyal folders and default domain prefix
	+ Removed /zentyal prefix from URLs
	+ Added maximum limits to PDC options
	+ Avoid duplicated restart during postinst
2.1.5
	+ Removed wrong quotes in smb.conf
	+ Added missing touch and minsize options in /etc/zentyal/samba.conf
	  for Recycle Bin
2.1.4
	+ Better validation of samba shares paths
	+ Improve smb.conf template: delete use_client_driver and allow include
	  per client
	+ Always depend on samba-vscan
	+ Use quote column option for periodic and report log consolidation
2.1.3
	+ Now deleted users and groups are removed correctly from printers
	  permissions lists
	+ Show group comment if exists as share description
	+ Fixed SQL in activity report section
	+ Removed redundant code _dumpSharesTree and _loadSharesTree
2.1.2
	+ Domain names ending in ".local" are no longer allowed
2.1.1
	+ Quotas are now included in users module
	+ Bugfix: disabled shares are correctly ignored now
	+ Bugfix: fixed bad column name in report consolidation
	+ Renamed internal-backups and quarantine shares from ebox- to zentyal-
	+ Bug fix: default file sharing quota works properly now
2.1
	+ Remove ebox- prefix from helper scripts names
	+ Use new standard enable-module script
	+ Replace /etc/ebox/80samba.conf with /etc/zentyal/samba.conf
	+ Use new initial-setup in postinst and delete old migrations
	+ Bug fix: Home directory is mapped when accessing from a Windows 7 client
	+ User quotas are now stored in configuration backup and users directory
	+ Bug fix: Share size is estimated although some files cannot be read
	+ Bug fix: Removed permissions are actually removed
	+ Roaming profiles with correct file attribs
	+ The files in a group share can be modified by all the members in the
	  group
	+ Show forbidden paths in the "Path not allowed" exception text
	+ Truncate the resource field to avoid overflow error of log database
2.0.7
	+ Removed printers are ignored during backup restore
	+ Added backup domain
	+ Added printers as restore dependency
2.0.6
	+ Check for incompatibility between PDC and PAM on slaves
	+ Improved performance by adding samba LDAP indexes
	+ Only set shares ACL if needed
	+ Set default order for dashboard widgets
2.0.5
	+ Only ASCII characters are now allowed for share names and comments
	+ Bug fix: guest shares also work if PDC not enabled
2.0.4
	+ Fixed quarantine folder permissions
	+ Don't ask for password in guest shares
2.0.3
	+ Bug fix: guest shares now work on Windows clients
	+ Fixed log retrieving for quarantine alerts
2.0.2
	+ Fixed problems in backup restoration
	+ Bug fix: support users and groups with spaces and so on in ACLs
2.0.1
	+ Bug fix: cups daemon is now started before samba one
	+ Bug fix: samba can be enabled now if filesystem does not support quotas
	+ Removed warning due to mix numeric and string values in printer hash.
	+ New CUPS printers are also stored in redis when editing groups
	+ Deleted obsolete code regarding external/non-external printers
1.5.9
	+ Rebranded domain name and description
1.5.8
	+ Zentyal rebrand
	+ On smb.conf.mas: use client driver = no to allow printer server
	  to give clients the uploaded drivers.
1.5.7
	+ Avoid antivirus scan on large files to fix read problems
	+ Add a keyconf to Samba listen on external interfaces
	+ Added more report subsections
1.5.6
	+ Move NSS from ebox-samba to ebox-usersandgroups
	+ Home directories are under /home now
	+ Shares permissions model now states if the ACL is for a user or a group
1.5.5
	+ Bug fix: set proper permissions on guest shares
	+ Bug fix: avoid parse of non-word characters in vscan log entries
1.5.4
	+ Added bridged mode support in firewall helper
1.5.3
	+ Bug fix: do not add acl attribute in /etc/fstab when using xfs
1.5.2
	+ Enforce uniqueness of 'user/group' filed in shares permissions
	+ Enable full audit feature as it's working again in samba 3.4.6
	+ Allow guest shares
1.5.1
	+ Add support for file system ACLs. Modify /etc/fstab
	  accordingly. Add dependency on acl.
	+ Bug fix: check if a group has been deleted when configurer printers,
	  otherwise users end up with a blank screen when granting printer
	  permissions
	+ Use the new upstart scripts that the Ubuntu samba packages ships
	  in Lucid
1.4.2
	+ Add missing samba_virus_report table
1.4.1
	+ Restored RecycleBin feature lost when merged breadcrumbs
1.3.15
	+ Added 'hide files' directive by default in smb.conf.mas
	+ Bug fix: PDC password policy settings are kept after samba restarts
1.3.14
	+ Add DefaultUser model to be used in users and groups default user
	  template. Admins can select if they wish to enable the file sharing
	  account by default when creating new users.
1.3.13
	+ Disable full_audit until fixed in a newer samba version
1.3.12
	+ Add breadcrumbs
1.3.11
	+ Added report support
1.3.10
	+ bugfix: ignore case when comparing domain and netbios names
	+ Added support for Recycle Bin in shares
	+ bugfix: restore Domain Users with GID 513 and not 512.
	  as this made Domain Admins not work
	+ Remove unused quota related methods
1.3.7
	+ Create .V2 profile directories. Windows Vista looks for them.
	+ remove extendedBackup, data files must be backuped using ebackup
1.3.6
	+ bugfix: do not allow netbios names longer than 15 characters
1.3.4
	+ bugfix: some samba actions never appeared in the access log
1.3.3
	+ bugfix: we dont consults users when users is not configured in EBox::Samba::existsShareResource
1.3.1
	+ bugfix: use right number for Domain Computers group
1.3.0
	+ bugfix: keep sambaMinPwdLength attribute
1.1.30
	+ bugfix: add user works if quota is disabled
	+ bugfix: replaced storeElementByName with store to avoid bug when restoring
1.1.20
	+ samba allows the use of internal virtual ifaces now
	+ bugfix: importFromLdif was calling a maethod that was removed in a previous merge
1.1.10
	+ Only update sambaPaths on users with sambaSamAccount object
	class
	+ UI imrpovement: in general setting some fileds are disabled when
	PDC is not selected
1.1
	+ Bugfix: issue with codepages on shares
	+ Home drive letter can be changed now from general settings
	+ Added new PDC model with password settings
	+ Use the new row() and ids() API
	+ Windows user's profiles are backed up only in extended backups
	+ Enable quota support again
	+ Bugfix: when importing data from ldiff we assure that the
	default group is created before any group assignment to avoid
	'group not existent' errors

0.12.101
	+ Bugfix: set force directory mode and force create mode to 0660 in shares
0.12.100
	+ Admin user method is more robust in face of user's incomplete
	groups membership
	+ Bugfix: `printers` method returns an empty list when
	`ebox-printers` package is not installed
	+ Add per-user disk quota
0.12.99
	+ New release
0.12.6.101
	+ Bugfix. roaming profiles are not created automatically when they are
	disabled
0.12.6.100
	+ Support for external printers configured with CUPS
	+ Bugfix. Set users and groups suffix properly in smb.conf
0.12.5
	+ Bugfix. Set loginShell when adding users. By default it takes /bin/false
	but users can change it using /etc/ebox/80samba.conf
0.12.4
	+ Bugfix. Check and correct if there is a user or group with a wrong SID.
	It's possible to run into that scenarion depending when the user/group is
	created
	+ Do not delete some domain attributes that are used to store password
	attributes such us password length, expiration...
0.12.3
	+ Add configuration variable to enable/disable quota support
	  as it might be really slow if we have many users
0.12.2
	+ Restore group share names when restoring a backup
0.12.1
	+ Leave Logon Home empty, as Logon Home = "" as stated by smb.conf
	documentation doesn't seem to work
	+ Make sure  workgroup and netbios names are different
0.12
	+ Add help to model fields
	+ Fix typo in defaultEnabledValue. Now shares are enabled by default.
	+ Fix typo in administrator label
	+ Mark shares strings to translate
	+ Use eBox OID number in LDAP schemas
	+ Do not use shares that don't have permission for any user or group
	+ Remove deprecated printer admin configuration key in smb.conf.mas
	+ Enable dns proxy in smb.conf.mas
0.11.103
	+ Bugfix. Add and use EBox::Samba::Types::Select to avoid
	  issues with the options cache
0.11.102
	+ Extend functinality to add custom shares and not only one per-group:
		- Any share within the file system
		- Any share automatically created under /home/samba/shares
		- Fine-grained access to the share: read-only, read and write,
		  administrator, per user and per group.
	+ Set editable attribute to 1 in User field. To comply with
	  what the type expects and avoid warnings

0.11.101
	+ New release
0.11.100
	+ Change slapd.conf ownership to module users
	+ Fix typos
	+ onInstall() functionality moved to migration script
0.11.99
	+ Allow others to read contents from users home directory to
	publish HTML
0.11
	+ New release
0.10.99
	+ New release
0.10
	+ Create directory with 0770
	+ Add users to Domain Users group
0.9.100
	+ New release
0.9.99
	+ New release
0.9.3
	+ New release
0.9.2
	+ Add ebox backup directory as a shared resource to download/upload
	  files
	+ Create smbldap_bind.conf which contains password with mask 0600
0.9.1
	+ New release
0.9
	+ Added Polish translation
	+ Added German translation
	+ Added Dutch  translation

0.8.99
	+ New release
0.8.1
	+ bugfix. Do not mess up home directories when upgrading
	+ Minor workaround. Create slapd run directory in case it does not
	  exist
0.8
	+ New release
0.7.99
	+ Full backup mode stores shared files
	+ Unlimited i-node quota
	+ Various bug-fixes
	+ Portuguese translation

0.7.1
	+ Initial support for PDC
	+ GUI improvements
	+ Added update/clean actions to eobx-samba-ldap
	+ Use EBox::LDAP singleton
	+ Debian package fixes
	+ Fetch SID from configuration file
	+ Use of ebox-sudoers-friendly

0.7
	+ First public release
0.6
	+ move to client
	+ API documented using naturaldocs
	+ Update install
	+ Update debian scripts
	+ Enable/disable printer sharing and file sharing independentely
	+ Use new syntax to define ACLs in slapd.conf
	+ Implements usesPort
	+ Add full support for printers
	+ Several bugfixes

0.5.2
	+ Fix some packaging issues

0.5.1
	+ Convert module to new menu system

0.5
	+ Initial release<|MERGE_RESOLUTION|>--- conflicted
+++ resolved
@@ -1,12 +1,9 @@
 HEAD
-<<<<<<< HEAD
+	+ Hide sync with cloud options in shares list if remoteservices
+	  is not installed
 	+ Setup filesystem now writes a valid fstab file even if the filesystem
 	  does not have any mount option
 	+ Remove idmap_ldb:use_rf2307 option unnecessary with Samba 4.0.5
-=======
-	+ Hide sync with cloud options in shares list if remoteservices
-	  is not installed
->>>>>>> 5884fde7
 	+ Clearer error messages when EBox::LDB::safeConnect fails
 	+ Raise exception if during the provision either the domain
 	  administrator user or the domain administrator group are
