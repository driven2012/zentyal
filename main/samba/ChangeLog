HEAD
<<<<<<< HEAD
	+ Switch to samba4 bundled version
	+ Change paths for bundled samba4 version
	+ Import sysvol maintaining ACLs
	+ Do not create quarantine share if antivirus is disabled
=======
	+ Modified 'size' field in samba_disk_usage and samba_disk_usage_report
	  tables from INT to BIGINT
3.0.12
	+ New advanced 'unmanaged_acls' option in /etc/zentyal/samba.conf to
	  disable overwriting of ACLs when saving changes
	+ Notify cloud-prof when installed when changes happen in
	  SyncShares and SambaShares models
>>>>>>> eb8b84f3
	+ shareByFilename method now also returns the path and type of the share
	+ Fix shareByFilename method
	+ Update Loghelper to the new log formats
	+ Remove duplicated slash in samba shares and profiles paths
3.0.11
	+ Fixed EBox::Samba::LdbObject::get in list context
3.0.10
	+ Decode utf8 data in LdbObject::get() to avoid encoding problems
	+ Integration with Disaster Recovery service
	+ Restored backupDomains implementation
	+ Explicit set of folder name as default value implementation has changed
	+ Check in group pre-addition whether it already exists as built-in
	+ Added existsDN method to EBox::LDB
	+ Grant rx access on privileged ldap socket to allow user corner to
	  update user passwords
3.0.9
	+ Improve domain join process updating the joined domain DNS server
	+ Set kerberos keys when importing users from samba to zentyal
	+ Fix ACLs for system type shares
3.0.8
	+ Depend on Samba4 RC5
	+ Fix bug in enforceServiceState causing samba to restart twice while
	  saving changes
	+ Set pid file path for nmbd daemon
	+ Set bootDepends in yaml file
	+ Adapted to changes in EBox::LogHelper::_convertTimestamp
	+ Use proper constant in userShares method used by remoteservices module
3.0.7
	+ Sync passwords to samba also when using kerberos keys
3.0.6
	+ Added missing use of UnwillingToPerform exception
	+ Fix bug importing service principals when it is not yet created in
	  LDAP
	+ Roaming profiles and drive letter options cannot be set when joining
	  to an existing domain to avoid overwritting per-user settings
	+ Use the new LdapUserBase interface methods preAddUser and preAddGroup
	  to create the user in samba before in zentyal LDAP. The uidNumber or
	  gidNumber of the Zentyal user is infered from the RID to guarantee
	  unique value in the domain
	+ Infer user's uidNumber and group's gidNumber from RID when this is
	  attribute is not present while synchronizing users. This guarantees
	  the same value for users and groups in all domain controllers
	+ Implement new preAdd(User|Group)Failed and add(User|Group)Failed to
	  remove the object from samba database if something goes wrong
	+ Do not add disabled accounts to Zentyal in s4sync
3.0.5
	+ Enabled optional signed SMB protocol in smb.conf
	+ Delete users and groups from shares ACL when these are deleted
	+ Refuse to delete system critical objects
	+ Added syncFolders information method to allow file syncing
	+ Implement SysInfo::Observer to disallow host or domain name changes if
	  module is configured and update the required fields if it is not
	+ Import sysvol after joining a domain, and add an upstart job to sync it
	  each 5 to 10 minutes (one way).
	+ Map root account to domain administrator account
	+ Reset sysvol ACLs after provision
3.0.4
	+ Fix netlogon share wrong path
	+ Depend on samba4 rc2+zentyal2, which include nmbd daemon for netbios
	  browsing support
3.0.3
	+ Update smb.conf for samba4 RC2
	+ During domain join precedure, wait a couple of seconds for samba to start
	+ Add configkey 'treat_contacts_as_users' to import distribution groups
	  containing contacts. The mail account name is used to locate an user with
	  that name and add it to the group.
	+ Improvements synchronizing group members.
	+ The 'users' method of EBox::Samba::Group has been renamed to 'members' and
	  also returns nested groups
	+ Do not import users and groups after join a domain. The s4sync script will
	  do the job
	+ Search for users and groups to synchronize outside CN=Users
	+ Add more SID's to the list of users and groups to avoid synchronize from
	  samba
	+ Improve GeneralSettings fields validation
	+ Remove duplicated disabled module warning on recycle bin and antivirus
	  modules
	+ Added method to GeneralSettings to update hostname-dependent fields
	+ Tolerate domains ended in .local
3.0.2
	+ Fix samba group members not imported to Zentyal in groups added by
	  the synchronizer
	+ Fix s4sync not starting on boot
	+ Restore DNS setup on domain join failure
	+ Add a line to /etc/fstab to increase the size of /var/lock to 50MB.
	  Samba stores there some tdb files (for example to track connections), so
	  if this fs goes out of space connections can be dropped.
3.0.1
	+ Stop daemon before restoring backup and start when finished
	+ Throw exceptions in checkEnvironment also during first install,
	  otherwise the module is not disabled if DNS is not properly
	  configured.
3.0
	+ Add parameter to _checkEnvironment to set the desired error level
	  (ignore, print on log or throw exception)
	+ Stop daemon while taking backup to avoid samba daemon modifying files
	  while being tarred
	+ Fix share type exceptions on antivirus and recycle bin
	+ Fix enabling guest access on shares need to save changes twice
	+ Fix wrong ACL that was denying access to quarantine folder to guest
	  users
	+ Fix error creating shares with spaces in the path
	+ Implemented configuration backup and restore
	+ Fix checking domain name in General Settings Model
	+ Fixed some strings
2.3.14
	+ Fix access for domain users to shares when guest access is enabled
	  on the share
	+ Setup quarantine directory for zavs and grant access to domain admins only
	+ Write zavs settings on smb.conf
2.3.13
	+ Change default domain netbios to match the left-most part of the
	  host dns domain
	+ Check environment is properly configured before provision samba
	+ Generate random administrator password instead of having a default
	  one for security reasons, to join machines to the domain any user
	  belonging to the Domain Admins group is enough, so there was no
	  need to show this password on the interface
	+ Removed dashboard widgets no longer compatible with samba4
	+ Depend on samba 4.0 beta 8
	+ Check provisioned flag and module enabled in s4sync script
	+ Set the provisioned flag at the end of provision function
	+ shareByFilename() method is now working with samba4
	+ Improved DNS management of the Samba internal domain
	+ Fixed labels on SambaSharePermissions model
	+ Fix guest access to shares (client do not ask for password)
	+ Map nobody and nogroup to domain guest and guests accounts
	+ Add missing use statement on EBox::Samba::User
	+ Fix updating Zentyal LDAP users kerberos keys from samba users
	+ Ensure proper permissions on the samba privileged socket
	+ Check that account names does not exists in the whole domain when
	  adding users and groups from the LdapModuleBase callbacks
	+ Do not notify samba module when deleting Zentyal users and groups
	  through the synchronizer script
	+ Improve netbios name validation (no dots)
	+ Validate netbios domain name as netbios name
	+ Force zentyal-dns dependency version
	+ Fix bug managing the dns domain when enabling/disabling the module
	+ Improvements in daemons management to avoid restarting them twice
	  while saving changes.
2.3.12
	+ Support additional domain controller mode
	+ Remove user addon to set the user as domain admin. Add it to the
	  domain admins group instead.
	+ Sync domain administrator and domain admins accounts to zentyal
	+ Increase log level from 1 to 3 to trace problems.
	+ Provision database only when saving changes, not in module
	  enable.
	+ Change samba home to /home/samba instead /home/ebox/samba
	+ Use the privileged LDAP socket to connect to samba LDAP.
	+ Provision using bind9 DLZ backend.
	+ Add config key to choose the fileserver to use, 'ntvfs' or 's3fs'
	+ Removed wrong empty string translations
	+ Enable printing daemon. Printers ACLs stored in a model within
	  printers module.
2.3.11
	+ Added modeldepends to yaml schema
	+ Enable printing daemon. Printers ACLs are now stored in a model within
	  printers module
	+ Removed wrong empty string translations
2.3.10
	+ Fix exception creating shares
	+ Sync passwords from LDAP to LDB directly from hashes
2.3.9
	+ Fields in General Settings can be edited now, with the exception
	  of domain and computer names
	+ Added methods to get the paths used by shares, users and groups
	  to generate disk usage reports
	+ User addon to enable/disable the account and set the user as
	  domain administrator
	+ Group addon to create group shares
	+ Added method to give captive portal module firewall rules to
	  allow domain joins
2.3.8
	+ Recycle Bin feature is now working with samba4
	+ Remove unnecessary dns enable depend as users already depend on it
	+ Integration with samba 4.0 beta2 which uses samba4 for
	  the Active Directory domain services and the samba3 daemon
	  for the file sharing and printing services
	+ Added LogObserver support
	+ Avoid showing admin password if provision command fails
	+ Add domain name validation, cannot be equal to host name
	+ Fix provision bug caused by passwords containing spaces
	+ Threaded synchronizer script
	+ Roaming profiles implementation
	+ Home drive implementation
	+ Guest access implementation
	+ Delete directories from disk when shares are removed
2.3.7
	+ Fixed problems with provision in fresh install
	+ Adapted to new Model management framework
	+ Store printers in redis using the new JSON config objects
2.3.6
	+ Integrate with zentyal DNS
	+ Fix loop over array reference in funcion usesPort
2.3.5
	+ New samba4 synchronization based on LDB module and LDIF files
	+ Depend on samba-zentyal-modules instead of libldb-perl
	+ Custom build of samba4 is no longer needed
2.3.4
	+ Packaging fixes for precise
	+ Code typo fix in Samba::Model::GeneralSettings::_checkDomainName
2.3.3
	+ Validate domain admin password in general settings
	+ Fixed bugs when adding users or groups with spaces
2.3.2
	+ Ignore mailfilter users in s4sync
2.3.1
	+ Samba4 integration
	+ Service description is now translatable
	+ Restore samba-vscan dependency
2.3
	+ Adapted to new MySQL logs backend
	+ Remove samba-vscan dependency as it is not yet available for precise
	+ Replaced autotools with zbuildtools
	+ Use always the same string to refer to the NetBIOS computer name
	+ Validation of maximum length of domain name, validation against
	  reserved words of netbios and domain names
2.1.7
	+ Allow non-ascii characters in share names and comments
2.1.6
	+ Added config key to set Zentyal folders and default domain prefix
	+ Removed /zentyal prefix from URLs
	+ Added maximum limits to PDC options
	+ Avoid duplicated restart during postinst
2.1.5
	+ Removed wrong quotes in smb.conf
	+ Added missing touch and minsize options in /etc/zentyal/samba.conf
	  for Recycle Bin
2.1.4
	+ Better validation of samba shares paths
	+ Improve smb.conf template: delete use_client_driver and allow include
	  per client
	+ Always depend on samba-vscan
	+ Use quote column option for periodic and report log consolidation
2.1.3
	+ Now deleted users and groups are removed correctly from printers
	  permissions lists
	+ Show group comment if exists as share description
	+ Fixed SQL in activity report section
	+ Removed redundant code _dumpSharesTree and _loadSharesTree
2.1.2
	+ Domain names ending in ".local" are no longer allowed
2.1.1
	+ Quotas are now included in users module
	+ Bugfix: disabled shares are correctly ignored now
	+ Bugfix: fixed bad column name in report consolidation
	+ Renamed internal-backups and quarantine shares from ebox- to zentyal-
	+ Bug fix: default file sharing quota works properly now
2.1
	+ Remove ebox- prefix from helper scripts names
	+ Use new standard enable-module script
	+ Replace /etc/ebox/80samba.conf with /etc/zentyal/samba.conf
	+ Use new initial-setup in postinst and delete old migrations
	+ Bug fix: Home directory is mapped when accessing from a Windows 7 client
	+ User quotas are now stored in configuration backup and users directory
	+ Bug fix: Share size is estimated although some files cannot be read
	+ Bug fix: Removed permissions are actually removed
	+ Roaming profiles with correct file attribs
	+ The files in a group share can be modified by all the members in the
	  group
	+ Show forbidden paths in the "Path not allowed" exception text
	+ Truncate the resource field to avoid overflow error of log database
2.0.7
	+ Removed printers are ignored during backup restore
	+ Added backup domain
	+ Added printers as restore dependency
2.0.6
	+ Check for incompatibility between PDC and PAM on slaves
	+ Improved performance by adding samba LDAP indexes
	+ Only set shares ACL if needed
	+ Set default order for dashboard widgets
2.0.5
	+ Only ASCII characters are now allowed for share names and comments
	+ Bug fix: guest shares also work if PDC not enabled
2.0.4
	+ Fixed quarantine folder permissions
	+ Don't ask for password in guest shares
2.0.3
	+ Bug fix: guest shares now work on Windows clients
	+ Fixed log retrieving for quarantine alerts
2.0.2
	+ Fixed problems in backup restoration
	+ Bug fix: support users and groups with spaces and so on in ACLs
2.0.1
	+ Bug fix: cups daemon is now started before samba one
	+ Bug fix: samba can be enabled now if filesystem does not support quotas
	+ Removed warning due to mix numeric and string values in printer hash.
	+ New CUPS printers are also stored in redis when editing groups
	+ Deleted obsolete code regarding external/non-external printers
1.5.9
	+ Rebranded domain name and description
1.5.8
	+ Zentyal rebrand
	+ On smb.conf.mas: use client driver = no to allow printer server
	  to give clients the uploaded drivers.
1.5.7
	+ Avoid antivirus scan on large files to fix read problems
	+ Add a keyconf to Samba listen on external interfaces
	+ Added more report subsections
1.5.6
	+ Move NSS from ebox-samba to ebox-usersandgroups
	+ Home directories are under /home now
	+ Shares permissions model now states if the ACL is for a user or a group
1.5.5
	+ Bug fix: set proper permissions on guest shares
	+ Bug fix: avoid parse of non-word characters in vscan log entries
1.5.4
	+ Added bridged mode support in firewall helper
1.5.3
	+ Bug fix: do not add acl attribute in /etc/fstab when using xfs
1.5.2
	+ Enforce uniqueness of 'user/group' filed in shares permissions
	+ Enable full audit feature as it's working again in samba 3.4.6
	+ Allow guest shares
1.5.1
	+ Add support for file system ACLs. Modify /etc/fstab
	  accordingly. Add dependency on acl.
	+ Bug fix: check if a group has been deleted when configurer printers,
	  otherwise users end up with a blank screen when granting printer
	  permissions
	+ Use the new upstart scripts that the Ubuntu samba packages ships
	  in Lucid
1.4.2
	+ Add missing samba_virus_report table
1.4.1
	+ Restored RecycleBin feature lost when merged breadcrumbs
1.3.15
	+ Added 'hide files' directive by default in smb.conf.mas
	+ Bug fix: PDC password policy settings are kept after samba restarts
1.3.14
	+ Add DefaultUser model to be used in users and groups default user
	  template. Admins can select if they wish to enable the file sharing
	  account by default when creating new users.
1.3.13
	+ Disable full_audit until fixed in a newer samba version
1.3.12
	+ Add breadcrumbs
1.3.11
	+ Added report support
1.3.10
	+ bugfix: ignore case when comparing domain and netbios names
	+ Added support for Recycle Bin in shares
	+ bugfix: restore Domain Users with GID 513 and not 512.
	  as this made Domain Admins not work
	+ Remove unused quota related methods
1.3.7
	+ Create .V2 profile directories. Windows Vista looks for them.
	+ remove extendedBackup, data files must be backuped using ebackup
1.3.6
	+ bugfix: do not allow netbios names longer than 15 characters
1.3.4
	+ bugfix: some samba actions never appeared in the access log
1.3.3
	+ bugfix: we dont consults users when users is not configured in EBox::Samba::existsShareResource
1.3.1
	+ bugfix: use right number for Domain Computers group
1.3.0
	+ bugfix: keep sambaMinPwdLength attribute
1.1.30
	+ bugfix: add user works if quota is disabled
	+ bugfix: replaced storeElementByName with store to avoid bug when restoring
1.1.20
	+ samba allows the use of internal virtual ifaces now
	+ bugfix: importFromLdif was calling a maethod that was removed in a previous merge
1.1.10
	+ Only update sambaPaths on users with sambaSamAccount object
	class
	+ UI imrpovement: in general setting some fileds are disabled when
	PDC is not selected
1.1
	+ Bugfix: issue with codepages on shares
	+ Home drive letter can be changed now from general settings
	+ Added new PDC model with password settings
	+ Use the new row() and ids() API
	+ Windows user's profiles are backed up only in extended backups
	+ Enable quota support again
	+ Bugfix: when importing data from ldiff we assure that the
	default group is created before any group assignment to avoid
	'group not existent' errors

0.12.101
	+ Bugfix: set force directory mode and force create mode to 0660 in shares
0.12.100
	+ Admin user method is more robust in face of user's incomplete
	groups membership
	+ Bugfix: `printers` method returns an empty list when
	`ebox-printers` package is not installed
	+ Add per-user disk quota
0.12.99
	+ New release
0.12.6.101
	+ Bugfix. roaming profiles are not created automatically when they are
	disabled
0.12.6.100
	+ Support for external printers configured with CUPS
	+ Bugfix. Set users and groups suffix properly in smb.conf
0.12.5
	+ Bugfix. Set loginShell when adding users. By default it takes /bin/false
	but users can change it using /etc/ebox/80samba.conf
0.12.4
	+ Bugfix. Check and correct if there is a user or group with a wrong SID.
	It's possible to run into that scenarion depending when the user/group is
	created
	+ Do not delete some domain attributes that are used to store password
	attributes such us password length, expiration...
0.12.3
	+ Add configuration variable to enable/disable quota support
	  as it might be really slow if we have many users
0.12.2
	+ Restore group share names when restoring a backup
0.12.1
	+ Leave Logon Home empty, as Logon Home = "" as stated by smb.conf
	documentation doesn't seem to work
	+ Make sure  workgroup and netbios names are different
0.12
	+ Add help to model fields
	+ Fix typo in defaultEnabledValue. Now shares are enabled by default.
	+ Fix typo in administrator label
	+ Mark shares strings to translate
	+ Use eBox OID number in LDAP schemas
	+ Do not use shares that don't have permission for any user or group
	+ Remove deprecated printer admin configuration key in smb.conf.mas
	+ Enable dns proxy in smb.conf.mas
0.11.103
	+ Bugfix. Add and use EBox::Samba::Types::Select to avoid
	  issues with the options cache
0.11.102
	+ Extend functinality to add custom shares and not only one per-group:
		- Any share within the file system
		- Any share automatically created under /home/samba/shares
		- Fine-grained access to the share: read-only, read and write,
		  administrator, per user and per group.
	+ Set editable attribute to 1 in User field. To comply with
	  what the type expects and avoid warnings

0.11.101
	+ New release
0.11.100
	+ Change slapd.conf ownership to module users
	+ Fix typos
	+ onInstall() functionality moved to migration script
0.11.99
	+ Allow others to read contents from users home directory to
	publish HTML
0.11
	+ New release
0.10.99
	+ New release
0.10
	+ Create directory with 0770
	+ Add users to Domain Users group
0.9.100
	+ New release
0.9.99
	+ New release
0.9.3
	+ New release
0.9.2
	+ Add ebox backup directory as a shared resource to download/upload
	  files
	+ Create smbldap_bind.conf which contains password with mask 0600
0.9.1
	+ New release
0.9
	+ Added Polish translation
	+ Added German translation
	+ Added Dutch  translation

0.8.99
	+ New release
0.8.1
	+ bugfix. Do not mess up home directories when upgrading
	+ Minor workaround. Create slapd run directory in case it does not
	  exist
0.8
	+ New release
0.7.99
	+ Full backup mode stores shared files
	+ Unlimited i-node quota
	+ Various bug-fixes
	+ Portuguese translation

0.7.1
	+ Initial support for PDC
	+ GUI improvements
	+ Added update/clean actions to eobx-samba-ldap
	+ Use EBox::LDAP singleton
	+ Debian package fixes
	+ Fetch SID from configuration file
	+ Use of ebox-sudoers-friendly

0.7
	+ First public release
0.6
	+ move to client
	+ API documented using naturaldocs
	+ Update install
	+ Update debian scripts
	+ Enable/disable printer sharing and file sharing independentely
	+ Use new syntax to define ACLs in slapd.conf
	+ Implements usesPort
	+ Add full support for printers
	+ Several bugfixes

0.5.2
	+ Fix some packaging issues

0.5.1
	+ Convert module to new menu system

0.5
	+ Initial release<|MERGE_RESOLUTION|>--- conflicted
+++ resolved
@@ -1,10 +1,8 @@
 HEAD
-<<<<<<< HEAD
 	+ Switch to samba4 bundled version
 	+ Change paths for bundled samba4 version
 	+ Import sysvol maintaining ACLs
 	+ Do not create quarantine share if antivirus is disabled
-=======
 	+ Modified 'size' field in samba_disk_usage and samba_disk_usage_report
 	  tables from INT to BIGINT
 3.0.12
@@ -12,7 +10,6 @@
 	  disable overwriting of ACLs when saving changes
 	+ Notify cloud-prof when installed when changes happen in
 	  SyncShares and SambaShares models
->>>>>>> eb8b84f3
 	+ shareByFilename method now also returns the path and type of the share
 	+ Fix shareByFilename method
 	+ Update Loghelper to the new log formats
