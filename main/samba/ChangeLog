--- conflicted
+++ resolved
@@ -1,11 +1,8 @@
 HEAD
-<<<<<<< HEAD
+	+ New advanced 'unmanaged_acls' option in /etc/zentyal/samba.conf to
+	  disable overwriting of ACLs when saving changes
 	+ Notify cloud-prof when installed when changes happen in
 	  SyncShares and SambaShares models
-=======
-	+ New advanced 'unmanaged_acls' option in /etc/zentyal/samba.conf to
-	  disable overwriting of ACLs when saving changes
->>>>>>> 2f8efb94
 	+ shareByFilename method now also returns the path and type of the share
 	+ Fix shareByFilename method
 	+ Update Loghelper to the new log formats
