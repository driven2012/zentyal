--- conflicted
+++ resolved
@@ -1,13 +1,10 @@
 HEAD
-<<<<<<< HEAD
+	+ Adapted to new Model management framework
 	+ Fetch printers FIXME
 2.3.5
 	+ New samba4 synchronization based on LDB module and LDIF files
 	+ Depend on samba-zentyal-modules instead of libldb-perl
 	+ Custom build of samba4 is no longer needed
-=======
-	+ Adapted to new Model management framework
->>>>>>> 8bfe9879
 2.3.4
 	+ Packaging fixes for precise
 	+ Code typo fix in Samba::Model::GeneralSettings::_checkDomainName
