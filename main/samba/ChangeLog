--- conflicted
+++ resolved
@@ -1,5 +1,5 @@
 HEAD
-<<<<<<< HEAD
+	+ shareByFilename() method is now working with samba4
 	+ Improved DNS management of the Samba internal domain
 	+ Fixed labels on SambaSharePermissions model
 	+ Depend on samba 4.0 beta 7
@@ -18,9 +18,6 @@
 	+ Fix bug managing the dns domain when enabling/disabling the module
 	+ Improvements in daemons management to avoid restarting them twice
 	  while saving changes.
-=======
-	+ shareByFilename method is now working with samba4
->>>>>>> 742adad2
 2.3.12
 	+ Support additional domain controller mode
 	+ Remove user addon to set the user as domain admin. Add it to the
