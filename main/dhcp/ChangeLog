3.3
<<<<<<< HEAD
	+ Switch from Error to TryCatch for exception handling
=======
	+ Added missing EBox::Exceptions uses
	+ Delete migration code from old versions
>>>>>>> 01138c11
	+ Fixed regression which broke DHCP next-server options being written
	  to config (Contributed by on-jz)
	+ Set version to 3.3
3.2
	+ Set version to 3.2
3.1.4
	+ Override daemons when migrating from 3.0
3.1.3
	+ Removed integration with ltsp module
3.1.2
	+ Better warnings for fixed addresses objects with same member
	  name or mac
3.1.1
	+ Adapted to updatedRowNotify call with no changes in values
	+ Added menu icon
3.1
	+ Implemented _daemonsToDisable()
	+ Moved initRange and endRange methods to the network module to be shared.
	+ Added Pre-Depends on mysql-server to avoid problems with upgrades
	+ Depend on zentyal-core 3.1
3.0.3
	+ Allow access to /etc/ldap/ldap.conf on apparmor profile
	+ Fix generation of reverse zones, the host part of the addresses
	  was not removed
	+ Fixed bug which used all addresses available in a interface to
	  generate DNS reverse zone instead of the configured ranges
3.0.2
	+ Always write ddns keys file when saving changes
	+ Do not append trailing dot to key names
	+ Adapted to changes in EBox::LogHelper::_convertTimestamp
3.0.1
	+ Do not run daemon and show message when configuration does not
	  provide addresses for interfaces
	+ Ignore virtual interfaces
2.3.9
	+ Keys shared with bind are now stored under /etc/dhcp/ddns-keys
	+ Fixed problem in Options model which DNS domain syncRow call
	+ Fixed problems in DynamicDNS models
	+ Add dhcpd to the bind group if DynamicDNS is enabled
	+ Use isc-dhcp-server upstart script
2.3.8
	+ Added modeldepends to yaml schema
2.3.7
	+ Adapted reverse zones to reverse ip fix in Net::IP
	+ Added missing dynamicDNSDomains() method
	+ Removed deprecated calls to EBox::Model::Manager::model with wildcards
2.3.6
	+ Remove old workarounds in viewCustomizers no longer necessary
	  with foreign in yaml schema
	+ Use a regular model instead of a select composite which is
	  going to be deprecated
	+ Adapted to new Model management framework
	+ Use new services API
2.3.5
	+ Create tables with MyISAM engine by default
2.3.4
	+ Packaging fixes for precise
2.3.3
	+ Recover from excepcion when parsing leases file
	+ Modifications in the Thin Client options to allow an easy
	  configuration of Zentyal LTSP
2.3.2
	+ Service descriptions are now translatable and added printableNames
2.3.1
	+ Updated Standards-Version to 3.9.2
2.3
	+ Adapted to new MySQL logs backend
	+ Use apparmor local profile instead of overwritting the shipped one
	+ Replace dhcp3-server with new isc-dhcp-server name
	+ Replaced autotools with zbuildtools
	+ Implemented gatewayDelete method from NetworkObserver
2.2.1
	+ Set always five subdomains to reverse zones to avoid problems
	  with some networks like 10.0.0.0/24
	+ Fixed problem with cache of dhcp leases widget. Now it updates correctly
	+ Lowercase the members in fixed address prior to substituing
	  characters to become host in a valid domain name
	+ Fixed non-translatable string
2.1.6
	+ Do not check fixed addresses of unconfigured vifaces
	+ Removed /zentyal prefix from URLs
	+ Avoid duplicated restart during postinst
2.1.5
	+ Use the new "Add new..." option in the object selectors
2.1.4
	+ Make TFPT path optional
	+ Add option tftp-server-name if next-server is defined
	+ Use new AppArmor profile management by the framework
	+ Apparmor profile now works without DNS module installed
	+ Transform member names in fixed address to avoid user confusion
	+ Do not check for MAC unity for the same object in fixed address
	  since it is already done by the member model
2.1.3
	+ Do not fail if the DNS module is not installed
	+ Fixed 'routers' option when gateway is set to 'none'
	+ Object members without a valid hostname are no longer used as
	  fixed addresses, IP ranges are also skipped
2.1.2
	+ Use EBox::Types::Host to simplify UI in Thin Clients
	+ Fixed regression with new autotools paths
2.1.1
	+ Bugfix: dhcp module never fail to save changes when a change
	  in network interface is done
	+ Use a select to choose the dynamic domains instead of adding
	  manually using a Text box
	+ Added support to add DNS reverse resolution for DHCP clients
	+ Added dynamicDNSDomains exposed method to be used by dns module
	+ Now it is possible to tweak DHCP configuration for an specific
	  host or range using /etc/ebox/dhcp/<hostname> or
	  /etc/ebox/dhcp/<range_name> configuration file
	+ Thin client options are now working for objects and ranges
	+ Fixed addresses are now managed by network objects
	+ Dynamic IP address leases now got the hostname from the DHCP
	  client, if given
	+ Define dhcpd paths using autotools for flexible use with
	  isc-dhcp-server (>4).
2.1
	+ Use new standard enable-module script
	+ Replace services migration with initialSetup and delete
	  the obsolete one
	+ Bugfix: MAC addresses are now parsed correctly in LogHelper
2.0.2
	+ DHCP init.d script is disabled when enabling the module
	+ Set default order for dashboard widgets
2.0.1
	+ Bugfix: Add to apparmor profile the bind keys file to read it to
	  make dynamic DNS feature work again
	+ Bugfix: Comply apparmor profile by setting pid file as
	  /var/run/dhcp3-server/dhcpd.pid
1.5.4
	+ Zentyal rebrand
1.5.3
	+ Added missing NetBIOS node type when setting the WINS server
1.5.2
	+ Improved usability using None search domain by default.
1.5.1
	+ Bugfix: DHCP log works now if the dhcp client sends a host name as
	  suggested
	+ Bugfix: Fixed address names must be valid domain names to enable
	  dynamic DNS feature.
1.4
	+ Bug fix: i18n
1.3.13
	+ Added WINS server configuration setting to DHCP common options,
	  you may use eBox as PDC or any other WINS server
	+ Added description optional field to fixed address table
	+ Added NTP server configuration setting to DHCP common options,
	  you may use eBox or any other NTP server
	+ Added Dynamic DNS update feature to set a domain for ranges and
	  a domain for fixed addresses when an IP address is leased. The
	  hostname for ranges is set following a expression
	  (dynamic-<IP_address>) and fixed addresses will use the declared
	  name from eBox interface.
1.3.9
	+ Bugfix: Do not set configuration for those interfaces which do
	  not have ranges nor fixed address mapping configured
1.1.20
	+ New release
1.1.10
	+ New release
1.1
	+ Use the new ids() and row() API
	+ Bugfix: Set "authoritative" statement to DHCP configuration
0.12.101
	+ Bugfix: Use the new API for services
0.12.100
	+ Bugfix: two wrong calls to EBox::Model::Row API fixed
0.12.99
	+ New release
0.12.1
	+ Bug fix: use the new EBox::Model::Row API for DHCP options
0.12
	+ Make default and max leasing time mandatory fields
	+ Add field help to model
	+ Make custom_ns field required
	+ Bugfix: Mark managers as changed every time they ask to change
	from/to static method because some models may appear/disappear
	because of modifying configuration method in interfaces
0.11.102
	+ Bugfix. Logging were not working with hostnames with characters
	different from alphanumeric plus '_'
0.11.101
	+ Bugfix. Secondary nameserver in options does not fill a default
	value when setting as undef by user
	+ Added 'setLeases' method to set lease times from module API
	+ Bugfix: Virtual interface options do not override real interface
	options anymore
0.11.100
	+ onInstall() functionality moved to migration script
	+ Do not remove dhcpd3 rc links
	+ Stop dhcpd3 in pre-start in upstart script
0.11.99
	+ Added thin client general options: filename and next-server
	+ Added include files to use by user in
	  ${EBOX_HOME}/conf/dhcp/${iface}/plugins subdir
	+ Bugfix. Check fixed mapping names not to collide with other
	mappings in other models and make dhcpd crash
	+ Bugfix. Fixed mapping names cannot contain spaces
0.10.99
	+ Use the new model/view framework. UI uses Ajax.
	+ Show eBox domain server if DNS is installed
	+ Show eBox IPs on default gateway selection
0.9.100
	+ Use new services API
0.9.99
	+ New release

0.9.3
	+ New release
0.9.2
	+ Check fixed ip's name against domain name syntax
0.9.1
	+ New release
0.9
	+ Added Polish translation
	+ Added Aragonese translation
	+ Added German translation

0.8.99
	+ New release
0.8.1
	+ New release
0.8
	+ New release
0.7.99
        + Add Portuguese translation

0.7.1
	+ Add search domain to options
	+ Use of ebox-sudoers-friendly
0.7
	+ First public release
	+ Log leases/releases
0.6
	+ API documented using naturaldocs
	+ move to client
	+ Use NetworkObserver

0.5.2
	+ Fix some packaging issues
0.5.1
	+ Convert module to new menu system

0.5
	+ Initial release<|MERGE_RESOLUTION|>--- conflicted
+++ resolved
@@ -1,10 +1,7 @@
 3.3
-<<<<<<< HEAD
 	+ Switch from Error to TryCatch for exception handling
-=======
 	+ Added missing EBox::Exceptions uses
 	+ Delete migration code from old versions
->>>>>>> 01138c11
 	+ Fixed regression which broke DHCP next-server options being written
 	  to config (Contributed by on-jz)
 	+ Set version to 3.3
