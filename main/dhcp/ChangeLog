HEAD
<<<<<<< HEAD
	+ Added missing dynamicDNSDomains() method
	+ Removed deprecated calls to EBox::Model::Manager::model with wildcards
2.3.6
	+ Remove old workarounds in viewCustomizers no longer necessary
	  with foreign in yaml schema
	+ Use a regular model instead of a select composite which is
	  going to be deprecated
	+ Adapted to new Model management framework
	+ Use new services API
=======
	+ Adapted reverse zones to reverse ip fix in Net::IP
>>>>>>> 1bb07e3a
2.3.5
	+ Create tables with MyISAM engine by default
2.3.4
	+ Packaging fixes for precise
2.3.3
	+ Recover from excepcion when parsing leases file
	+ Modifications in the Thin Client options to allow an easy
	  configuration of Zentyal LTSP
2.3.2
	+ Service descriptions are now translatable and added printableNames
2.3.1
	+ Updated Standards-Version to 3.9.2
2.3
	+ Adapted to new MySQL logs backend
	+ Use apparmor local profile instead of overwritting the shipped one
	+ Replace dhcp3-server with new isc-dhcp-server name
	+ Replaced autotools with zbuildtools
	+ Implemented gatewayDelete method from NetworkObserver
2.2.1
	+ Set always five subdomains to reverse zones to avoid problems
	  with some networks like 10.0.0.0/24
	+ Fixed problem with cache of dhcp leases widget. Now it updates correctly
	+ Lowercase the members in fixed address prior to substituing
	  characters to become host in a valid domain name
	+ Fixed non-translatable string
2.1.6
	+ Do not check fixed addresses of unconfigured vifaces
	+ Removed /zentyal prefix from URLs
	+ Avoid duplicated restart during postinst
2.1.5
	+ Use the new "Add new..." option in the object selectors
2.1.4
	+ Make TFPT path optional
	+ Add option tftp-server-name if next-server is defined
	+ Use new AppArmor profile management by the framework
	+ Apparmor profile now works without DNS module installed
	+ Transform member names in fixed address to avoid user confusion
	+ Do not check for MAC unity for the same object in fixed address
	  since it is already done by the member model
2.1.3
	+ Do not fail if the DNS module is not installed
	+ Fixed 'routers' option when gateway is set to 'none'
	+ Object members without a valid hostname are no longer used as
	  fixed addresses, IP ranges are also skipped
2.1.2
	+ Use EBox::Types::Host to simplify UI in Thin Clients
	+ Fixed regression with new autotools paths
2.1.1
	+ Bugfix: dhcp module never fail to save changes when a change
	  in network interface is done
	+ Use a select to choose the dynamic domains instead of adding
	  manually using a Text box
	+ Added support to add DNS reverse resolution for DHCP clients
	+ Added dynamicDNSDomains exposed method to be used by dns module
	+ Now it is possible to tweak DHCP configuration for an specific
	  host or range using /etc/ebox/dhcp/<hostname> or
	  /etc/ebox/dhcp/<range_name> configuration file
	+ Thin client options are now working for objects and ranges
	+ Fixed addresses are now managed by network objects
	+ Dynamic IP address leases now got the hostname from the DHCP
	  client, if given
	+ Define dhcpd paths using autotools for flexible use with
	  isc-dhcp-server (>4).
2.1
	+ Use new standard enable-module script
	+ Replace services migration with initialSetup and delete
	  the obsolete one
	+ Bugfix: MAC addresses are now parsed correctly in LogHelper
2.0.2
	+ DHCP init.d script is disabled when enabling the module
	+ Set default order for dashboard widgets
2.0.1
	+ Bugfix: Add to apparmor profile the bind keys file to read it to
	  make dynamic DNS feature work again
	+ Bugfix: Comply apparmor profile by setting pid file as
	  /var/run/dhcp3-server/dhcpd.pid
1.5.4
	+ Zentyal rebrand
1.5.3
	+ Added missing NetBIOS node type when setting the WINS server
1.5.2
	+ Improved usability using None search domain by default.
1.5.1
	+ Bugfix: DHCP log works now if the dhcp client sends a host name as
	  suggested
	+ Bugfix: Fixed address names must be valid domain names to enable
	  dynamic DNS feature.
1.4
	+ Bug fix: i18n
1.3.13
	+ Added WINS server configuration setting to DHCP common options,
	  you may use eBox as PDC or any other WINS server
	+ Added description optional field to fixed address table
	+ Added NTP server configuration setting to DHCP common options,
	  you may use eBox or any other NTP server
	+ Added Dynamic DNS update feature to set a domain for ranges and
	  a domain for fixed addresses when an IP address is leased. The
	  hostname for ranges is set following a expression
	  (dynamic-<IP_address>) and fixed addresses will use the declared
	  name from eBox interface.
1.3.9
	+ Bugfix: Do not set configuration for those interfaces which do
	  not have ranges nor fixed address mapping configured
1.1.20
	+ New release
1.1.10
	+ New release
1.1
	+ Use the new ids() and row() API
	+ Bugfix: Set "authoritative" statement to DHCP configuration
0.12.101
	+ Bugfix: Use the new API for services
0.12.100
	+ Bugfix: two wrong calls to EBox::Model::Row API fixed
0.12.99
	+ New release
0.12.1
	+ Bug fix: use the new EBox::Model::Row API for DHCP options
0.12
	+ Make default and max leasing time mandatory fields
	+ Add field help to model
	+ Make custom_ns field required
	+ Bugfix: Mark managers as changed every time they ask to change
	from/to static method because some models may appear/disappear
	because of modifying configuration method in interfaces
0.11.102
	+ Bugfix. Logging were not working with hostnames with characters
	different from alphanumeric plus '_'
0.11.101
	+ Bugfix. Secondary nameserver in options does not fill a default
	value when setting as undef by user
	+ Added 'setLeases' method to set lease times from module API
	+ Bugfix: Virtual interface options do not override real interface
	options anymore
0.11.100
	+ onInstall() functionality moved to migration script
	+ Do not remove dhcpd3 rc links
	+ Stop dhcpd3 in pre-start in upstart script
0.11.99
	+ Added thin client general options: filename and next-server
	+ Added include files to use by user in
	  ${EBOX_HOME}/conf/dhcp/${iface}/plugins subdir
	+ Bugfix. Check fixed mapping names not to collide with other
	mappings in other models and make dhcpd crash
	+ Bugfix. Fixed mapping names cannot contain spaces
0.10.99
	+ Use the new model/view framework. UI uses Ajax.
	+ Show eBox domain server if DNS is installed
	+ Show eBox IPs on default gateway selection
0.9.100
	+ Use new services API
0.9.99
	+ New release

0.9.3
	+ New release
0.9.2
	+ Check fixed ip's name against domain name syntax
0.9.1
	+ New release
0.9
	+ Added Polish translation
	+ Added Aragonese translation
	+ Added German translation

0.8.99
	+ New release
0.8.1
	+ New release
0.8
	+ New release
0.7.99
        + Add Portuguese translation

0.7.1
	+ Add search domain to options
	+ Use of ebox-sudoers-friendly
0.7
	+ First public release
	+ Log leases/releases
0.6
	+ API documented using naturaldocs
	+ move to client
	+ Use NetworkObserver

0.5.2
	+ Fix some packaging issues
0.5.1
	+ Convert module to new menu system

0.5
	+ Initial release<|MERGE_RESOLUTION|>--- conflicted
+++ resolved
@@ -1,5 +1,5 @@
 HEAD
-<<<<<<< HEAD
+	+ Adapted reverse zones to reverse ip fix in Net::IP
 	+ Added missing dynamicDNSDomains() method
 	+ Removed deprecated calls to EBox::Model::Manager::model with wildcards
 2.3.6
@@ -9,9 +9,6 @@
 	  going to be deprecated
 	+ Adapted to new Model management framework
 	+ Use new services API
-=======
-	+ Adapted reverse zones to reverse ip fix in Net::IP
->>>>>>> 1bb07e3a
 2.3.5
 	+ Create tables with MyISAM engine by default
 2.3.4
