HEAD
<<<<<<< HEAD
	+ Fixed bug in group creation which on error could call a method
	  in a undefined value
	+ Do not stop openldap daemon when dumping database
=======
	+ Increase the maximum UID number to avoid problems with samba integration
	+ Dont stop openldap daemon when dumping database
>>>>>>> 29f94bad
	+ Generate kerberos AES keys to be compatible with active directory in
	  W2k8 or higher functional levels
	+ Fixed user quota edition in slave server
	+ Update user password also in samba ldap when changed from user corner
	+ Update 'cn' attribute in cloud-sync
3.0.6
	+ Set userPassword attribute when setting kerberos keys for user
	+ Fixed delGroup operation on cloud slave
	+ Include exception message when there is an error notifying a slave
	+ Fix enable quotas without rebooting when module is enabled
	+ Delete syncjournal files when slave is removed
3.0.5
	+ Fixed reinstall script to stop samba module, otherwise new slapd
	  cannot start because the port is taken
	+ Sync password changes made from cloud to any slave
	+ When syncing, do not update ldap of unchanged entries
3.0.4
	+ Added missing use of UnwillingToPerform exception
	+ New methods on LdapUserBase (preAddUser, preAddUserFailed, preAddGroup
	  and preAddGroupFailed) to notify observers
3.0.3
	+ Setup Cloud slave on first save changes
	+ Synchronize uidNumber in master-slave
	+ Check master's REALM when adding a new slave
	+ Fixed some errors on RESTClient after API change
	+ Updated REST journaling behavior
	+ Do not show unavailable options in master select
	+ Added new EBox::UsersAndGroups::newUserUidNumber() function
	+ Added check to assure that a no-ldap user has the same uid than
	  a new user
	+ Implement SysInfo::Observer to disallow host domain changes after the
	  kerberos realm has been initialized, and to update the LDAP base DN
	  if module is not yet configured
	+ Added LDAP index for ou attribute
	+ Always write slave-sync script
	+ Increase default quota value to 500MB
3.0.2
	+ Added clearCache() to LdapObject and force reload of krb5Keys
	+ Do not allow user corner password change on slaves
3.0.1
	+ Do not notify samba about users created while restoring backup. Samba
	  will restore its users from its own LDB backup.
3.0
	+ Write NSS config on enableService, modules depending on users may require
	  uid/gid numbers from LDAP
	+ Filter special kerberos and samba users out from the users list
	+ Added dns as restore depend
	+ Reviewed registration strings
2.3.17
	+ Do not translate the service principal names to upper case
	+ Set LDAP service as denined by default for internal networks
	+ Set the managed domain as read only as well as records
2.3.16
	+ Fixed PAM when kerberos is enabled
	+ Fixed addUser operation on slaves
	+ Catch exceptions thrown by notified modules adding LDAP users and groups
	  to rollback the operation and delete the object added prior to notification.
2.3.15
	+ Fixed password change at user corner
	+ Change KDC port to 8880 to preserve the classic default for user corner
2.3.14
	+ Ignore the LDAP error 'no attributes to update' on save
	+ Instantiate users by uid and groups by gid
	+ Change kerberos ports from 88/464 to 8888/8464. This avoid conflicts
	  and management logic of the heimdal daemons. Kerberos records are added
	  with lower priority over samba ones.
	+ Respect the optionality of the 'salt' field inside the kerberos keys
	  in the 'setKerberosKeys' funcion of the User class.
	+ Do not remove service principals when samba is enabled/disabled. Samba
	  will import the keys
	+ Add method to set the user kerberos keys
	+ Stop samba daemon if module is disabled to ensure that port 88 is free
	+ Initialize kerberos realm in lowercase to match the host domain
	+ User template account default options not longer shown in slave servers
	+ Added users filter by OU
2.3.13
	+ Better password policies for LDAP backend
	+ Added user synchronization with Zentyal Cloud
	+ Removed deprecated conf keys (password hashes selection)
	+ Sync kerberos hashes on master-slave
	+ Resolve slave hostname during registering
	+ Fixed framework changes related regression getting redis keys directly
2.3.12
	+ Ask for the host domain in the wizard instead of the old mode selector
	+ Fixed user name validation
2.3.11
	+ Remove deprecated reference to AD Sync in wizard
	+ Check to make sure that quota has been really assigned logs an error
	  instead of raising an exeception, because some file systems does not
	  support quotas
	+ Adapt lastUid and lastGid to the new API and make them compatible
	  with multiple OUs
2.3.10
	+ Use DataForm::ReadOnly::_content instead of acquirers in LdapInfo
	+ Delete obsolete daemons and attributes regarding old replication
	+ Better error control in _loadACLDirectory
	+ Adapted to new Model management framework
	+ Adapted Password type to new framework
	+ Added NTP as enable dependency
2.3.9
	+ Heimdal Kerberos integration for SSO features
	+ Better validation of user names and groups names. Better message
	  when this validation fails
	+ Added user() and group methods() to EBox::UsersAndGroups
	+ Added quota limit check
	+ Added backup domain for /home
	+ Adapted ldapvi to changes in port
	+ Setup master method can now take a custom password
2.3.8
	+ Restart apache after changing master configuration
	+ Removed all files + code cleaning
	+ Disable user editing in slaves
2.3.7
	+ New modifications() method to allow retrieving modifications made to
	  the LDAP object in the last call to 'save'
	+ Create users without password and set it after that, needed for samba4
	+ Removed auth_type warnings
2.3.6
	+ Use the new unified tableBody.mas instead of tableBodyWithoutActions.mas
2.3.5
	+ Packaging fixes for precise
2.3.4
	+ Updated Standard-Versions to 3.9.2
2.3.3
	+ New master-slave architecture
	+ Image in initial configuration wizard is shown again
2.3.2
	+ Added printableName to service and modified description
	+ Fixed executable permissions in src/scripts
	+ Added checks for small business subscription
	+ Bugfix: lastGid method was calling MINUID and SYSMINUID
	+ Reload nscd before trying to init users and groups
2.3.1
	+ Use Digest::SHA instead of Digest::SHA1 and remove libdigest-sha1-perl
	  dependency which no longer exists on precise
2.3
	+ Commented unused code in cleanUser method
	+ Replaced autotools with zbuildtools
2.2.5
	+ Bugfix: ad-sync can now populate groups with more than 1500 users
	+ Bugfix: do not allow adsync passwords longer than 16 chars to avoid
	  crash in pwdsync-server that keeps respawning
	+ Bugfix: mark apache as changed in enableActions to avoid problems adding
	  users before the new nsswitch conf is available for apache, also do not
	  allow to add users if module is not really enabled after save changes
	+ Make sure the default DN does not contains invalid characters
	+ Do not allow malformed LDAP DNs in Mode
2.2.4
	+ Make LDAP ready after enableActions restarting the service to
	  avoid problems when adding users or groups
	+ Fixed corruption when adding ldap attributes
	+ Also disable apparmor in ad-sync mode
	+ Renamed default adsync username from eboxadsync to adsyncuser
2.2.3
	+ Adapt pwdsync user and password offsets to the new hook implementation
	+ Always ignore ForeignSecurityPrincipals accounts in ad-sync
	+ Added more debug messages and improved existing ones in ad-sync
	+ Avoid warnings trying to get userPrincipalName in ad-sync
	+ Skip machine accounts in ad-sync
	+ Use paged queries in ad-sync
	+ Allow to specify custom DN to bind to Windows Server in ad-sync
	+ Ingore empty users in ad-sync
2.2.2
	+ Fixed validation of secret key length in ADSync Options model
	+ Removed useless validation of AD username in ADSync Options model
	+ Show different error when adding users from Windows with invalid chars
	+ Fixed bug managing slapd on ad-sync
2.2.1
	+ Do not enable ADSync to avoid launching daemon before configuration
	+ Also manage slapd daemon on ad-sync setups
	+ Avoid slave connection to incompatible masters
	+ Added quota change form on slaves
	+ Allowed '\' character in ad-sync username
2.1.14
	+ Fixed regression in usercorner link
2.1.13
	+ Moved apache soap configuration from setConf to enableActions
	+ Init slave users on enable (now home directories are created)
	+ Create LDAP indexes during slave enable
2.1.12
	+ UsersAndGroups::lastUid() now takes also into account non-ldap users
	+ Stop old ldap daemons in reinstall script, needed before changing mode
2.1.11
	+ Use a safer mode() implementation to avoid recursions with ModelManager
2.1.10
	+ Start slapd daemon when a module fails to connect
	+ Help in wizard is show again if no custom_prefix defined
2.1.9
	+ Hide help with link in wizard if custom_prefix defined
	+ Removed /zentyal prefix from URLs
	+ Disable autocompletion in user form
	+ Avoid duplicated restart during postinst
2.1.8
	+ Include quota schema in slaves LDAP (fixes replication)
	+ Do not stop slapd daemons after slave enable
	+ Fixed users and groups retrieval if module is disabled
	+ Manage slapd daemon in master mode
	+ Make the optional 'comment' field to also appear as optional on the UI
	+ Ignore users also in pwdsync-server, not only in the ad-sync script
2.1.7
	+ Set submenu items order for integration with the User Corner menu
	+ Avoid undefined dn warning
2.1.6
	+ Fix adsync mode check for zentyal-users cronjob
	+ Removed bad default value for adsync_dn option
	+ Update wizard pages with new order option
	+ Use Unix socket for LDAP connections on standalone and slave without PAM
2.1.5
	+ Manage zentyal-users cronjob with configuration keys for sync times
	  instead of debian/lucid/zentyal-users.cron.d and src/scripts/ad-sync.cron
	+ Configuration key to not to create homes (usefull on LDAP master servers)
	+ New ad-sync-info to show info of ADsync configuration
	+ Allow multiple BDC for ADsync mode with adsync_bdc confkey
	+ Add ADsync service by default and move port value to a confkey
	+ userInfo() tolerates missing quota LDAP attribute
	+ Added captiveportal to the list of modules in the reinstall script
2.1.4
	+ Moved redis_port_usercorner key to usercorner.conf in zentyal-usercorner
	+ Move users/conf/user-eboxlog.conf to usercorner/conf/usercorner-log.conf
2.1.3
	+ Fixed issues with html html attributes quotation
	+ Allow to specify a base DN to bind to AD
	+ Add locking to slave-sync to avoid spawn multiple instances in the
	  event of not being able to connect to a slave
	+ Do not modify users and groups in AD sync if attributes are not changed
	+ Wipe ignored users in AD sync
	+ Allow contacts synchronization in AD sync
	+ New checks in AD sync to avoid warnings
	+ Added update package list command to reinstall script
2.1.2
	+ Non-editable user fields in slaves no longer appear as editable inputs
	+ Numeric 0 is accepted as value for LDAP users attributes
	+ Minor fixes in default quota from user template
	+ Fixed error when writing ad-sync cron file
	+ Do not allow to create users if their home directory already exists
2.1.1
	+ Quotas are now included in users module
	+ System users don't require password
	+ Fixed bug that allowed to create LDAP users whith the same name
	  than users with UID 0 (like root)
2.1
	+ Separate usercorner module to the new zentyal-usercorner package
	+ Remove zentyal- prefix from rejoin-slave and ldapvi scripts
	+ Move /usr/share/ebox-usersandgroups/ebox-usersandgroups/reinstall
	  to /usr/share/zentyal-users/reinstall
	+ Show enableActions for master also in ad-slave mode
	+ Deleted obsolete migrations and use new initialSetup method
	+ Added locks to prevent overlapping in ad-sync script
	+ Fix slave failed operation string on slave hostname
	+ Replace /etc/ebox/80users.conf with /etc/zentyal/users.conf
	+ Added indexes for common LDAP attributes
	+ Replace /var/log/ebox-usercorner with /var/log/zentyal-usercorner
2.0.10
	+ Now the AD synchronization can be disabled at any moment and a
	  server with AD-slave mode can be master for other Zentyal slaves
	+ New /etc/ebox/ad-sync_ignore.users and ad-sync_ignore.groups files
	  to ignore users and groups in the AD synchronization process
	+ Improved zentyal-ldapvi script that works on slave servers
	+ Creates the default group if not exists during restore
	+ Added restore backup precheck to assure there are not conflicts between
	  system users and Zentyal LDAP users (currently only works for masters)
2.0.9
	+ Make sure to create the base directory for user homes before create them
	+ Reconnect to LDAP on backup restore
	+ Better log messages
	+ Save configuration files during restore
	+ Catch possible SIGPIPE on LDAP reconnect
2.0.8
	+ Fix Samba PDC on slaves
	+ Check for incompatibility between Samba PDC and PAM on slaves
	+ Optimize slave-sync script if there are no pending operations
	+ Remove useless call to mode() on slave-sync script (faster now)
	+ Replica LDAP listens in all interfaces
2.0.7
	+ Added index add mechanism to LdapModule
	+ Fixed NSS DN config in masters
2.0.6
	+ Added zentyal-rejoin-slave to rejoin a slave to its master
	+ Fixed NSS/PAM in slave machines
2.0.5
	+ Removed wrong hooks implementation
2.0.4
	+ Fixed infinite recursion when setting up some models on slave servers
	+ Added support for addUser/delUser hooks
2.0.3
	+ Allow LDAP users and groups up to 128 characters
	+ Show precondition message for user corner on slave servers
	+ Unconfigure ftp and zarafa in reinstall script
	+ Do not show adsync debug messages if debug is disabled in config
	+ Allow more than one dot in usernames
2.0.2
	+ Fixed master/slave synchronization issues
	+ Remove userjournal dir when removing a slave
	+ Added lock during module enable to avoid initialization problems
	+ Fixed AD slave synchronization task
2.0.1
	+ Fixed incorrect LDAP binding in some cases
2.0
	+ Fixed user journal dir creation on master
	+ Fixed failed login error on user corner
	+ Default login_shell under PAM Settings UI instead of 80users.conf
	+ Replaced /bin/false with /usr/sbin/nologin as default shell
1.5.10
	+ Some refactorizations centered in safer LDAP connections and defensive
	  code
1.5.9
	+ More info link added in wizard
1.5.8
	+ Zentyal rebrand
1.5.7
	+ Removed NSS in slave configurations
	+ Nasty bug page replaced by the new eBox error page
1.5.6
	+ Fixed user corner access problems with redis server
1.5.5
	+ LDAP master creation optimized and less error-prone
1.5.4
	+ Bug fix: adding a user name with spaces no longer fails
1.5.3
	+ Move NSS from ebox-samba to ebox-usersandgroups
	+ Home directories are under /home now
	+ New options to configure shell and home directory umask
	+ New setup wizard
1.5.2
	+ Bug fix: fixed dbus init for usercorner
1.5.1
	+ Bug fix: fixed nasty bug with the last version of openldap in lucid
	+ Bug fix: do not call processDir if there are no slaves in slave-sync
	+ Bug fix: ebox-usersandgroups-reinstall now unconfigures all ldap modules
	+ Bug fix: updateSchema() returns unless the schema to update is
	  available
	+ Bug fix: Set proper owner and permissions when updating a schema
	+ Bug fix: some problems with the AD synchronization solved
	+ Bug fix: userscorner title icon
	+ Bug fix: addUser() now checks if the user already exists as a
	  system user
	+ Removed deprecated executable 'import-from-ldif'
	+ Bug fix: addUser() now checks for password argument
	+ Bug fix: when restoring we use the new users DN to init users
1.5
	+ Bug fix: don't try to contact slaves from within a slave when groups
	  are updated
	+ Use built-in EBox::ThirdParty::Apache2::AuthCookie
1.4.2
	+ Bug fix: fix wrong migration number
1.4.1
	+ Bug fix: surround LDAP migration with a try/catch to make sure the rest
	  it is run
	+ Bug fix: do not allow \w with localized characters as LDAP schema does not
	  allow them for home directory attribute. (Closes #1713)
1.4
	+ Allow the master to pass extra parameters in SOAP calls to slaves
1.3.17
	+ Bug fix: Set style for login page in user corner
1.3.16
	+ Bug fix: keep menu open on LDAP Info
1.3.15
	+ Add support for ldaps
	+ Add support for slaves running Apache in ports different than 443
	+ Allow to remove slaves from slave list
	+ Added ebox-usersandgroups-reinstall to easily reset the LDAP mode
	+ Bug fix: issue with user deletion in French (Closes #1651)
	+ Bug fix: anonymous connection for getting DN is retried several
	  times, this fixes a bug when restoring configuration backup
1.3.14
	+ Synchronize all the users from the AD and not only from CN=Users
	+ Add operation name and username on updateGroup
	+ Add slave notification for group modify and delete
	+ Change button order to "Add" and "Add and Edit" in Add User
	  template. If users press return in the form it adds a new user
	  and stays on the same page.
1.3.13
	+ Usability enhancements: (Closes #1649)
		* Create a unique Users And Group Folder
		* Unify Add User/Edit User in a single page
		* Unify Add Group/Edit Group in a single page
		* Two buttons: "Add and Edit" and "Add"
		* Add breadcrumbs
	+ Add UserTemplate composite to configure default options that are used when
	  a new user is created
	+ Add defaultUserModel to LdapUserBase.pm
	+ Specify folder for SlaveInfo
	+ Add menu entry with information about LDAP including password
	+ Change enableActions to use the new LDAP default structure from Karmic
1.3.12
	+ Add EBox::Ldap::lastModificationTime to know when the master LDAP
	  database was modified for the last time
	+ Index uid and memberUid to avoid some warnings and improve performance,
	  plus remove some old code and fix some broken one in that part of the code
	+ Bugfix: disable edition of users and groups in ad-slave mode
	+ Don't allow modification of ldap password in Mode model if
	  it has been autogenerated by the eBox installer
	+ Add page title
	+ Separate the Windows AD options in a different model
	+ Fixed the warning of "Edit User" when there are no users in a slave
	+ Remove 'optional' from remote in Mode and also useless validateRow
1.3.10
	+ Use disableApparmorProfile from EBox::Module::Service twice.
	  First in enableActions. And also in setConf to avoid issues
	  if apparmor is installed after users is enabled.
1.3.9
	+ Bugfix: return empty array in usedFiles if it's not master mode
1.3.8
	+ Bugfix: fixed wrong disable of fields in selecting ad-slave in Mode model
1.3.7
	+ Synchronization with Windows Active Directory (#1443)
1.3.6
	+ Use anonymous bind to fetch dn
1.3.5
	+ Disable slapd apparmor profile in enableActions
	+ Reload nscd when adding users and groups
	+ Bugfix: backup bug report now works again
	+ Bugfix: slave-sync does not try to real journal dir when not
	  configured or in slave mode. Journal dir created on
	  master's setup.
1.3.0
	+ eBox LDAP architecture now supports a master-slave configuration
	+ bugfix: Update usercorner service when there is a change on the port number
1.1.30
	+ Added widget to manage group belonging from Edit User page
	+ Fixed backup/restore problem with paswords and given/last names
	+ Changed the way users are stored in LDAP, added givenName in addition
	  to sn, now cn=givenName+sn instead of cn=uid, this fixes a
	  incompatibility bug with eGroupware
	+ In the Edit User interface now Name and Last name are separate
	fields
	+ Usercorner web server certificate can be changed via the CA module
1.1.20
	+ New release
1.1.10
	+ Make slapd listen only on 127.0.0.1
1.1
	+ Added bind v2 compability needed by squid auth, slapd conf
	  regenerated and daemon restarted in postinst to commit possibles
	  changes in configuration
	+ Added group model
	+ Use the new ids() and row() API to optimize the management of hundreds of
	users
	+ Allow dashes in user and group names
	+ Initial release of UserCorner which allow users to change their password
	+ Store multiple password hashes and scrap clear text passwords
0.12.100
	+ Restore backup is more robust: inexistent users in a group are
	  ignored
	+ Make and restore backup more robust: removed slapd.conf
	  parameters in both slapadd and slapcat invokations, so we can use
	  the module with sldap with configuration in the directory itself
0.12.99
	+ New release
0.12.1
	+ Bugfix: Remove eBox system users when restoring backup. This solves
	  an issue restoring backups from 0.12
0.12
	+ Use the new EBox::Model::Row api
	+ Check if there is any added user and show a message
	  in case there isn't any.
	+ Restore users reading from ldiff and adding them through
	  eBox API
	+ Set password-hash in slapd.conf to make password changes from samba sync
	  the user password
0.11.101
	+ New release
0.11.100
	+ onInstall() functionality moved to migration script
	+ Fixed several typos
0.11.99
	+ Remove use of Apache::Singleton
0.11.3
	+ Check used uid's on every posixAccount object under dc=ebox,
	  instead of only under ou=Users,dc=ebox. This solves nasty issues
	  with Samba PDC when adding machines and creating users with
	  repeated uid
0.11.2
	+ Do not generate a new LDAP password if it already exists
0.11.1
	+ Fix issue with module naming which prevented backups from being
	restored
0.11
	+ Initial Ubuntu packaging
	+ bugfix. fix issue with module naming which prevented backups from being
	  restored
0.10.99
	+ Create pseudo-model to use the users table with Ajax
0.10
	+ Allow dots in user names
0.9.100
	+ New release
0.9.99
	+ Bugfix in EBox::Ldap
0.9.3
	+ New release
0.9.2
	+ New release
0.9.1
	+ Make OpenLDAP listen on internal interfaces
0.9
	+ Added Polish translation
	+ Added Aragonese translation
	+ Added Dutch translation
	+ Added German translation
0.8.99
	+ New release
0.8.1
	+ Minor workaround. Create slapd run directory in case it does not
	  exist
0.8
	+ Fix message
0.7.99
	+ Add extended backup support for LDAP
	+ Performance tuning to slapd
	+ Some minor code improvements
	+ Quota now allows unlimited space and i-nodes number
0.7.1
	+ Add delObjectclass (useful for ldap clean actions)
	+ Detect and recover when ldap connection is broken (#25)
	+ Make EBox::Ldap a singleton class
	+ Initial factoring
	+ Use of ebox-sudoers-friendly
0.7
	+ New public release
0.6
	+ Move to client
	+ API documented using naturaldocs
	+ Update install
	+ Update debian scripts
	+ Use new syntax to define ACLs for ldap
	+ Add function to create system users
	+ Move ldap db under ebox directory
0.5.2
	+ Fix some packaging issues
0.5.1
	+ Convert module to new menu system
0.5
	+ Initial release<|MERGE_RESOLUTION|>--- conflicted
+++ resolved
@@ -1,12 +1,8 @@
 HEAD
-<<<<<<< HEAD
+	+ Increase the maximum UID number to avoid problems with samba integration
 	+ Fixed bug in group creation which on error could call a method
 	  in a undefined value
 	+ Do not stop openldap daemon when dumping database
-=======
-	+ Increase the maximum UID number to avoid problems with samba integration
-	+ Dont stop openldap daemon when dumping database
->>>>>>> 29f94bad
 	+ Generate kerberos AES keys to be compatible with active directory in
 	  W2k8 or higher functional levels
 	+ Fixed user quota edition in slave server
