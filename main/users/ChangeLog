--- conflicted
+++ resolved
@@ -1,11 +1,6 @@
-<<<<<<< HEAD
 3.3
-=======
-HEAD
 	+ Added missing EBox::Exceptions uses
 	+ Better error handling when we get a LdapObject that doesn't exists
-3.2.3
->>>>>>> a07742c3
 	+ Remove undefined warnings on users/group creation
 	+ Fix 'Cannot connect to samba LDAP' error in manage model when samba
 	  is installed but disabled
