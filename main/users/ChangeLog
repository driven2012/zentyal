--- conflicted
+++ resolved
@@ -1,11 +1,8 @@
 HEAD
-<<<<<<< HEAD
 	+ Add method to set the user kerberos keys
 	+ Stop samba daemon if module is disabled to ensure that port 88 is free
 	+ Initialize kerberos realm in lowercase to match the host domain
-=======
 	+ Added users filter by OU
->>>>>>> 85bc65f0
 2.3.13
 	+ Better password policies for LDAP backend
 	+ Added user synchronization with Zentyal Cloud
