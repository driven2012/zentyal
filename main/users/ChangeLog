<<<<<<< HEAD
HEAD
=======
2.3.15
	+ Fixed password change at user corner
	+ Change KDC port to 8880 to preserve the classic default for user corner
2.3.14
	+ Ignore the LDAP error 'no attributes to update' on save
	+ Instantiate users by uid and groups by gid
	+ Change kerberos ports from 88/464 to 8888/8464. This avoid conflicts
	  and management logic of the heimdal daemons. Kerberos records are added
	  with lower priority over samba ones.
	+ Respect the optionality of the 'salt' field inside the kerberos keys
	  in the 'setKerberosKeys' funcion of the User class.
	+ Do not remove service principals when samba is enabled/disabled. Samba
	  will import the keys
	+ Add method to set the user kerberos keys
	+ Stop samba daemon if module is disabled to ensure that port 88 is free
	+ Initialize kerberos realm in lowercase to match the host domain
>>>>>>> 6489a44e
	+ User template account default options not longer shown in slave servers
	+ Added users filter by OU
2.3.13
	+ Better password policies for LDAP backend
	+ Added user synchronization with Zentyal Cloud
	+ Removed deprecated conf keys (password hashes selection)
	+ Sync kerberos hashes on master-slave
	+ Resolve slave hostname during registering
	+ Fixed framework changes related regression getting redis keys directly
2.3.12
	+ Ask for the host domain in the wizard instead of the old mode selector
	+ Fixed user name validation
2.3.11
	+ Remove deprecated reference to AD Sync in wizard
	+ Check to make sure that quota has been really assigned logs an error
	  instead of raising an exeception, because some file systems does not
	  support quotas
	+ Adapt lastUid and lastGid to the new API and make them compatible
	  with multiple OUs
2.3.10
	+ Use DataForm::ReadOnly::_content instead of acquirers in LdapInfo
	+ Delete obsolete daemons and attributes regarding old replication
	+ Better error control in _loadACLDirectory
	+ Adapted to new Model management framework
	+ Adapted Password type to new framework
	+ Added NTP as enable dependency
2.3.9
	+ Heimdal Kerberos integration for SSO features
	+ Better validation of user names and groups names. Better message
	  when this validation fails
	+ Added user() and group methods() to EBox::UsersAndGroups
	+ Added quota limit check
	+ Added backup domain for /home
	+ Adapted ldapvi to changes in port
	+ Setup master method can now take a custom password
2.3.8
	+ Restart apache after changing master configuration
	+ Removed all files + code cleaning
	+ Disable user editing in slaves
2.3.7
	+ New modifications() method to allow retrieving modifications made to
	  the LDAP object in the last call to 'save'
	+ Create users without password and set it after that, needed for samba4
	+ Removed auth_type warnings
2.3.6
	+ Use the new unified tableBody.mas instead of tableBodyWithoutActions.mas
2.3.5
	+ Packaging fixes for precise
2.3.4
	+ Updated Standard-Versions to 3.9.2
2.3.3
	+ New master-slave architecture
	+ Image in initial configuration wizard is shown again
2.3.2
	+ Added printableName to service and modified description
	+ Fixed executable permissions in src/scripts
	+ Added checks for small business subscription
	+ Bugfix: lastGid method was calling MINUID and SYSMINUID
	+ Reload nscd before trying to init users and groups
2.3.1
	+ Use Digest::SHA instead of Digest::SHA1 and remove libdigest-sha1-perl
	  dependency which no longer exists on precise
2.3
	+ Commented unused code in cleanUser method
	+ Replaced autotools with zbuildtools
2.2.5
	+ Bugfix: ad-sync can now populate groups with more than 1500 users
	+ Bugfix: do not allow adsync passwords longer than 16 chars to avoid
	  crash in pwdsync-server that keeps respawning
	+ Bugfix: mark apache as changed in enableActions to avoid problems adding
	  users before the new nsswitch conf is available for apache, also do not
	  allow to add users if module is not really enabled after save changes
	+ Make sure the default DN does not contains invalid characters
	+ Do not allow malformed LDAP DNs in Mode
2.2.4
	+ Make LDAP ready after enableActions restarting the service to
	  avoid problems when adding users or groups
	+ Fixed corruption when adding ldap attributes
	+ Also disable apparmor in ad-sync mode
	+ Renamed default adsync username from eboxadsync to adsyncuser
2.2.3
	+ Adapt pwdsync user and password offsets to the new hook implementation
	+ Always ignore ForeignSecurityPrincipals accounts in ad-sync
	+ Added more debug messages and improved existing ones in ad-sync
	+ Avoid warnings trying to get userPrincipalName in ad-sync
	+ Skip machine accounts in ad-sync
	+ Use paged queries in ad-sync
	+ Allow to specify custom DN to bind to Windows Server in ad-sync
	+ Ingore empty users in ad-sync
2.2.2
	+ Fixed validation of secret key length in ADSync Options model
	+ Removed useless validation of AD username in ADSync Options model
	+ Show different error when adding users from Windows with invalid chars
	+ Fixed bug managing slapd on ad-sync
2.2.1
	+ Do not enable ADSync to avoid launching daemon before configuration
	+ Also manage slapd daemon on ad-sync setups
	+ Avoid slave connection to incompatible masters
	+ Added quota change form on slaves
	+ Allowed '\' character in ad-sync username
2.1.14
	+ Fixed regression in usercorner link
2.1.13
	+ Moved apache soap configuration from setConf to enableActions
	+ Init slave users on enable (now home directories are created)
	+ Create LDAP indexes during slave enable
2.1.12
	+ UsersAndGroups::lastUid() now takes also into account non-ldap users
	+ Stop old ldap daemons in reinstall script, needed before changing mode
2.1.11
	+ Use a safer mode() implementation to avoid recursions with ModelManager
2.1.10
	+ Start slapd daemon when a module fails to connect
	+ Help in wizard is show again if no custom_prefix defined
2.1.9
	+ Hide help with link in wizard if custom_prefix defined
	+ Removed /zentyal prefix from URLs
	+ Disable autocompletion in user form
	+ Avoid duplicated restart during postinst
2.1.8
	+ Include quota schema in slaves LDAP (fixes replication)
	+ Do not stop slapd daemons after slave enable
	+ Fixed users and groups retrieval if module is disabled
	+ Manage slapd daemon in master mode
	+ Make the optional 'comment' field to also appear as optional on the UI
	+ Ignore users also in pwdsync-server, not only in the ad-sync script
2.1.7
	+ Set submenu items order for integration with the User Corner menu
	+ Avoid undefined dn warning
2.1.6
	+ Fix adsync mode check for zentyal-users cronjob
	+ Removed bad default value for adsync_dn option
	+ Update wizard pages with new order option
	+ Use Unix socket for LDAP connections on standalone and slave without PAM
2.1.5
	+ Manage zentyal-users cronjob with configuration keys for sync times
	  instead of debian/lucid/zentyal-users.cron.d and src/scripts/ad-sync.cron
	+ Configuration key to not to create homes (usefull on LDAP master servers)
	+ New ad-sync-info to show info of ADsync configuration
	+ Allow multiple BDC for ADsync mode with adsync_bdc confkey
	+ Add ADsync service by default and move port value to a confkey
	+ userInfo() tolerates missing quota LDAP attribute
	+ Added captiveportal to the list of modules in the reinstall script
2.1.4
	+ Moved redis_port_usercorner key to usercorner.conf in zentyal-usercorner
	+ Move users/conf/user-eboxlog.conf to usercorner/conf/usercorner-log.conf
2.1.3
	+ Fixed issues with html html attributes quotation
	+ Allow to specify a base DN to bind to AD
	+ Add locking to slave-sync to avoid spawn multiple instances in the
	  event of not being able to connect to a slave
	+ Do not modify users and groups in AD sync if attributes are not changed
	+ Wipe ignored users in AD sync
	+ Allow contacts synchronization in AD sync
	+ New checks in AD sync to avoid warnings
	+ Added update package list command to reinstall script
2.1.2
	+ Non-editable user fields in slaves no longer appear as editable inputs
	+ Numeric 0 is accepted as value for LDAP users attributes
	+ Minor fixes in default quota from user template
	+ Fixed error when writing ad-sync cron file
	+ Do not allow to create users if their home directory already exists
2.1.1
	+ Quotas are now included in users module
	+ System users don't require password
	+ Fixed bug that allowed to create LDAP users whith the same name
	  than users with UID 0 (like root)
2.1
	+ Separate usercorner module to the new zentyal-usercorner package
	+ Remove zentyal- prefix from rejoin-slave and ldapvi scripts
	+ Move /usr/share/ebox-usersandgroups/ebox-usersandgroups/reinstall
	  to /usr/share/zentyal-users/reinstall
	+ Show enableActions for master also in ad-slave mode
	+ Deleted obsolete migrations and use new initialSetup method
	+ Added locks to prevent overlapping in ad-sync script
	+ Fix slave failed operation string on slave hostname
	+ Replace /etc/ebox/80users.conf with /etc/zentyal/users.conf
	+ Added indexes for common LDAP attributes
	+ Replace /var/log/ebox-usercorner with /var/log/zentyal-usercorner
2.0.10
	+ Now the AD synchronization can be disabled at any moment and a
	  server with AD-slave mode can be master for other Zentyal slaves
	+ New /etc/ebox/ad-sync_ignore.users and ad-sync_ignore.groups files
	  to ignore users and groups in the AD synchronization process
	+ Improved zentyal-ldapvi script that works on slave servers
	+ Creates the default group if not exists during restore
	+ Added restore backup precheck to assure there are not conflicts between
	  system users and Zentyal LDAP users (currently only works for masters)
2.0.9
	+ Make sure to create the base directory for user homes before create them
	+ Reconnect to LDAP on backup restore
	+ Better log messages
	+ Save configuration files during restore
	+ Catch possible SIGPIPE on LDAP reconnect
2.0.8
	+ Fix Samba PDC on slaves
	+ Check for incompatibility between Samba PDC and PAM on slaves
	+ Optimize slave-sync script if there are no pending operations
	+ Remove useless call to mode() on slave-sync script (faster now)
	+ Replica LDAP listens in all interfaces
2.0.7
	+ Added index add mechanism to LdapModule
	+ Fixed NSS DN config in masters
2.0.6
	+ Added zentyal-rejoin-slave to rejoin a slave to its master
	+ Fixed NSS/PAM in slave machines
2.0.5
	+ Removed wrong hooks implementation
2.0.4
	+ Fixed infinite recursion when setting up some models on slave servers
	+ Added support for addUser/delUser hooks
2.0.3
	+ Allow LDAP users and groups up to 128 characters
	+ Show precondition message for user corner on slave servers
	+ Unconfigure ftp and zarafa in reinstall script
	+ Do not show adsync debug messages if debug is disabled in config
	+ Allow more than one dot in usernames
2.0.2
	+ Fixed master/slave synchronization issues
	+ Remove userjournal dir when removing a slave
	+ Added lock during module enable to avoid initialization problems
	+ Fixed AD slave synchronization task
2.0.1
	+ Fixed incorrect LDAP binding in some cases
2.0
	+ Fixed user journal dir creation on master
	+ Fixed failed login error on user corner
	+ Default login_shell under PAM Settings UI instead of 80users.conf
	+ Replaced /bin/false with /usr/sbin/nologin as default shell
1.5.10
	+ Some refactorizations centered in safer LDAP connections and defensive
	  code
1.5.9
	+ More info link added in wizard
1.5.8
	+ Zentyal rebrand
1.5.7
	+ Removed NSS in slave configurations
	+ Nasty bug page replaced by the new eBox error page
1.5.6
	+ Fixed user corner access problems with redis server
1.5.5
	+ LDAP master creation optimized and less error-prone
1.5.4
	+ Bug fix: adding a user name with spaces no longer fails
1.5.3
	+ Move NSS from ebox-samba to ebox-usersandgroups
	+ Home directories are under /home now
	+ New options to configure shell and home directory umask
	+ New setup wizard
1.5.2
	+ Bug fix: fixed dbus init for usercorner
1.5.1
	+ Bug fix: fixed nasty bug with the last version of openldap in lucid
	+ Bug fix: do not call processDir if there are no slaves in slave-sync
	+ Bug fix: ebox-usersandgroups-reinstall now unconfigures all ldap modules
	+ Bug fix: updateSchema() returns unless the schema to update is
	  available
	+ Bug fix: Set proper owner and permissions when updating a schema
	+ Bug fix: some problems with the AD synchronization solved
	+ Bug fix: userscorner title icon
	+ Bug fix: addUser() now checks if the user already exists as a
	  system user
	+ Removed deprecated executable 'import-from-ldif'
	+ Bug fix: addUser() now checks for password argument
	+ Bug fix: when restoring we use the new users DN to init users
1.5
	+ Bug fix: don't try to contact slaves from within a slave when groups
	  are updated
	+ Use built-in EBox::ThirdParty::Apache2::AuthCookie
1.4.2
	+ Bug fix: fix wrong migration number
1.4.1
	+ Bug fix: surround LDAP migration with a try/catch to make sure the rest
	  it is run
	+ Bug fix: do not allow \w with localized characters as LDAP schema does not
	  allow them for home directory attribute. (Closes #1713)
1.4
	+ Allow the master to pass extra parameters in SOAP calls to slaves
1.3.17
	+ Bug fix: Set style for login page in user corner
1.3.16
	+ Bug fix: keep menu open on LDAP Info
1.3.15
	+ Add support for ldaps
	+ Add support for slaves running Apache in ports different than 443
	+ Allow to remove slaves from slave list
	+ Added ebox-usersandgroups-reinstall to easily reset the LDAP mode
	+ Bug fix: issue with user deletion in French (Closes #1651)
	+ Bug fix: anonymous connection for getting DN is retried several
	  times, this fixes a bug when restoring configuration backup
1.3.14
	+ Synchronize all the users from the AD and not only from CN=Users
	+ Add operation name and username on updateGroup
	+ Add slave notification for group modify and delete
	+ Change button order to "Add" and "Add and Edit" in Add User
	  template. If users press return in the form it adds a new user
	  and stays on the same page.
1.3.13
	+ Usability enhancements: (Closes #1649)
		* Create a unique Users And Group Folder
		* Unify Add User/Edit User in a single page
		* Unify Add Group/Edit Group in a single page
		* Two buttons: "Add and Edit" and "Add"
		* Add breadcrumbs
	+ Add UserTemplate composite to configure default options that are used when
	  a new user is created
	+ Add defaultUserModel to LdapUserBase.pm
	+ Specify folder for SlaveInfo
	+ Add menu entry with information about LDAP including password
	+ Change enableActions to use the new LDAP default structure from Karmic
1.3.12
	+ Add EBox::Ldap::lastModificationTime to know when the master LDAP
	  database was modified for the last time
	+ Index uid and memberUid to avoid some warnings and improve performance,
	  plus remove some old code and fix some broken one in that part of the code
	+ Bugfix: disable edition of users and groups in ad-slave mode
	+ Don't allow modification of ldap password in Mode model if
	  it has been autogenerated by the eBox installer
	+ Add page title
	+ Separate the Windows AD options in a different model
	+ Fixed the warning of "Edit User" when there are no users in a slave
	+ Remove 'optional' from remote in Mode and also useless validateRow
1.3.10
	+ Use disableApparmorProfile from EBox::Module::Service twice.
	  First in enableActions. And also in setConf to avoid issues
	  if apparmor is installed after users is enabled.
1.3.9
	+ Bugfix: return empty array in usedFiles if it's not master mode
1.3.8
	+ Bugfix: fixed wrong disable of fields in selecting ad-slave in Mode model
1.3.7
	+ Synchronization with Windows Active Directory (#1443)
1.3.6
	+ Use anonymous bind to fetch dn
1.3.5
	+ Disable slapd apparmor profile in enableActions
	+ Reload nscd when adding users and groups
	+ Bugfix: backup bug report now works again
	+ Bugfix: slave-sync does not try to real journal dir when not
	  configured or in slave mode. Journal dir created on
	  master's setup.
1.3.0
	+ eBox LDAP architecture now supports a master-slave configuration
	+ bugfix: Update usercorner service when there is a change on the port number
1.1.30
	+ Added widget to manage group belonging from Edit User page
	+ Fixed backup/restore problem with paswords and given/last names
	+ Changed the way users are stored in LDAP, added givenName in addition
	  to sn, now cn=givenName+sn instead of cn=uid, this fixes a
	  incompatibility bug with eGroupware
	+ In the Edit User interface now Name and Last name are separate
	fields
	+ Usercorner web server certificate can be changed via the CA module
1.1.20
	+ New release
1.1.10
	+ Make slapd listen only on 127.0.0.1
1.1
	+ Added bind v2 compability needed by squid auth, slapd conf
	  regenerated and daemon restarted in postinst to commit possibles
	  changes in configuration
	+ Added group model
	+ Use the new ids() and row() API to optimize the management of hundreds of
	users
	+ Allow dashes in user and group names
	+ Initial release of UserCorner which allow users to change their password
	+ Store multiple password hashes and scrap clear text passwords
0.12.100
	+ Restore backup is more robust: inexistent users in a group are
	  ignored
	+ Make and restore backup more robust: removed slapd.conf
	  parameters in both slapadd and slapcat invokations, so we can use
	  the module with sldap with configuration in the directory itself
0.12.99
	+ New release
0.12.1
	+ Bugfix: Remove eBox system users when restoring backup. This solves
	  an issue restoring backups from 0.12
0.12
	+ Use the new EBox::Model::Row api
	+ Check if there is any added user and show a message
	  in case there isn't any.
	+ Restore users reading from ldiff and adding them through
	  eBox API
	+ Set password-hash in slapd.conf to make password changes from samba sync
	  the user password
0.11.101
	+ New release
0.11.100
	+ onInstall() functionality moved to migration script
	+ Fixed several typos
0.11.99
	+ Remove use of Apache::Singleton
0.11.3
	+ Check used uid's on every posixAccount object under dc=ebox,
	  instead of only under ou=Users,dc=ebox. This solves nasty issues
	  with Samba PDC when adding machines and creating users with
	  repeated uid
0.11.2
	+ Do not generate a new LDAP password if it already exists
0.11.1
	+ Fix issue with module naming which prevented backups from being
	restored
0.11
	+ Initial Ubuntu packaging
	+ bugfix. fix issue with module naming which prevented backups from being
	  restored
0.10.99
	+ Create pseudo-model to use the users table with Ajax
0.10
	+ Allow dots in user names
0.9.100
	+ New release
0.9.99
	+ Bugfix in EBox::Ldap
0.9.3
	+ New release
0.9.2
	+ New release
0.9.1
	+ Make OpenLDAP listen on internal interfaces
0.9
	+ Added Polish translation
	+ Added Aragonese translation
	+ Added Dutch translation
	+ Added German translation
0.8.99
	+ New release
0.8.1
	+ Minor workaround. Create slapd run directory in case it does not
	  exist
0.8
	+ Fix message
0.7.99
	+ Add extended backup support for LDAP
	+ Performance tuning to slapd
	+ Some minor code improvements
	+ Quota now allows unlimited space and i-nodes number
0.7.1
	+ Add delObjectclass (useful for ldap clean actions)
	+ Detect and recover when ldap connection is broken (#25)
	+ Make EBox::Ldap a singleton class
	+ Initial factoring
	+ Use of ebox-sudoers-friendly
0.7
	+ New public release
0.6
	+ Move to client
	+ API documented using naturaldocs
	+ Update install
	+ Update debian scripts
	+ Use new syntax to define ACLs for ldap
	+ Add function to create system users
	+ Move ldap db under ebox directory
0.5.2
	+ Fix some packaging issues
0.5.1
	+ Convert module to new menu system
0.5
	+ Initial release<|MERGE_RESOLUTION|>--- conflicted
+++ resolved
@@ -1,6 +1,3 @@
-<<<<<<< HEAD
-HEAD
-=======
 2.3.15
 	+ Fixed password change at user corner
 	+ Change KDC port to 8880 to preserve the classic default for user corner
@@ -17,7 +14,6 @@
 	+ Add method to set the user kerberos keys
 	+ Stop samba daemon if module is disabled to ensure that port 88 is free
 	+ Initialize kerberos realm in lowercase to match the host domain
->>>>>>> 6489a44e
 	+ User template account default options not longer shown in slave servers
 	+ Added users filter by OU
 2.3.13
