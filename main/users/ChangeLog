--- conflicted
+++ resolved
@@ -1,10 +1,7 @@
-<<<<<<< HEAD
-3.2.2
-=======
 HEAD
 	+ Fix 'Cannot connect to samba LDAP' error in manage model when samba
 	  is installed but disabled
->>>>>>> ffca806f
+3.2.2
 	+ Add missing use to EBox::Users::LDAP::ExternalAD
 	+ Force DNS restart when users mode changed
 	+ Force service principals update on _postServiceHook in external AD mode
