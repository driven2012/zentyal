<<<<<<< HEAD
3.3
=======
3.2.3
	+ Remove undefined warnings on users/group creation
	+ Fix 'Cannot connect to samba LDAP' error in manage model when samba
	  is installed but disabled
3.2.2
>>>>>>> e280469b
	+ Add missing use to EBox::Users::LDAP::ExternalAD
	+ Force DNS restart when users mode changed
	+ Force service principals update on _postServiceHook in external AD mode
	+ Don't use slave cloud sync if not subscribed
	+ Adapted cloud sync to changes in user modules
	+ Added childrenObjectClass parameter to EBox::Users::LdapObject::children
	+ userExists and groupExists discriminates between shown objects and
	  objects hid by SID
	+ Fixed wrong path in ExternalAD::connectWithKerberos
	+ Update names in tree view when either user or contact is edited
	+ Fixed wizard error when setting external AD mode
	+ Fixed EBox::Users::groupDn method
	+ In contact edition do not store full name in cn but use
	  givenname and sn to get fullname.
	+ Use paginated search when getting children nodes in LdapObject
	+ UTF8 decode DN when retrieving it from a LDAP object
	+ Removed old migration code from 3.0 to 3.2
	+ Set version to 3.3
	+ Fixed cloud-sync script
3.2
	+ Set version to 3.2
	+ Add objectClass shadowAccount in 3.0 migration to fix disabled accounts
3.1.11
	+ Added migration code to be sure that we have all users added as members
	  of __USERS__ group on OpenLDAP.
	+ Fixed user creation to make all users belong to __USERS__ group
3.1.10
	+ Do not crash when deleting a group if LDB object does not exist
	+ Do not try to migrate from 3.0 if module is not configured
	+ Override daemons when migrating from 3.0
3.1.9
	+ Fix typo in setSecurityGroup when no GID is set yet
	+ Show group in slave as read-only
	+ Show in a slave when the user is not a member of any group
	+ Check email address for a group is done
	+ Add group dialog can now set the e-mail
	+ Master/Slave synchronisation works again
3.1.8
	+ Enable upgrade from 3.0 in initialSetup
	+ Fixed wrong calls to isSystem() in master-slave after API changes
	+ Fix regression trying to join slave after external AD changes
	+ Fix regression in slave host address after nginx integration
	+ Throw DataExists error when adding an OU which already exists
3.1.7
	+ Readded memberUid to the fields to index for SLAPD.
	+ Ignored members that are not valid perl objects to avoid undef entries
	  on EBox::Users::Group::members method.
	+ Rewrites to share more code with samba module.
	+ Added 'mail' field on zentyalDistributionGroup schema.
	+ Added E-Mail field for Users and Groups when managing them from the UI.
	+ Changed E-Mail field to optional for Contacts.
	+ Updated master-slave sync to use the new User and Group fields.
	+ Look for ssl.cert instead of ssl.pem in Slave::soapClient()
	+ Changed description field to be always input text instead of textarea.
	+ Warn instead of throw exception if home directory already exists
	+ Forbid deletion of Domain Admins group
	+ Forbid deletion of Users, Groups and Computers OUs
	+ Filter also internal users and groups in membership comboboxes
	+ Hide Samba objects that should be shown only on Advance view mode
	+ Added support for disabled accounts
3.1.6
	+ Ignored samba module while (re)provisioning on __USERS__ group creation.
	+ Removed deprecated configuration file keys related with external AD
3.1.5
	+ Fixed EBox::Users::LdapObject::canonicalName to propagate the flag to
	  get or ignore the root's namedContext canonical name.
	+ The Administrator user is hidden now using the samba module functionality
	  to hide SIDs instead of hardcoded in the code.
3.1.4
	+ Remove needReload notification for group addons
	+ When a new system user is created with uid 0 we also create its home.
	  This is required by Samba for the Administrator account.
	+ Added Net::LDAPBase::existsDN method
	+ Better error control on reprovision, do not clear the
	  reprovision flg on error
	+ Fixed code typo in slave setup
	+ Added menu icon
	+ Added new userCorner method to password model
	+ Usercorner uses the ldap_ro credentials to retrieve user DNs.
	+ preAdd callbacks get a second argument noting the parent when this
	  new object will be created.
	+ All LdapObject based objects will have the 'entryUUID' field available.
	+ Created an EBox::LDAPBase class to share code with the Samba's EBox::LDB
	  one.
	+ Reimplemented EBox::Users::Group::members to retrieve the members of the
	  group directly instead of searching for the objects that are set as
	  members of the group.
	+ Avoid "cannot return outside of a subroutine" warning in cloud-sync
	+ Added foldable user and group add-ons to dialogs
	+ Replaced package breaks parameter with depends statement
	+ Fixed error in the baseName() method for an Ldap Object
	+ Fixed bug which make delete group dialog to show errors when
	  there was warnings
	+ Added a way to use Net::LDAP mock object for unit testing.
	+ Fixed cloud sync setup when user number is unlimited
	+ Fixed error in server master form when checking if
	  controls are editable
	+ Added a way to retrieve a group by its dn.
	+ New TreeView to manage users, groups and OUs
	+ Configuration key multiple_ous removed as this is now enabled by default
	+ Renamed namespace from UsersAndGroups to Users
	+ Added support for Contacts handling.
	+ Added support for external Active Directory authorization
3.1.3
	+ Renamed namespace from UsersAndGroups to Users
	+ Fixed maximum users check when not using cloud sync
3.1.2
	+ Remove deprecated backup domain methods
	+ Fixed password change in user corner when using samba
	+ Changed reload action to force-reload for nscd init.d daemon
3.1.1
	+ Fixed error message when trying to add a user above the edition maximum
	+ Migrated SOAP services to use Nginx for SSL.
3.1
	+ Updated to reflect the Apache -> WebAdmin rename.
	+ Removed 3.0.X migration code
	+ Added Pre-Depends on slapd to avoid problems with upgrades
	+ Depend on zentyal-core 3.1
3.0.18
	+ Check for already existent service principals before create them.
	  Required because squid and zarafa share the HTTP SPN
3.0.17
	+ Migration to remove leftover need_reprovision key in redis ro
	+ Retrieve global instance correctly in UsersSync
3.0.16
	+ Assure that we don't have a phantom need_reprovision key in
	  read-only tree
	+ Check for maximum number of users depending on the edition
	+ More frequent polling in EBox::Ldap::safeConnect() and
	  more explicit error when it fails
3.0.15
	+ Always mark as changed if it needs LDAP reprovision
	+ Fixed member removal operation for groups
3.0.14
	+ Tentative workaround against home directory chown bug
	+ Slave setup refactored to reuse common code with reprovision
	+ Reprovision LDAP for all LDAP based modules
	+ Don't try to update samba password in user corner when samba is
	  not configured
	+ Add operation arguments on LDAP error whenever is possible
	+ EBox::Users::User::create() allows now an internal attribute
	+ Users marked as internal are not displayed on the interface
	+ New realUsers() method to filter only non-internal ones
3.0.13
	+ Search in user table now is standard instead of filter only for uid
	+ A bit more explicit text for EBox::Exceptions::LDAP
	+ Reload nscd also when creating new groups
3.0.12
	+ Fixed typo in exception class name in EBox::Ldap
	+ Added missing use statement in EBox::Users and
	  EBox::Users::LDAPObject classes
3.0.11
	+ Dont loop through the group members when adding/removing members
	+ Added EBox::Exceptions::LDAP
	+ Allow unsafe characters in commentary field
	+ Better check for the incompatibility of Samba with master/slave
	+ Fix modules extending LdapUserBase not notified modifying groups
	+ Allow domain name change in System -> General reprovisioning LDAP db
	+ Depend on dns module to fix save changes order during reprovision
3.0.10
	+ Use less costly LDAP operations when adding or removing members
	  from a group
	+ Added EBox:Users::LdapObject::deleteValues method
	+ Faster custom row id filter for Users model
	+ Forbid user synchronization with other zentyals if samba is provisioned
	+ Display users groups in slave mode
	+ Avoided hang when the local host is wrongly used as master slave
	+ Ldap modules should do a slaveSetup when slave mode enabled
3.0.9
	+ Stop heimdal daemons on enableActions
	+ Fixed alphabetical order in listing of users and groups
3.0.8
	+ Filter in users table no longer matches LDAP dn
	+ Recover better of no-usercorner journal error in slave-sync
	+ Added read-only rootDn and password to LDAP settings screen
	+ Don't allow empty first name in CGIs for user
	  creation/modification. Otherwise you can get LDAP errors.
	+ Operator typo fix in EBox::UsersAndGroup::User::_checkQuota
3.0.7
	+ Fixed LdapObject::get() for list context
	+ Decode utf8 attributes from LDAP at LdapObject::get()
	+ Removed unused method _utf8Attrs
	+ Integration with Disaster Recovery service
	+ Include /home as disk usage facility
	+ Fix enable quotas without rebooting when module is enabled.
	+ Users and groups cannot longer share names because it is incompatible
	  with AD accounts
	+ Use upstart to manage heimdal daemons
	+ Increase the maximum UID number to avoid problems with samba integration
	+ Fixed bug in group creation which on error could call a method
	  in a undefined value
	+ Do not stop openldap daemon when dumping database
	+ Generate kerberos AES keys to be compatible with active directory in
	  W2k8 or higher functional levels
	+ Fixed user quota edition in slave server
	+ Update user password also in samba ldap when changed from user corner
	+ Update 'cn' attribute in cloud-sync
3.0.6
	+ Set userPassword attribute when setting kerberos keys for user
	+ Fixed delGroup operation on cloud slave
	+ Include exception message when there is an error notifying a slave
	+ Fix enable quotas without rebooting when module is enabled
	+ Delete syncjournal files when slave is removed
3.0.5
	+ Fixed reinstall script to stop samba module, otherwise new slapd
	  cannot start because the port is taken
	+ Sync password changes made from cloud to any slave
	+ When syncing, do not update ldap of unchanged entries
3.0.4
	+ Added missing use of UnwillingToPerform exception
	+ New methods on LdapUserBase (preAddUser, preAddUserFailed, preAddGroup
	  and preAddGroupFailed) to notify observers
3.0.3
	+ Setup Cloud slave on first save changes
	+ Synchronize uidNumber in master-slave
	+ Check master's REALM when adding a new slave
	+ Fixed some errors on RESTClient after API change
	+ Updated REST journaling behavior
	+ Do not show unavailable options in master select
	+ Added new EBox::Users::newUserUidNumber() function
	+ Added check to assure that a no-ldap user has the same uid than
	  a new user
	+ Implement SysInfo::Observer to disallow host domain changes after the
	  kerberos realm has been initialized, and to update the LDAP base DN
	  if module is not yet configured
	+ Added LDAP index for ou attribute
	+ Always write slave-sync script
	+ Increase default quota value to 500MB
3.0.2
	+ Added clearCache() to LdapObject and force reload of krb5Keys
	+ Do not allow user corner password change on slaves
3.0.1
	+ Do not notify samba about users created while restoring backup. Samba
	  will restore its users from its own LDB backup.
3.0
	+ Write NSS config on enableService, modules depending on users may require
	  uid/gid numbers from LDAP
	+ Filter special kerberos and samba users out from the users list
	+ Added dns as restore depend
	+ Reviewed registration strings
2.3.17
	+ Do not translate the service principal names to upper case
	+ Set LDAP service as denined by default for internal networks
	+ Set the managed domain as read only as well as records
2.3.16
	+ Fixed PAM when kerberos is enabled
	+ Fixed addUser operation on slaves
	+ Catch exceptions thrown by notified modules adding LDAP users and groups
	  to rollback the operation and delete the object added prior to notification.
2.3.15
	+ Fixed password change at user corner
	+ Change KDC port to 8880 to preserve the classic default for user corner
2.3.14
	+ Ignore the LDAP error 'no attributes to update' on save
	+ Instantiate users by uid and groups by gid
	+ Change kerberos ports from 88/464 to 8888/8464. This avoid conflicts
	  and management logic of the heimdal daemons. Kerberos records are added
	  with lower priority over samba ones.
	+ Respect the optionality of the 'salt' field inside the kerberos keys
	  in the 'setKerberosKeys' funcion of the User class.
	+ Do not remove service principals when samba is enabled/disabled. Samba
	  will import the keys
	+ Add method to set the user kerberos keys
	+ Stop samba daemon if module is disabled to ensure that port 88 is free
	+ Initialize kerberos realm in lowercase to match the host domain
	+ User template account default options not longer shown in slave servers
	+ Added users filter by OU
2.3.13
	+ Better password policies for LDAP backend
	+ Added user synchronization with Zentyal Cloud
	+ Removed deprecated conf keys (password hashes selection)
	+ Sync kerberos hashes on master-slave
	+ Resolve slave hostname during registering
	+ Fixed framework changes related regression getting redis keys directly
2.3.12
	+ Ask for the host domain in the wizard instead of the old mode selector
	+ Fixed user name validation
2.3.11
	+ Remove deprecated reference to AD Sync in wizard
	+ Check to make sure that quota has been really assigned logs an error
	  instead of raising an exeception, because some file systems does not
	  support quotas
	+ Adapt lastUid and lastGid to the new API and make them compatible
	  with multiple OUs
2.3.10
	+ Use DataForm::ReadOnly::_content instead of acquirers in LdapInfo
	+ Delete obsolete daemons and attributes regarding old replication
	+ Better error control in _loadACLDirectory
	+ Adapted to new Model management framework
	+ Adapted Password type to new framework
	+ Added NTP as enable dependency
2.3.9
	+ Heimdal Kerberos integration for SSO features
	+ Better validation of user names and groups names. Better message
	  when this validation fails
	+ Added user() and group methods() to EBox::Users
	+ Added quota limit check
	+ Added backup domain for /home
	+ Adapted ldapvi to changes in port
	+ Setup master method can now take a custom password
2.3.8
	+ Restart apache after changing master configuration
	+ Removed all files + code cleaning
	+ Disable user editing in slaves
2.3.7
	+ New modifications() method to allow retrieving modifications made to
	  the LDAP object in the last call to 'save'
	+ Create users without password and set it after that, needed for samba4
	+ Removed auth_type warnings
2.3.6
	+ Use the new unified tableBody.mas instead of tableBodyWithoutActions.mas
2.3.5
	+ Packaging fixes for precise
2.3.4
	+ Updated Standard-Versions to 3.9.2
2.3.3
	+ New master-slave architecture
	+ Image in initial configuration wizard is shown again
2.3.2
	+ Added printableName to service and modified description
	+ Fixed executable permissions in src/scripts
	+ Added checks for small business subscription
	+ Bugfix: lastGid method was calling MINUID and SYSMINUID
	+ Reload nscd before trying to init users and groups
2.3.1
	+ Use Digest::SHA instead of Digest::SHA1 and remove libdigest-sha1-perl
	  dependency which no longer exists on precise
2.3
	+ Commented unused code in cleanUser method
	+ Replaced autotools with zbuildtools
2.2.5
	+ Bugfix: ad-sync can now populate groups with more than 1500 users
	+ Bugfix: do not allow adsync passwords longer than 16 chars to avoid
	  crash in pwdsync-server that keeps respawning
	+ Bugfix: mark apache as changed in enableActions to avoid problems adding
	  users before the new nsswitch conf is available for apache, also do not
	  allow to add users if module is not really enabled after save changes
	+ Make sure the default DN does not contains invalid characters
	+ Do not allow malformed LDAP DNs in Mode
2.2.4
	+ Make LDAP ready after enableActions restarting the service to
	  avoid problems when adding users or groups
	+ Fixed corruption when adding ldap attributes
	+ Also disable apparmor in ad-sync mode
	+ Renamed default adsync username from eboxadsync to adsyncuser
2.2.3
	+ Adapt pwdsync user and password offsets to the new hook implementation
	+ Always ignore ForeignSecurityPrincipals accounts in ad-sync
	+ Added more debug messages and improved existing ones in ad-sync
	+ Avoid warnings trying to get userPrincipalName in ad-sync
	+ Skip machine accounts in ad-sync
	+ Use paged queries in ad-sync
	+ Allow to specify custom DN to bind to Windows Server in ad-sync
	+ Ingore empty users in ad-sync
2.2.2
	+ Fixed validation of secret key length in ADSync Options model
	+ Removed useless validation of AD username in ADSync Options model
	+ Show different error when adding users from Windows with invalid chars
	+ Fixed bug managing slapd on ad-sync
2.2.1
	+ Do not enable ADSync to avoid launching daemon before configuration
	+ Also manage slapd daemon on ad-sync setups
	+ Avoid slave connection to incompatible masters
	+ Added quota change form on slaves
	+ Allowed '\' character in ad-sync username
2.1.14
	+ Fixed regression in usercorner link
2.1.13
	+ Moved apache soap configuration from setConf to enableActions
	+ Init slave users on enable (now home directories are created)
	+ Create LDAP indexes during slave enable
2.1.12
	+ Users::lastUid() now takes also into account non-ldap users
	+ Stop old ldap daemons in reinstall script, needed before changing mode
2.1.11
	+ Use a safer mode() implementation to avoid recursions with ModelManager
2.1.10
	+ Start slapd daemon when a module fails to connect
	+ Help in wizard is show again if no custom_prefix defined
2.1.9
	+ Hide help with link in wizard if custom_prefix defined
	+ Removed /zentyal prefix from URLs
	+ Disable autocompletion in user form
	+ Avoid duplicated restart during postinst
2.1.8
	+ Include quota schema in slaves LDAP (fixes replication)
	+ Do not stop slapd daemons after slave enable
	+ Fixed users and groups retrieval if module is disabled
	+ Manage slapd daemon in master mode
	+ Make the optional 'comment' field to also appear as optional on the UI
	+ Ignore users also in pwdsync-server, not only in the ad-sync script
2.1.7
	+ Set submenu items order for integration with the User Corner menu
	+ Avoid undefined dn warning
2.1.6
	+ Fix adsync mode check for zentyal-users cronjob
	+ Removed bad default value for adsync_dn option
	+ Update wizard pages with new order option
	+ Use Unix socket for LDAP connections on standalone and slave without PAM
2.1.5
	+ Manage zentyal-users cronjob with configuration keys for sync times
	  instead of debian/lucid/zentyal-users.cron.d and src/scripts/ad-sync.cron
	+ Configuration key to not to create homes (usefull on LDAP master servers)
	+ New ad-sync-info to show info of ADsync configuration
	+ Allow multiple BDC for ADsync mode with adsync_bdc confkey
	+ Add ADsync service by default and move port value to a confkey
	+ userInfo() tolerates missing quota LDAP attribute
	+ Added captiveportal to the list of modules in the reinstall script
2.1.4
	+ Moved redis_port_usercorner key to usercorner.conf in zentyal-usercorner
	+ Move users/conf/user-eboxlog.conf to usercorner/conf/usercorner-log.conf
2.1.3
	+ Fixed issues with html html attributes quotation
	+ Allow to specify a base DN to bind to AD
	+ Add locking to slave-sync to avoid spawn multiple instances in the
	  event of not being able to connect to a slave
	+ Do not modify users and groups in AD sync if attributes are not changed
	+ Wipe ignored users in AD sync
	+ Allow contacts synchronization in AD sync
	+ New checks in AD sync to avoid warnings
	+ Added update package list command to reinstall script
2.1.2
	+ Non-editable user fields in slaves no longer appear as editable inputs
	+ Numeric 0 is accepted as value for LDAP users attributes
	+ Minor fixes in default quota from user template
	+ Fixed error when writing ad-sync cron file
	+ Do not allow to create users if their home directory already exists
2.1.1
	+ Quotas are now included in users module
	+ System users don't require password
	+ Fixed bug that allowed to create LDAP users whith the same name
	  than users with UID 0 (like root)
2.1
	+ Separate usercorner module to the new zentyal-usercorner package
	+ Remove zentyal- prefix from rejoin-slave and ldapvi scripts
	+ Move /usr/share/ebox-usersandgroups/ebox-usersandgroups/reinstall
	  to /usr/share/zentyal-users/reinstall
	+ Show enableActions for master also in ad-slave mode
	+ Deleted obsolete migrations and use new initialSetup method
	+ Added locks to prevent overlapping in ad-sync script
	+ Fix slave failed operation string on slave hostname
	+ Replace /etc/ebox/80users.conf with /etc/zentyal/users.conf
	+ Added indexes for common LDAP attributes
	+ Replace /var/log/ebox-usercorner with /var/log/zentyal-usercorner
2.0.10
	+ Now the AD synchronization can be disabled at any moment and a
	  server with AD-slave mode can be master for other Zentyal slaves
	+ New /etc/ebox/ad-sync_ignore.users and ad-sync_ignore.groups files
	  to ignore users and groups in the AD synchronization process
	+ Improved zentyal-ldapvi script that works on slave servers
	+ Creates the default group if not exists during restore
	+ Added restore backup precheck to assure there are not conflicts between
	  system users and Zentyal LDAP users (currently only works for masters)
2.0.9
	+ Make sure to create the base directory for user homes before create them
	+ Reconnect to LDAP on backup restore
	+ Better log messages
	+ Save configuration files during restore
	+ Catch possible SIGPIPE on LDAP reconnect
2.0.8
	+ Fix Samba PDC on slaves
	+ Check for incompatibility between Samba PDC and PAM on slaves
	+ Optimize slave-sync script if there are no pending operations
	+ Remove useless call to mode() on slave-sync script (faster now)
	+ Replica LDAP listens in all interfaces
2.0.7
	+ Added index add mechanism to LdapModule
	+ Fixed NSS DN config in masters
2.0.6
	+ Added zentyal-rejoin-slave to rejoin a slave to its master
	+ Fixed NSS/PAM in slave machines
2.0.5
	+ Removed wrong hooks implementation
2.0.4
	+ Fixed infinite recursion when setting up some models on slave servers
	+ Added support for addUser/delUser hooks
2.0.3
	+ Allow LDAP users and groups up to 128 characters
	+ Show precondition message for user corner on slave servers
	+ Unconfigure ftp and zarafa in reinstall script
	+ Do not show adsync debug messages if debug is disabled in config
	+ Allow more than one dot in usernames
2.0.2
	+ Fixed master/slave synchronization issues
	+ Remove userjournal dir when removing a slave
	+ Added lock during module enable to avoid initialization problems
	+ Fixed AD slave synchronization task
2.0.1
	+ Fixed incorrect LDAP binding in some cases
2.0
	+ Fixed user journal dir creation on master
	+ Fixed failed login error on user corner
	+ Default login_shell under PAM Settings UI instead of 80users.conf
	+ Replaced /bin/false with /usr/sbin/nologin as default shell
1.5.10
	+ Some refactorizations centered in safer LDAP connections and defensive
	  code
1.5.9
	+ More info link added in wizard
1.5.8
	+ Zentyal rebrand
1.5.7
	+ Removed NSS in slave configurations
	+ Nasty bug page replaced by the new eBox error page
1.5.6
	+ Fixed user corner access problems with redis server
1.5.5
	+ LDAP master creation optimized and less error-prone
1.5.4
	+ Bug fix: adding a user name with spaces no longer fails
1.5.3
	+ Move NSS from ebox-samba to ebox-usersandgroups
	+ Home directories are under /home now
	+ New options to configure shell and home directory umask
	+ New setup wizard
1.5.2
	+ Bug fix: fixed dbus init for usercorner
1.5.1
	+ Bug fix: fixed nasty bug with the last version of openldap in lucid
	+ Bug fix: do not call processDir if there are no slaves in slave-sync
	+ Bug fix: ebox-usersandgroups-reinstall now unconfigures all ldap modules
	+ Bug fix: updateSchema() returns unless the schema to update is
	  available
	+ Bug fix: Set proper owner and permissions when updating a schema
	+ Bug fix: some problems with the AD synchronization solved
	+ Bug fix: userscorner title icon
	+ Bug fix: addUser() now checks if the user already exists as a
	  system user
	+ Removed deprecated executable 'import-from-ldif'
	+ Bug fix: addUser() now checks for password argument
	+ Bug fix: when restoring we use the new users DN to init users
1.5
	+ Bug fix: don't try to contact slaves from within a slave when groups
	  are updated
	+ Use built-in EBox::ThirdParty::Apache2::AuthCookie
1.4.2
	+ Bug fix: fix wrong migration number
1.4.1
	+ Bug fix: surround LDAP migration with a try/catch to make sure the rest
	  it is run
	+ Bug fix: do not allow \w with localized characters as LDAP schema does not
	  allow them for home directory attribute. (Closes #1713)
1.4
	+ Allow the master to pass extra parameters in SOAP calls to slaves
1.3.17
	+ Bug fix: Set style for login page in user corner
1.3.16
	+ Bug fix: keep menu open on LDAP Info
1.3.15
	+ Add support for ldaps
	+ Add support for slaves running Apache in ports different than 443
	+ Allow to remove slaves from slave list
	+ Added ebox-usersandgroups-reinstall to easily reset the LDAP mode
	+ Bug fix: issue with user deletion in French (Closes #1651)
	+ Bug fix: anonymous connection for getting DN is retried several
	  times, this fixes a bug when restoring configuration backup
1.3.14
	+ Synchronize all the users from the AD and not only from CN=Users
	+ Add operation name and username on updateGroup
	+ Add slave notification for group modify and delete
	+ Change button order to "Add" and "Add and Edit" in Add User
	  template. If users press return in the form it adds a new user
	  and stays on the same page.
1.3.13
	+ Usability enhancements: (Closes #1649)
		* Create a unique Users And Group Folder
		* Unify Add User/Edit User in a single page
		* Unify Add Group/Edit Group in a single page
		* Two buttons: "Add and Edit" and "Add"
		* Add breadcrumbs
	+ Add UserTemplate composite to configure default options that are used when
	  a new user is created
	+ Add defaultUserModel to LdapUserBase.pm
	+ Specify folder for SlaveInfo
	+ Add menu entry with information about LDAP including password
	+ Change enableActions to use the new LDAP default structure from Karmic
1.3.12
	+ Add EBox::Ldap::lastModificationTime to know when the master LDAP
	  database was modified for the last time
	+ Index uid and memberUid to avoid some warnings and improve performance,
	  plus remove some old code and fix some broken one in that part of the code
	+ Bugfix: disable edition of users and groups in ad-slave mode
	+ Don't allow modification of ldap password in Mode model if
	  it has been autogenerated by the eBox installer
	+ Add page title
	+ Separate the Windows AD options in a different model
	+ Fixed the warning of "Edit User" when there are no users in a slave
	+ Remove 'optional' from remote in Mode and also useless validateRow
1.3.10
	+ Use disableApparmorProfile from EBox::Module::Service twice.
	  First in enableActions. And also in setConf to avoid issues
	  if apparmor is installed after users is enabled.
1.3.9
	+ Bugfix: return empty array in usedFiles if it's not master mode
1.3.8
	+ Bugfix: fixed wrong disable of fields in selecting ad-slave in Mode model
1.3.7
	+ Synchronization with Windows Active Directory (#1443)
1.3.6
	+ Use anonymous bind to fetch dn
1.3.5
	+ Disable slapd apparmor profile in enableActions
	+ Reload nscd when adding users and groups
	+ Bugfix: backup bug report now works again
	+ Bugfix: slave-sync does not try to real journal dir when not
	  configured or in slave mode. Journal dir created on
	  master's setup.
1.3.0
	+ eBox LDAP architecture now supports a master-slave configuration
	+ bugfix: Update usercorner service when there is a change on the port number
1.1.30
	+ Added widget to manage group belonging from Edit User page
	+ Fixed backup/restore problem with paswords and given/last names
	+ Changed the way users are stored in LDAP, added givenName in addition
	  to sn, now cn=givenName+sn instead of cn=uid, this fixes a
	  incompatibility bug with eGroupware
	+ In the Edit User interface now Name and Last name are separate
	fields
	+ Usercorner web server certificate can be changed via the CA module
1.1.20
	+ New release
1.1.10
	+ Make slapd listen only on 127.0.0.1
1.1
	+ Added bind v2 compability needed by squid auth, slapd conf
	  regenerated and daemon restarted in postinst to commit possibles
	  changes in configuration
	+ Added group model
	+ Use the new ids() and row() API to optimize the management of hundreds of
	users
	+ Allow dashes in user and group names
	+ Initial release of UserCorner which allow users to change their password
	+ Store multiple password hashes and scrap clear text passwords
0.12.100
	+ Restore backup is more robust: inexistent users in a group are
	  ignored
	+ Make and restore backup more robust: removed slapd.conf
	  parameters in both slapadd and slapcat invokations, so we can use
	  the module with sldap with configuration in the directory itself
0.12.99
	+ New release
0.12.1
	+ Bugfix: Remove eBox system users when restoring backup. This solves
	  an issue restoring backups from 0.12
0.12
	+ Use the new EBox::Model::Row api
	+ Check if there is any added user and show a message
	  in case there isn't any.
	+ Restore users reading from ldiff and adding them through
	  eBox API
	+ Set password-hash in slapd.conf to make password changes from samba sync
	  the user password
0.11.101
	+ New release
0.11.100
	+ onInstall() functionality moved to migration script
	+ Fixed several typos
0.11.99
	+ Remove use of Apache::Singleton
0.11.3
	+ Check used uid's on every posixAccount object under dc=ebox,
	  instead of only under ou=Users,dc=ebox. This solves nasty issues
	  with Samba PDC when adding machines and creating users with
	  repeated uid
0.11.2
	+ Do not generate a new LDAP password if it already exists
0.11.1
	+ Fix issue with module naming which prevented backups from being
	restored
0.11
	+ Initial Ubuntu packaging
	+ bugfix. fix issue with module naming which prevented backups from being
	  restored
0.10.99
	+ Create pseudo-model to use the users table with Ajax
0.10
	+ Allow dots in user names
0.9.100
	+ New release
0.9.99
	+ Bugfix in EBox::Ldap
0.9.3
	+ New release
0.9.2
	+ New release
0.9.1
	+ Make OpenLDAP listen on internal interfaces
0.9
	+ Added Polish translation
	+ Added Aragonese translation
	+ Added Dutch translation
	+ Added German translation
0.8.99
	+ New release
0.8.1
	+ Minor workaround. Create slapd run directory in case it does not
	  exist
0.8
	+ Fix message
0.7.99
	+ Add extended backup support for LDAP
	+ Performance tuning to slapd
	+ Some minor code improvements
	+ Quota now allows unlimited space and i-nodes number
0.7.1
	+ Add delObjectclass (useful for ldap clean actions)
	+ Detect and recover when ldap connection is broken (#25)
	+ Make EBox::Ldap a singleton class
	+ Initial factoring
	+ Use of ebox-sudoers-friendly
0.7
	+ New public release
0.6
	+ Move to client
	+ API documented using naturaldocs
	+ Update install
	+ Update debian scripts
	+ Use new syntax to define ACLs for ldap
	+ Add function to create system users
	+ Move ldap db under ebox directory
0.5.2
	+ Fix some packaging issues
0.5.1
	+ Convert module to new menu system
0.5
	+ Initial release<|MERGE_RESOLUTION|>--- conflicted
+++ resolved
@@ -1,12 +1,7 @@
-<<<<<<< HEAD
 3.3
-=======
-3.2.3
 	+ Remove undefined warnings on users/group creation
 	+ Fix 'Cannot connect to samba LDAP' error in manage model when samba
 	  is installed but disabled
-3.2.2
->>>>>>> e280469b
 	+ Add missing use to EBox::Users::LDAP::ExternalAD
 	+ Force DNS restart when users mode changed
 	+ Force service principals update on _postServiceHook in external AD mode
