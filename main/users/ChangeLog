--- conflicted
+++ resolved
@@ -1,6 +1,4 @@
 HEAD
-<<<<<<< HEAD
-=======
 	+ Don't try to update samba password in user corner when samba is
 	  not configured
 	+ Add operation arguments on LDAP error whenever is possible
@@ -9,7 +7,6 @@
 	+ New realUsers() method to filter only non-internal ones
 3.0.13
 	+ Search in user table now is standard instead of filter only for uid
->>>>>>> 4003df81
 	+ A bit more explicit text for EBox::Exceptions::LDAP
 	+ Reload nscd also when creating new groups
 3.0.12
