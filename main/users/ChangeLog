--- conflicted
+++ resolved
@@ -1,11 +1,8 @@
 HEAD
-<<<<<<< HEAD
 	+ Added support for Contacts handling.
-=======
 	+ Remove deprecated backup domain methods
 	+ Fixed password change in user corner when using samba
 	+ Changed reload action to force-reload for nscd init.d daemon
->>>>>>> 39d0361a
 3.1.1
 	+ Fixed error message when trying to add a user above the edition maximum
 	+ Migrated SOAP services to use Nginx for SSL.
