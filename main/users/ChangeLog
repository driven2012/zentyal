--- conflicted
+++ resolved
@@ -1,7 +1,5 @@
-<<<<<<< HEAD
 HEAD
 	+ Adapted to new Model management framework
-=======
 2.3.6
 	+ Use the new unified tableBody.mas instead of tableBodyWithoutActions.mas
 2.3.5
@@ -11,7 +9,6 @@
 2.3.3
 	+ New master-slave architecture
 	+ Image in initial configuration wizard is shown again
->>>>>>> 45737c5e
 2.3.2
 	+ Added printableName to service and modified description
 	+ Fixed executable permissions in src/scripts
