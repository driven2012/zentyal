--- conflicted
+++ resolved
@@ -1,10 +1,7 @@
 HEAD
-<<<<<<< HEAD
+	+ Allow unsafe characters in commentary field
 	+ Better check for the incompatibility of Samba with master/slave
 	+ Fix modules extending LdapUserBase not notified modifying groups
-=======
-	+ Allow unsafe characters in commentary field
->>>>>>> 9c9f608f
 	+ Allow domain name change in System -> General reprovisioning LDAP db
 	+ Depend on dns module to fix save changes order during reprovision
 3.0.10
