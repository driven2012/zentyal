HEAD
<<<<<<< HEAD
	+ Added menu icon
	+ Added new userCorner method to password model
	+ Usercorner uses the ldap_ro credentials to retrieve user DNs.
	+ preAdd callbacks get a second argument noting the parent when this
	  new object will be created.
	+ All LdapObject based objects will have the 'entryUUID' field available.
	+ Created an EBox::LDAPBase class to share code with the Samba's EBox::LDB
	  one.
	+ Reimplemented EBox::Users::Group::members to retrieve the members of the
	  group directly instead of searching for the objects that are set as
	  members of the group.
=======
	+ Fixed code typo in slave setup
>>>>>>> 109ba7ee
	+ Avoid "cannot return outside of a subroutine" warning in cloud-sync
	+ Added foldable user and group add-ons to dialogs
	+ Replaced package breaks parameter with depends statement
	+ Fixed error in the baseName() method for an Ldap Object
	+ Fixed bug which make delete group dialog to show errors when
	  there was warnings
	+ Added a way to use Net::LDAP mock object for unit testing.
	+ Fixed cloud sync setup when user number is unlimited
	+ Fixed error in server master form when checking if
	  controls are editable
	+ Added a way to retrieve a group by its dn.
	+ New TreeView to manage users, groups and OUs
	+ Configuration key multiple_ous removed as this is now enabled by default
	+ Renamed namespace from UsersAndGroups to Users
	+ Added support for Contacts handling.
	+ Added support for external Active Directory authorization
3.1.3
	+ Renamed namespace from UsersAndGroups to Users
	+ Fixed maximum users check when not using cloud sync
3.1.2
	+ Remove deprecated backup domain methods
	+ Fixed password change in user corner when using samba
	+ Changed reload action to force-reload for nscd init.d daemon
3.1.1
	+ Fixed error message when trying to add a user above the edition maximum
	+ Migrated SOAP services to use Nginx for SSL.
3.1
	+ Updated to reflect the Apache -> WebAdmin rename.
	+ Removed 3.0.X migration code
	+ Added Pre-Depends on slapd to avoid problems with upgrades
	+ Depend on zentyal-core 3.1
3.0.18
	+ Check for already existent service principals before create them.
	  Required because squid and zarafa share the HTTP SPN
3.0.17
	+ Migration to remove leftover need_reprovision key in redis ro
	+ Retrieve global instance correctly in UsersSync
3.0.16
	+ Assure that we don't have a phantom need_reprovision key in
	  read-only tree
	+ Check for maximum number of users depending on the edition
	+ More frequent polling in EBox::Ldap::safeConnect() and
	  more explicit error when it fails
3.0.15
	+ Always mark as changed if it needs LDAP reprovision
	+ Fixed member removal operation for groups
3.0.14
	+ Tentative workaround against home directory chown bug
	+ Slave setup refactored to reuse common code with reprovision
	+ Reprovision LDAP for all LDAP based modules
	+ Don't try to update samba password in user corner when samba is
	  not configured
	+ Add operation arguments on LDAP error whenever is possible
	+ EBox::Users::User::create() allows now an internal attribute
	+ Users marked as internal are not displayed on the interface
	+ New realUsers() method to filter only non-internal ones
3.0.13
	+ Search in user table now is standard instead of filter only for uid
	+ A bit more explicit text for EBox::Exceptions::LDAP
	+ Reload nscd also when creating new groups
3.0.12
	+ Fixed typo in exception class name in EBox::Ldap
	+ Added missing use statement in EBox::Users and
	  EBox::Users::LDAPObject classes
3.0.11
	+ Dont loop through the group members when adding/removing members
	+ Added EBox::Exceptions::LDAP
	+ Allow unsafe characters in commentary field
	+ Better check for the incompatibility of Samba with master/slave
	+ Fix modules extending LdapUserBase not notified modifying groups
	+ Allow domain name change in System -> General reprovisioning LDAP db
	+ Depend on dns module to fix save changes order during reprovision
3.0.10
	+ Use less costly LDAP operations when adding or removing members
	  from a group
	+ Added EBox:Users::LdapObject::deleteValues method
	+ Faster custom row id filter for Users model
	+ Forbid user synchronization with other zentyals if samba is provisioned
	+ Display users groups in slave mode
	+ Avoided hang when the local host is wrongly used as master slave
	+ Ldap modules should do a slaveSetup when slave mode enabled
3.0.9
	+ Stop heimdal daemons on enableActions
	+ Fixed alphabetical order in listing of users and groups
3.0.8
	+ Filter in users table no longer matches LDAP dn
	+ Recover better of no-usercorner journal error in slave-sync
	+ Added read-only rootDn and password to LDAP settings screen
	+ Don't allow empty first name in CGIs for user
	  creation/modification. Otherwise you can get LDAP errors.
	+ Operator typo fix in EBox::UsersAndGroup::User::_checkQuota
3.0.7
	+ Fixed LdapObject::get() for list context
	+ Decode utf8 attributes from LDAP at LdapObject::get()
	+ Removed unused method _utf8Attrs
	+ Integration with Disaster Recovery service
	+ Include /home as disk usage facility
	+ Fix enable quotas without rebooting when module is enabled.
	+ Users and groups cannot longer share names because it is incompatible
	  with AD accounts
	+ Use upstart to manage heimdal daemons
	+ Increase the maximum UID number to avoid problems with samba integration
	+ Fixed bug in group creation which on error could call a method
	  in a undefined value
	+ Do not stop openldap daemon when dumping database
	+ Generate kerberos AES keys to be compatible with active directory in
	  W2k8 or higher functional levels
	+ Fixed user quota edition in slave server
	+ Update user password also in samba ldap when changed from user corner
	+ Update 'cn' attribute in cloud-sync
3.0.6
	+ Set userPassword attribute when setting kerberos keys for user
	+ Fixed delGroup operation on cloud slave
	+ Include exception message when there is an error notifying a slave
	+ Fix enable quotas without rebooting when module is enabled
	+ Delete syncjournal files when slave is removed
3.0.5
	+ Fixed reinstall script to stop samba module, otherwise new slapd
	  cannot start because the port is taken
	+ Sync password changes made from cloud to any slave
	+ When syncing, do not update ldap of unchanged entries
3.0.4
	+ Added missing use of UnwillingToPerform exception
	+ New methods on LdapUserBase (preAddUser, preAddUserFailed, preAddGroup
	  and preAddGroupFailed) to notify observers
3.0.3
	+ Setup Cloud slave on first save changes
	+ Synchronize uidNumber in master-slave
	+ Check master's REALM when adding a new slave
	+ Fixed some errors on RESTClient after API change
	+ Updated REST journaling behavior
	+ Do not show unavailable options in master select
	+ Added new EBox::Users::newUserUidNumber() function
	+ Added check to assure that a no-ldap user has the same uid than
	  a new user
	+ Implement SysInfo::Observer to disallow host domain changes after the
	  kerberos realm has been initialized, and to update the LDAP base DN
	  if module is not yet configured
	+ Added LDAP index for ou attribute
	+ Always write slave-sync script
	+ Increase default quota value to 500MB
3.0.2
	+ Added clearCache() to LdapObject and force reload of krb5Keys
	+ Do not allow user corner password change on slaves
3.0.1
	+ Do not notify samba about users created while restoring backup. Samba
	  will restore its users from its own LDB backup.
3.0
	+ Write NSS config on enableService, modules depending on users may require
	  uid/gid numbers from LDAP
	+ Filter special kerberos and samba users out from the users list
	+ Added dns as restore depend
	+ Reviewed registration strings
2.3.17
	+ Do not translate the service principal names to upper case
	+ Set LDAP service as denined by default for internal networks
	+ Set the managed domain as read only as well as records
2.3.16
	+ Fixed PAM when kerberos is enabled
	+ Fixed addUser operation on slaves
	+ Catch exceptions thrown by notified modules adding LDAP users and groups
	  to rollback the operation and delete the object added prior to notification.
2.3.15
	+ Fixed password change at user corner
	+ Change KDC port to 8880 to preserve the classic default for user corner
2.3.14
	+ Ignore the LDAP error 'no attributes to update' on save
	+ Instantiate users by uid and groups by gid
	+ Change kerberos ports from 88/464 to 8888/8464. This avoid conflicts
	  and management logic of the heimdal daemons. Kerberos records are added
	  with lower priority over samba ones.
	+ Respect the optionality of the 'salt' field inside the kerberos keys
	  in the 'setKerberosKeys' funcion of the User class.
	+ Do not remove service principals when samba is enabled/disabled. Samba
	  will import the keys
	+ Add method to set the user kerberos keys
	+ Stop samba daemon if module is disabled to ensure that port 88 is free
	+ Initialize kerberos realm in lowercase to match the host domain
	+ User template account default options not longer shown in slave servers
	+ Added users filter by OU
2.3.13
	+ Better password policies for LDAP backend
	+ Added user synchronization with Zentyal Cloud
	+ Removed deprecated conf keys (password hashes selection)
	+ Sync kerberos hashes on master-slave
	+ Resolve slave hostname during registering
	+ Fixed framework changes related regression getting redis keys directly
2.3.12
	+ Ask for the host domain in the wizard instead of the old mode selector
	+ Fixed user name validation
2.3.11
	+ Remove deprecated reference to AD Sync in wizard
	+ Check to make sure that quota has been really assigned logs an error
	  instead of raising an exeception, because some file systems does not
	  support quotas
	+ Adapt lastUid and lastGid to the new API and make them compatible
	  with multiple OUs
2.3.10
	+ Use DataForm::ReadOnly::_content instead of acquirers in LdapInfo
	+ Delete obsolete daemons and attributes regarding old replication
	+ Better error control in _loadACLDirectory
	+ Adapted to new Model management framework
	+ Adapted Password type to new framework
	+ Added NTP as enable dependency
2.3.9
	+ Heimdal Kerberos integration for SSO features
	+ Better validation of user names and groups names. Better message
	  when this validation fails
	+ Added user() and group methods() to EBox::Users
	+ Added quota limit check
	+ Added backup domain for /home
	+ Adapted ldapvi to changes in port
	+ Setup master method can now take a custom password
2.3.8
	+ Restart apache after changing master configuration
	+ Removed all files + code cleaning
	+ Disable user editing in slaves
2.3.7
	+ New modifications() method to allow retrieving modifications made to
	  the LDAP object in the last call to 'save'
	+ Create users without password and set it after that, needed for samba4
	+ Removed auth_type warnings
2.3.6
	+ Use the new unified tableBody.mas instead of tableBodyWithoutActions.mas
2.3.5
	+ Packaging fixes for precise
2.3.4
	+ Updated Standard-Versions to 3.9.2
2.3.3
	+ New master-slave architecture
	+ Image in initial configuration wizard is shown again
2.3.2
	+ Added printableName to service and modified description
	+ Fixed executable permissions in src/scripts
	+ Added checks for small business subscription
	+ Bugfix: lastGid method was calling MINUID and SYSMINUID
	+ Reload nscd before trying to init users and groups
2.3.1
	+ Use Digest::SHA instead of Digest::SHA1 and remove libdigest-sha1-perl
	  dependency which no longer exists on precise
2.3
	+ Commented unused code in cleanUser method
	+ Replaced autotools with zbuildtools
2.2.5
	+ Bugfix: ad-sync can now populate groups with more than 1500 users
	+ Bugfix: do not allow adsync passwords longer than 16 chars to avoid
	  crash in pwdsync-server that keeps respawning
	+ Bugfix: mark apache as changed in enableActions to avoid problems adding
	  users before the new nsswitch conf is available for apache, also do not
	  allow to add users if module is not really enabled after save changes
	+ Make sure the default DN does not contains invalid characters
	+ Do not allow malformed LDAP DNs in Mode
2.2.4
	+ Make LDAP ready after enableActions restarting the service to
	  avoid problems when adding users or groups
	+ Fixed corruption when adding ldap attributes
	+ Also disable apparmor in ad-sync mode
	+ Renamed default adsync username from eboxadsync to adsyncuser
2.2.3
	+ Adapt pwdsync user and password offsets to the new hook implementation
	+ Always ignore ForeignSecurityPrincipals accounts in ad-sync
	+ Added more debug messages and improved existing ones in ad-sync
	+ Avoid warnings trying to get userPrincipalName in ad-sync
	+ Skip machine accounts in ad-sync
	+ Use paged queries in ad-sync
	+ Allow to specify custom DN to bind to Windows Server in ad-sync
	+ Ingore empty users in ad-sync
2.2.2
	+ Fixed validation of secret key length in ADSync Options model
	+ Removed useless validation of AD username in ADSync Options model
	+ Show different error when adding users from Windows with invalid chars
	+ Fixed bug managing slapd on ad-sync
2.2.1
	+ Do not enable ADSync to avoid launching daemon before configuration
	+ Also manage slapd daemon on ad-sync setups
	+ Avoid slave connection to incompatible masters
	+ Added quota change form on slaves
	+ Allowed '\' character in ad-sync username
2.1.14
	+ Fixed regression in usercorner link
2.1.13
	+ Moved apache soap configuration from setConf to enableActions
	+ Init slave users on enable (now home directories are created)
	+ Create LDAP indexes during slave enable
2.1.12
	+ Users::lastUid() now takes also into account non-ldap users
	+ Stop old ldap daemons in reinstall script, needed before changing mode
2.1.11
	+ Use a safer mode() implementation to avoid recursions with ModelManager
2.1.10
	+ Start slapd daemon when a module fails to connect
	+ Help in wizard is show again if no custom_prefix defined
2.1.9
	+ Hide help with link in wizard if custom_prefix defined
	+ Removed /zentyal prefix from URLs
	+ Disable autocompletion in user form
	+ Avoid duplicated restart during postinst
2.1.8
	+ Include quota schema in slaves LDAP (fixes replication)
	+ Do not stop slapd daemons after slave enable
	+ Fixed users and groups retrieval if module is disabled
	+ Manage slapd daemon in master mode
	+ Make the optional 'comment' field to also appear as optional on the UI
	+ Ignore users also in pwdsync-server, not only in the ad-sync script
2.1.7
	+ Set submenu items order for integration with the User Corner menu
	+ Avoid undefined dn warning
2.1.6
	+ Fix adsync mode check for zentyal-users cronjob
	+ Removed bad default value for adsync_dn option
	+ Update wizard pages with new order option
	+ Use Unix socket for LDAP connections on standalone and slave without PAM
2.1.5
	+ Manage zentyal-users cronjob with configuration keys for sync times
	  instead of debian/lucid/zentyal-users.cron.d and src/scripts/ad-sync.cron
	+ Configuration key to not to create homes (usefull on LDAP master servers)
	+ New ad-sync-info to show info of ADsync configuration
	+ Allow multiple BDC for ADsync mode with adsync_bdc confkey
	+ Add ADsync service by default and move port value to a confkey
	+ userInfo() tolerates missing quota LDAP attribute
	+ Added captiveportal to the list of modules in the reinstall script
2.1.4
	+ Moved redis_port_usercorner key to usercorner.conf in zentyal-usercorner
	+ Move users/conf/user-eboxlog.conf to usercorner/conf/usercorner-log.conf
2.1.3
	+ Fixed issues with html html attributes quotation
	+ Allow to specify a base DN to bind to AD
	+ Add locking to slave-sync to avoid spawn multiple instances in the
	  event of not being able to connect to a slave
	+ Do not modify users and groups in AD sync if attributes are not changed
	+ Wipe ignored users in AD sync
	+ Allow contacts synchronization in AD sync
	+ New checks in AD sync to avoid warnings
	+ Added update package list command to reinstall script
2.1.2
	+ Non-editable user fields in slaves no longer appear as editable inputs
	+ Numeric 0 is accepted as value for LDAP users attributes
	+ Minor fixes in default quota from user template
	+ Fixed error when writing ad-sync cron file
	+ Do not allow to create users if their home directory already exists
2.1.1
	+ Quotas are now included in users module
	+ System users don't require password
	+ Fixed bug that allowed to create LDAP users whith the same name
	  than users with UID 0 (like root)
2.1
	+ Separate usercorner module to the new zentyal-usercorner package
	+ Remove zentyal- prefix from rejoin-slave and ldapvi scripts
	+ Move /usr/share/ebox-usersandgroups/ebox-usersandgroups/reinstall
	  to /usr/share/zentyal-users/reinstall
	+ Show enableActions for master also in ad-slave mode
	+ Deleted obsolete migrations and use new initialSetup method
	+ Added locks to prevent overlapping in ad-sync script
	+ Fix slave failed operation string on slave hostname
	+ Replace /etc/ebox/80users.conf with /etc/zentyal/users.conf
	+ Added indexes for common LDAP attributes
	+ Replace /var/log/ebox-usercorner with /var/log/zentyal-usercorner
2.0.10
	+ Now the AD synchronization can be disabled at any moment and a
	  server with AD-slave mode can be master for other Zentyal slaves
	+ New /etc/ebox/ad-sync_ignore.users and ad-sync_ignore.groups files
	  to ignore users and groups in the AD synchronization process
	+ Improved zentyal-ldapvi script that works on slave servers
	+ Creates the default group if not exists during restore
	+ Added restore backup precheck to assure there are not conflicts between
	  system users and Zentyal LDAP users (currently only works for masters)
2.0.9
	+ Make sure to create the base directory for user homes before create them
	+ Reconnect to LDAP on backup restore
	+ Better log messages
	+ Save configuration files during restore
	+ Catch possible SIGPIPE on LDAP reconnect
2.0.8
	+ Fix Samba PDC on slaves
	+ Check for incompatibility between Samba PDC and PAM on slaves
	+ Optimize slave-sync script if there are no pending operations
	+ Remove useless call to mode() on slave-sync script (faster now)
	+ Replica LDAP listens in all interfaces
2.0.7
	+ Added index add mechanism to LdapModule
	+ Fixed NSS DN config in masters
2.0.6
	+ Added zentyal-rejoin-slave to rejoin a slave to its master
	+ Fixed NSS/PAM in slave machines
2.0.5
	+ Removed wrong hooks implementation
2.0.4
	+ Fixed infinite recursion when setting up some models on slave servers
	+ Added support for addUser/delUser hooks
2.0.3
	+ Allow LDAP users and groups up to 128 characters
	+ Show precondition message for user corner on slave servers
	+ Unconfigure ftp and zarafa in reinstall script
	+ Do not show adsync debug messages if debug is disabled in config
	+ Allow more than one dot in usernames
2.0.2
	+ Fixed master/slave synchronization issues
	+ Remove userjournal dir when removing a slave
	+ Added lock during module enable to avoid initialization problems
	+ Fixed AD slave synchronization task
2.0.1
	+ Fixed incorrect LDAP binding in some cases
2.0
	+ Fixed user journal dir creation on master
	+ Fixed failed login error on user corner
	+ Default login_shell under PAM Settings UI instead of 80users.conf
	+ Replaced /bin/false with /usr/sbin/nologin as default shell
1.5.10
	+ Some refactorizations centered in safer LDAP connections and defensive
	  code
1.5.9
	+ More info link added in wizard
1.5.8
	+ Zentyal rebrand
1.5.7
	+ Removed NSS in slave configurations
	+ Nasty bug page replaced by the new eBox error page
1.5.6
	+ Fixed user corner access problems with redis server
1.5.5
	+ LDAP master creation optimized and less error-prone
1.5.4
	+ Bug fix: adding a user name with spaces no longer fails
1.5.3
	+ Move NSS from ebox-samba to ebox-usersandgroups
	+ Home directories are under /home now
	+ New options to configure shell and home directory umask
	+ New setup wizard
1.5.2
	+ Bug fix: fixed dbus init for usercorner
1.5.1
	+ Bug fix: fixed nasty bug with the last version of openldap in lucid
	+ Bug fix: do not call processDir if there are no slaves in slave-sync
	+ Bug fix: ebox-usersandgroups-reinstall now unconfigures all ldap modules
	+ Bug fix: updateSchema() returns unless the schema to update is
	  available
	+ Bug fix: Set proper owner and permissions when updating a schema
	+ Bug fix: some problems with the AD synchronization solved
	+ Bug fix: userscorner title icon
	+ Bug fix: addUser() now checks if the user already exists as a
	  system user
	+ Removed deprecated executable 'import-from-ldif'
	+ Bug fix: addUser() now checks for password argument
	+ Bug fix: when restoring we use the new users DN to init users
1.5
	+ Bug fix: don't try to contact slaves from within a slave when groups
	  are updated
	+ Use built-in EBox::ThirdParty::Apache2::AuthCookie
1.4.2
	+ Bug fix: fix wrong migration number
1.4.1
	+ Bug fix: surround LDAP migration with a try/catch to make sure the rest
	  it is run
	+ Bug fix: do not allow \w with localized characters as LDAP schema does not
	  allow them for home directory attribute. (Closes #1713)
1.4
	+ Allow the master to pass extra parameters in SOAP calls to slaves
1.3.17
	+ Bug fix: Set style for login page in user corner
1.3.16
	+ Bug fix: keep menu open on LDAP Info
1.3.15
	+ Add support for ldaps
	+ Add support for slaves running Apache in ports different than 443
	+ Allow to remove slaves from slave list
	+ Added ebox-usersandgroups-reinstall to easily reset the LDAP mode
	+ Bug fix: issue with user deletion in French (Closes #1651)
	+ Bug fix: anonymous connection for getting DN is retried several
	  times, this fixes a bug when restoring configuration backup
1.3.14
	+ Synchronize all the users from the AD and not only from CN=Users
	+ Add operation name and username on updateGroup
	+ Add slave notification for group modify and delete
	+ Change button order to "Add" and "Add and Edit" in Add User
	  template. If users press return in the form it adds a new user
	  and stays on the same page.
1.3.13
	+ Usability enhancements: (Closes #1649)
		* Create a unique Users And Group Folder
		* Unify Add User/Edit User in a single page
		* Unify Add Group/Edit Group in a single page
		* Two buttons: "Add and Edit" and "Add"
		* Add breadcrumbs
	+ Add UserTemplate composite to configure default options that are used when
	  a new user is created
	+ Add defaultUserModel to LdapUserBase.pm
	+ Specify folder for SlaveInfo
	+ Add menu entry with information about LDAP including password
	+ Change enableActions to use the new LDAP default structure from Karmic
1.3.12
	+ Add EBox::Ldap::lastModificationTime to know when the master LDAP
	  database was modified for the last time
	+ Index uid and memberUid to avoid some warnings and improve performance,
	  plus remove some old code and fix some broken one in that part of the code
	+ Bugfix: disable edition of users and groups in ad-slave mode
	+ Don't allow modification of ldap password in Mode model if
	  it has been autogenerated by the eBox installer
	+ Add page title
	+ Separate the Windows AD options in a different model
	+ Fixed the warning of "Edit User" when there are no users in a slave
	+ Remove 'optional' from remote in Mode and also useless validateRow
1.3.10
	+ Use disableApparmorProfile from EBox::Module::Service twice.
	  First in enableActions. And also in setConf to avoid issues
	  if apparmor is installed after users is enabled.
1.3.9
	+ Bugfix: return empty array in usedFiles if it's not master mode
1.3.8
	+ Bugfix: fixed wrong disable of fields in selecting ad-slave in Mode model
1.3.7
	+ Synchronization with Windows Active Directory (#1443)
1.3.6
	+ Use anonymous bind to fetch dn
1.3.5
	+ Disable slapd apparmor profile in enableActions
	+ Reload nscd when adding users and groups
	+ Bugfix: backup bug report now works again
	+ Bugfix: slave-sync does not try to real journal dir when not
	  configured or in slave mode. Journal dir created on
	  master's setup.
1.3.0
	+ eBox LDAP architecture now supports a master-slave configuration
	+ bugfix: Update usercorner service when there is a change on the port number
1.1.30
	+ Added widget to manage group belonging from Edit User page
	+ Fixed backup/restore problem with paswords and given/last names
	+ Changed the way users are stored in LDAP, added givenName in addition
	  to sn, now cn=givenName+sn instead of cn=uid, this fixes a
	  incompatibility bug with eGroupware
	+ In the Edit User interface now Name and Last name are separate
	fields
	+ Usercorner web server certificate can be changed via the CA module
1.1.20
	+ New release
1.1.10
	+ Make slapd listen only on 127.0.0.1
1.1
	+ Added bind v2 compability needed by squid auth, slapd conf
	  regenerated and daemon restarted in postinst to commit possibles
	  changes in configuration
	+ Added group model
	+ Use the new ids() and row() API to optimize the management of hundreds of
	users
	+ Allow dashes in user and group names
	+ Initial release of UserCorner which allow users to change their password
	+ Store multiple password hashes and scrap clear text passwords
0.12.100
	+ Restore backup is more robust: inexistent users in a group are
	  ignored
	+ Make and restore backup more robust: removed slapd.conf
	  parameters in both slapadd and slapcat invokations, so we can use
	  the module with sldap with configuration in the directory itself
0.12.99
	+ New release
0.12.1
	+ Bugfix: Remove eBox system users when restoring backup. This solves
	  an issue restoring backups from 0.12
0.12
	+ Use the new EBox::Model::Row api
	+ Check if there is any added user and show a message
	  in case there isn't any.
	+ Restore users reading from ldiff and adding them through
	  eBox API
	+ Set password-hash in slapd.conf to make password changes from samba sync
	  the user password
0.11.101
	+ New release
0.11.100
	+ onInstall() functionality moved to migration script
	+ Fixed several typos
0.11.99
	+ Remove use of Apache::Singleton
0.11.3
	+ Check used uid's on every posixAccount object under dc=ebox,
	  instead of only under ou=Users,dc=ebox. This solves nasty issues
	  with Samba PDC when adding machines and creating users with
	  repeated uid
0.11.2
	+ Do not generate a new LDAP password if it already exists
0.11.1
	+ Fix issue with module naming which prevented backups from being
	restored
0.11
	+ Initial Ubuntu packaging
	+ bugfix. fix issue with module naming which prevented backups from being
	  restored
0.10.99
	+ Create pseudo-model to use the users table with Ajax
0.10
	+ Allow dots in user names
0.9.100
	+ New release
0.9.99
	+ Bugfix in EBox::Ldap
0.9.3
	+ New release
0.9.2
	+ New release
0.9.1
	+ Make OpenLDAP listen on internal interfaces
0.9
	+ Added Polish translation
	+ Added Aragonese translation
	+ Added Dutch translation
	+ Added German translation
0.8.99
	+ New release
0.8.1
	+ Minor workaround. Create slapd run directory in case it does not
	  exist
0.8
	+ Fix message
0.7.99
	+ Add extended backup support for LDAP
	+ Performance tuning to slapd
	+ Some minor code improvements
	+ Quota now allows unlimited space and i-nodes number
0.7.1
	+ Add delObjectclass (useful for ldap clean actions)
	+ Detect and recover when ldap connection is broken (#25)
	+ Make EBox::Ldap a singleton class
	+ Initial factoring
	+ Use of ebox-sudoers-friendly
0.7
	+ New public release
0.6
	+ Move to client
	+ API documented using naturaldocs
	+ Update install
	+ Update debian scripts
	+ Use new syntax to define ACLs for ldap
	+ Add function to create system users
	+ Move ldap db under ebox directory
0.5.2
	+ Fix some packaging issues
0.5.1
	+ Convert module to new menu system
0.5
	+ Initial release<|MERGE_RESOLUTION|>--- conflicted
+++ resolved
@@ -1,5 +1,5 @@
 HEAD
-<<<<<<< HEAD
+	+ Fixed code typo in slave setup
 	+ Added menu icon
 	+ Added new userCorner method to password model
 	+ Usercorner uses the ldap_ro credentials to retrieve user DNs.
@@ -11,9 +11,6 @@
 	+ Reimplemented EBox::Users::Group::members to retrieve the members of the
 	  group directly instead of searching for the objects that are set as
 	  members of the group.
-=======
-	+ Fixed code typo in slave setup
->>>>>>> 109ba7ee
 	+ Avoid "cannot return outside of a subroutine" warning in cloud-sync
 	+ Added foldable user and group add-ons to dialogs
 	+ Replaced package breaks parameter with depends statement
