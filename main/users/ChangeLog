--- conflicted
+++ resolved
@@ -1,13 +1,9 @@
 HEAD
-<<<<<<< HEAD
+	+ Assure that we don't have a phantom need_reprovision key in
+	  read-only tree
 	+ Check for maximum number of users depending on the edition
 	+ More frequent polling in EBox::Ldap::safeConnect() and
 	  more explicit error when it fails
-=======
-	+ Assure that we don't have a phantom need_reprovision key in
-	  read-only tree
-	+ More explicit error when EBox::Ldap::safeConnect fails
->>>>>>> 915dd631
 3.0.15
 	+ Always mark as changed if it needs LDAP reprovision
 	+ Fixed member removal operation for groups
