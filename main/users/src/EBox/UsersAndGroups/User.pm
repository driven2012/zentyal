#!/usr/bin/perl -w

# Copyright (C) 2012 eBox Technologies S.L.
#
# This program is free software; you can redistribute it and/or modify
# it under the terms of the GNU General Public License, version 2, as
# published by the Free Software Foundation.
#
# This program is distributed in the hope that it will be useful,
# but WITHOUT ANY WARRANTY; without even the implied warranty of
# MERCHANTABILITY or FITNESS FOR A PARTICULAR PURPOSE.  See the
# GNU General Public License for more details.
#
# You should have received a copy of the GNU General Public License
# along with this program; if not, write to the Free Software
# Foundation, Inc., 59 Temple Place, Suite 330, Boston, MA  02111-1307  USA

# Class: EBox::UsersAndGroups::User
#
#   Zentyal user, stored in LDAP
#

package EBox::UsersAndGroups::User;

use strict;
use warnings;

use EBox::Config;
use EBox::Global;
use EBox::Gettext;
use EBox::UsersAndGroups;
use EBox::UsersAndGroups::Passwords;
use EBox::UsersAndGroups::Group;

use EBox::Exceptions::External;
use EBox::Exceptions::MissingArgument;
use EBox::Exceptions::InvalidData;

use Perl6::Junction qw(any);

use constant MAXUSERLENGTH  => 128;
use constant MAXPWDLENGTH   => 512;
use constant SYSMINUID      => 1900;
use constant MINUID         => 2000;
use constant HOMEPATH       => '/home';
use constant QUOTA_PROGRAM  => EBox::Config::scripts('users') . 'user-quota';
use constant CORE_ATTRS     => ( 'cn', 'uid', 'sn', 'givenName',
                                 'loginShell', 'uidNumber', 'gidNumber',
                                 'homeDirectory', 'quota', 'userPassword',
                                 'description');

use base 'EBox::UsersAndGroups::LdapObject';

sub new
{
    my $class = shift;
    my %opts = @_;
    my $self = $class->SUPER::new(@_);
    bless($self, $class);
    return $self;
}

# Method: name
#
#   Return user name
#
sub name
{
    my ($self) = @_;
    return $self->get('uid');
}


sub fullname
{
    my ($self) = @_;
    return $self->get('cn');
}


sub firstname
{
    my ($self) = @_;
    return $self->get('givenName');
}


sub surname
{
    my ($self) = @_;
    return $self->get('sn');
}


sub home
{
    my ($self) = @_;
    return $self->get('homeDirectory');
}


sub quota
{
    my ($self) = @_;
    return $self->get('quota');
}


sub comment
{
    my ($self) = @_;
    return $self->get('description');
}



# Catch some of the set ops which need special actions
sub set
{
    my ($self, $attr, $value) = @_;

    # remember changes in core attributes (notify LDAP user base modules)
    if ($attr eq any CORE_ATTRS) {
        $self->{core_changed} = 1;
    }
    if ($attr eq 'quota') {
        if ($self->_checkQuota($value)) {
            throw EBox::Exceptions::InvalidData('data' => __('user quota'),
                    'value' => $value,
                    'advice' => __('User quota must be an integer. To set an unlimited quota, enter zero.'),
                    );
        }

        # set quota on save
        $self->{set_quota} = 1;
    }

    shift @_;
    $self->SUPER::set(@_);
}

# Catch some of the set ops which need special actions
sub delete
{
    my ($self, $attr, $value) = @_;

    # remember changes in core attributes (notify LDAP user base modules)
    if ($attr eq any CORE_ATTRS) {
        $self->{core_changed} = 1;
    }

    shift @_;
    $self->SUPER::delete(@_);
}

sub save
{
    my ($self, $ignore_mods) = @_;

    if ($self->{set_quota}) {
        $self->_setFilesystemQuota($self->get('quota'));
        delete $self->{set_quota};
    }

    shift @_;
    $self->SUPER::save(@_);

    if ($self->{core_changed}) {

        my $passwd = $self->{core_changed_password};
        delete $self->{core_changed};
        delete $self->{core_changed_password};

        my $users = EBox::Global->modInstance('users');
        $users->notifyModsLdapUserBase('modifyUser', [ $self, $passwd ], $ignore_mods);
    }
}


# Method: addGroup
#
#   Add this user to the given group
#
# Parameters:
#
#   group - Group object
#
sub addGroup
{
    my ($self, $group) = @_;

    $group->addMember($self);
}


# Method: removeGroup
#
#   Removes this user from the given group
#
# Parameters:
#
#   group - Group object
#
sub removeGroup
{
    my ($self, $group) = @_;

    $group->removeMember($self);
}


# Method: groups
#
#   Groups this user belongs to
#
#   Parameters:
#
#       system - return also system groups (default: false) *optional*
#
#   Returns:
#
#       array ref of EBox::UsersAndGroups::Group objects
#
sub groups
{
    my ($self, $system) = @_;

    return $self->_groups($system);
}


# Method: groupsNotIn
#
#   Groups this user does not belong to
#
#   Parameters:
#
#       system - return also system groups (default: false) *optional*
#
#   Returns:
#
#       array ref of EBox::UsersAndGroups::Group objects
#
sub groupsNotIn
{
    my ($self, $system) = @_;

    return $self->_groups($system, 1);
}

sub _groups
{
    my ($self, $system, $invert) = @_;

    my $filter;
    if ($invert) {
        $filter = "(&(objectclass=zentyalGroup)(!(member=$self->{dn})))";
    } else {
        $filter = "(&(objectclass=zentyalGroup)(member=$self->{dn}))";
    }

    my %attrs = (
        base => $self->_ldap->dn(),
        filter => $filter,
        scope => 'sub',
    );

    my $result = $self->_ldap->search(\%attrs);

    my @groups;
    if ($result->count > 0)
    {
        foreach my $entry ($result->sorted('cn'))
        {
            if (not $system) {
                next if ($entry->get_value('gidNumber') < EBox::UsersAndGroups::Group->MINGID);
            }
            push (@groups, new EBox::UsersAndGroups::Group(entry => $entry));
        }
    }
    return \@groups;
}


# Method: system
#
#   Return 1 if this is a system user, 0 if not
#
sub system
{
    my ($self) = @_;

    return ($self->get('uidNumber') < MINUID);
}


sub _checkQuota
{
    my ($quota) = @_;

    ($quota =~ /^\s*$/) and return undef;
    ($quota =~ /\D/) and return undef;
    return 1;
}


sub _setFilesystemQuota
{
    my ($self, $userQuota) = @_;

    my $uid = $self->get('uidNumber');
    my $quota = $userQuota * 1024;
    EBox::Sudo::root(QUOTA_PROGRAM . " -s $uid $quota");
}

# Method: changePassword
#
#   Configure a new password for the user
#
sub changePassword
{
    my ($self, $passwd, $lazy) = @_;

    $self->_checkPwdLength($passwd);
    my $hash = EBox::UsersAndGroups::Passwords::defaultPasswordHash($passwd);

    #remove old passwords
    my $delattrs = [];
    foreach my $attr ($self->_entry->attributes) {
        if ($attr =~ m/^ebox(.*)Password$/) {
            $self->delete($attr, 1);
        }
    }

    $self->set('userPassword', $hash, 1);

    my $hashes = EBox::UsersAndGroups::Passwords::additionalPasswords($self->get('uid'), $passwd);
    foreach my $attr (keys %$hashes)
    {
        $self->set($attr, $hashes->{$attr}, 1);
    }

    # save password for later LDAP user base mods on save()
    $self->{core_changed_password} = $passwd;
    $self->save() unless ($lazy);
}


# Method: deleteObject
#
#   Delete the user
#
sub deleteObject
{
    my ($self, $ignore_mods) = @_;

    # remove this user from all its grups
    foreach my $group (@{$self->groups()}) {
        $self->removeGroup($group);
    }

    # Notify users deletion to modules
    my $users = EBox::Global->modInstance('users');
    $users->notifyModsLdapUserBase('delUser', $self, $ignore_mods);

    # Call super implementation
    shift @_;
    $self->SUPER::deleteObject(@_);
}


# Method: passwordHashes
#
#   Return an array ref to all hashed passwords as:
#
#   [ name => hash, ... ]
#
sub passwordHashes
{
    my ($self) = @_;

    my @res;
    foreach my $attr ($self->_entry->attributes) {
        if ($attr =~ m/^Password$/) {
            push (@res, $attr => $self->get($attr));
        }
    }

    return \@res;
}


# USER CREATION:


# Method: create
#
#       Adds a new user
#
# Parameters:
#
#   user - hash ref containing: 'user'(user name), 'fullname', 'password',
#   'givenname', 'surname' and 'comment'
#       if password is not given, a 'passwords' array ref to passwords attribute
#       should be present
#   system - boolean: if true it adds the user as system user, otherwise as
#   normal user
#   params hash (all optional):
#      uidNumber - user UID numberer
#      ignore_mods - ldap modules to be ignored on addUser notify
#      ou (multiple_ous enabled only)
#
# Returns:
#
#   Returns the new create user object
#
sub create
{
    my ($self, $user, $system, %params) = @_;

    my $users = EBox::Global->modInstance('users');

    # Is the user added to the default OU?
    my $isDefaultOU = 1;
    my $dn;
    if (EBox::Config::configkey('multiple_ous') and $user->{ou}) {
        $dn = 'uid=' . $user->{user} . ',' . $user->{ou};
        $isDefaultOU = ($user->{ou} eq $users->usersDn());
    }
    else {
        $dn = $users->userDn($user->{'user'});
    }

    if (length($user->{'user'}) > MAXUSERLENGTH) {
        throw EBox::Exceptions::External(
            __x("Username must not be longer than {maxuserlength} characters",
                maxuserlength => MAXUSERLENGTH));
    }

    my @userPwAttrs = getpwnam($user->{'user'});
    if (@userPwAttrs) {
        throw EBox::Exceptions::External(
            __("Username already exists on the system")
        );
    }
    unless (_checkName($user->{'user'})) {
        throw EBox::Exceptions::InvalidData('data' => __('user name'),
                                            'value' => $user->{'user'});
    }

    # Verify user exists
    if (new EBox::UsersAndGroups::User(dn => $dn)->exists()) {
        throw EBox::Exceptions::DataExists('data' => __('user name'),
                                           'value' => $user->{'user'});
    }

    my $homedir = _homeDirectory($user->{'user'});
    if (-e $homedir) {
        throw EBox::Exceptions::External(
            __x('Cannot create user because the home directory {dir} already exists. Please move or remove it before creating this user',
                dir => $homedir)
        );
    }

    my $uid = exists $params{uidNumber} ?
                     $params{uidNumber} :
                     $self->_newUserUidNumber($system);
    $self->_checkUid($uid, $system);


    my $defaultGroupDN = $users->groupDn(EBox::UsersAndGroups->DEFAULTGROUP);
    my $group = new EBox::UsersAndGroups::Group(dn => $defaultGroupDN);
    my $gid = $group->get('gidNumber');

    my $passwd = $user->{'password'};

    # system user could not have passwords
    if (not $passwd and not $user->{passwords} and not $system) {
        throw EBox::Exceptions::MissingArgument(__('Password'));
    }
    my @passwords = ();
    if (ref($passwd) ne 'ARRAY') {
        # build addtional passwords using not-hashed pasword
        if (isHashed($passwd)) {
            throw EBox::Exceptions::Internal('The supplied user password is already hashed, you must supply an additional password list');
        }

        $self->_checkPwdLength($passwd);

        if (not isHashed($passwd)) {
            $passwd = EBox::UsersAndGroups::Passwords::defaultPasswordHash($passwd);
        }

        my %passwords = %{EBox::UsersAndGroups::Passwords::additionalPasswords($user->{'user'}, $user->{'password'})};
        @passwords = map { $_ => $passwords{$_} } keys %passwords;
        push (@passwords, 'userPassword'  => $passwd);

    } else {
        # Already hashed passwors received
        @passwords = @{ $user->{password} }
    }

    # If fullname is not specified we build it with
    # givenname and surname
    unless (defined $user->{'fullname'}) {
        $user->{'fullname'} = '';
        if ($user->{'givenname'}) {
            $user->{'fullname'} = $user->{'givenname'} . ' ';
        }
        $user->{'fullname'} .= $user->{'surname'};
    }

    my $quota = $self->defaultQuota();
    my @attr =  (
        'cn'            => $user->{fullname},
        'uid'           => $user->{user},
        'sn'            => $user->{surname},
        'givenName'     => $user->{givenname},
        'loginShell'    => $self->_loginShell(),
        'uidNumber'     => $uid,
        'gidNumber'     => $gid,
        'homeDirectory' => $homedir,
<<<<<<< HEAD
        'userPassword'  => $passwd,
=======
>>>>>>> 28351a4f
        'quota'         => $quota,
        'objectclass'   => [
            'inetOrgPerson',
            'posixAccount',
            'passwordHolder',
            'systemQuotas',
        ],
        @passwords
    );

    push (@attr, 'description' => $user->{comment}) if ($user->{comment});

    my %args = ( attr => \@attr );

    my $r = $self->_ldap->add($dn, \%args);
    my $res = new EBox::UsersAndGroups::User(dn => $dn);

    # Init user
    unless ($system) {
        # only default OU users are initializated
        if ($isDefaultOU) {
            $users->reloadNSCD();
            $users->initUser($res, $user->{'password'});
            $res->_setFilesystemQuota($quota);
        }

        # Call modules initialization
        $users->notifyModsLdapUserBase('addUser', [ $res, $user->{'password'} ], $params{ignore_mods});
    }

    # Return the new created user
    return $res;
}

sub isHashed
{
    my ($pwd) = @_;
    return ($pwd =~ /^\{[0-9A-Z]+\}/);
}

sub _checkName
{
    my ($name) = @_;

    if ($name =~ /^([a-zA-Z\d\s_-]+\.)*[a-zA-Z\d\s_-]+$/) {
        return 1;
    } else {
        return undef;
    }
}

sub _homeDirectory
{
    my ($username) = @_;

    my $home = HOMEPATH . '/' . $username;
    return $home;
}

# Method: lastUid
#
#       Returns the last uid used.
#
# Parameters:
#
#       system - boolean: if true, it returns the last uid for system users,
#                         otherwise the last uid for normal users
#
# Returns:
#
#       string - last uid
#
sub lastUid
{
    my ($self, $system) = @_;

    my $lastUid = -1;
    while (my ($name, undef, $uid) = getpwent()) {
        next if ($name eq 'nobody');

        if ($system) {
            last if ($uid >= MINUID);
        } else {
            next if ($uid < MINUID);
        }
        if ($uid > $lastUid) {
            $lastUid = $uid;
        }
    }
    endpwent();

    if ($system) {
        return ($lastUid < SYSMINUID ? SYSMINUID : $lastUid);
    } else {
        return ($lastUid < MINUID ? MINUID : $lastUid);
    }
}



sub _newUserUidNumber
{
    my ($self, $systemUser) = @_;

    my $uid;
    if ($systemUser) {
        $uid = $self->lastUid(1) + 1;
        if ($uid == MINUID) {
            throw EBox::Exceptions::Internal(
                __('Maximum number of system users reached'));
        }
    } else {
        $uid = $self->lastUid + 1;
    }

    return $uid;
}

sub _checkUid
{
    my ($self, $uid, $system) = @_;

    if ($uid < MINUID) {
        if (not $system) {
            throw EBox::Exceptions::External(
                __x('Incorrect UID {uid} for a user . UID must be equal or greater than {min}',
                    uid => $uid,
                    min => MINUID,
                   )
                );
        }
    }
    else {
        if ($system) {
            throw EBox::Exceptions::External(
                __x('Incorrect UID {uid} for a system user . UID must be lesser than {max}',
                    uid => $uid,
                    max => MINUID,
                   )
                );
        }
    }
}


sub _checkPwdLength
{
    my ($self, $pwd) = @_;

    # Is hashed?
    if ($pwd =~ /^\{[0-9A-Z]+\}/) {
        return;
    }

    if (length($pwd) > MAXPWDLENGTH) {
        throw EBox::Exceptions::External(
            __x("Password must not be longer than {maxPwdLength} characters",
            maxPwdLength => MAXPWDLENGTH));
    }
}

sub _loginShell
{
    my ($self) = @_;

    my $users = EBox::Global->modInstance('users');
    return $users->model('PAM')->login_shellValue();
}

sub defaultQuota
{
    my ($self) = @_;

    my $users = EBox::Global->modInstance('users');
    my $model = $users->model('AccountSettings');

    my $value = $model->defaultQuotaValue();
    if ($value eq 'defaultQuota_disabled') {
        $value = 0;
    }

    return $value;
}



1;<|MERGE_RESOLUTION|>--- conflicted
+++ resolved
@@ -520,10 +520,6 @@
         'uidNumber'     => $uid,
         'gidNumber'     => $gid,
         'homeDirectory' => $homedir,
-<<<<<<< HEAD
-        'userPassword'  => $passwd,
-=======
->>>>>>> 28351a4f
         'quota'         => $quota,
         'objectclass'   => [
             'inetOrgPerson',
