--- conflicted
+++ resolved
@@ -300,7 +300,6 @@
     # Enable actions (without slave setup to avoid recursion)
     $users->enableActions();
 
-<<<<<<< HEAD
     my $global = EBox::Global->modInstance('global');
     my @ldapModules = @{$global->modInstancesOfType('EBox::LdapModule')};
     foreach my $mod (@ldapModules) {
@@ -320,19 +319,6 @@
             my ($ex) = @_;
             EBox::error($ex);
         };
-=======
-    # LDAP modules should reconfigure them selves for its slave role
-    my @mods = @{ $users->global()->modInstances() };
-    foreach my $mod (@mods) {
-        if (not $mod->isa('EBox::LdapModule')) {
-            next;
-        } elsif ($mod->name() eq $users->name()) {
-            # already reconfigured
-            next;
-        }
-
-        $mod->slaveSetup();
->>>>>>> 080510f6
     }
 }
 
