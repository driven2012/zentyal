--- conflicted
+++ resolved
@@ -15,12 +15,8 @@
  zentyal-common (>= 3.2.1), zentyal-objects, zentyal-services,
  iproute, vlan, net-tools, dnsutils, libnet-ip-perl, dhcp3-client, iptables,
  libnet-arp-perl, wget, traceroute, ddclient, ppp, libio-interface-perl,
-<<<<<<< HEAD
- debconf, bridge-utils, wakeonlan, resolvconf, ${misc:Depends}
-=======
- debconf, bridge-utils, wakeonlan, ifenslave-2.6, ethtool,
+ debconf, bridge-utils, wakeonlan, resolvconf, ifenslave-2.6, ethtool,
  ${misc:Depends}
->>>>>>> 1883880d
 Description: Zentyal - Network Configuration
  Zentyal is a Linux small business server that can act as
  a Gateway, Unified Threat Manager, Office Server, Infrastructure
