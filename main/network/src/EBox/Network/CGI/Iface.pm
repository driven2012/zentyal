--- conflicted
+++ resolved
@@ -133,16 +133,12 @@
 
             $audit->logAction('network', 'Interfaces', 'unsetIface', $iface, 1);
         }
-<<<<<<< HEAD
-    } catch (EBox::Exceptions::DataInUse $e) {
-=======
         if ($net->ifaceIsBond($iface)) {
             $self->_requireParam('bond_mode', __('bonding mode'));
             $bond_mode = $self->param('bond_mode');
             $net->get_hash('interfaces')->{$iface}->{bond_mode} = $bond_mode;
         }
-    } catch EBox::Exceptions::DataInUse with {
->>>>>>> 1883880d
+    } catch (EBox::Exceptions::DataInUse $e) {
         $self->{template} = 'network/confirm.mas';
         $self->{redirect} = undef;
         my @array = ();
