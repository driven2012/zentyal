HEAD
<<<<<<< HEAD
	+ Added clone action to multi gw and wan failover tables
	+ Added EBox::Network::internalIpAddresses()
	+ Added regenGatewaysFailover() to NetworkObserver so modules can
	  implement actions to be done after failover regenerates routing tables
=======
	+ Send additional info in Gateways watcher
>>>>>>> eb62a9a5
	+ Fixed calculation of fail ratio
	+ Assure that we have always one gateway marked as default
	+ Restart traffic shaping on postinst to avoid rule loss on upgrades
	+ Regenerate traffic shaping rules after failover event
	+ EBox::Network::setNameservers does not fail if the same server
	  is already in the list
	+ Fixed calls to storeSelectedDefaultGateway with undef argument
	+ EBox::Network::importInterfacesFile skips gateway adition instead of
	  aborting if already exists one
	+ Insert fwmark ip rules before from ones
	+ Remove no longer necessary mark rules when having several interfaces
	+ Pre-create failover and check-ip chains on network start to always ensure
	  that rules are inserted in the proper position
	+ Do not add gateways to /etc/network/interfaces to avoid conflicts
2.3.6
	+ Create tables with MyISAM engine by default
	+ Fixed path of dhclient.conf
2.3.5
	+ Fixed path of dhclient hooks
2.3.4
	+ Not allowed to attach static interfaces to a network which
	  has already another interface atached
	+ Fixed restore of default gateway in failover event
2.3.3
	+ Packaging fixes for precise
2.3.2
	+ Updated Standards-Version to 3.9.2
2.3.1
	+ Adapted messages in the UI for new editions
	+ Use printableName instead of name to select services
	+ Fixed executable permissions in ppp hooks and external-ip.pl
	+ Bridge interfaces are correctly removed; fixed _hasChanged method
	+ Menu entry Diagnostic Tools in Network renamed to Tools
	+ Added WakeOnLan to the Network Diagnostic Tools
	+ Added proxySettings to return the proxy settings to other modules
	+ Added new ip rules to avoid connection problems on multigateway & UDP
	+ Virtual interfaces called '0' does not longer raise error
2.3
	+ Cache vifacesConf() result to improve performance
	+ Replaced autotools with zbuildtools
	+ Added gatewayDelete method to NetworkObserver and use it to check
	  gateway removal in gateway table
2.2.3
	+ Allow to disable traffic balance with no_balance_$gwname config keys
	+ Fixed bridged interfaces change when the bridge is not configured
	+ Do not mark traffic to default gateway if it is disabled
2.2.2
	+ Fixed bug setting ip route rules with PPPoE interfaces
2.2.1
	+ External IP address getter now works even in an unpolite situation
2.1.16
	+ Does not sometimes fail in external IP address getter when
	  multigw is enabled
2.1.15
	+ Fixed unique IP check on gateways table
2.1.14
	+ Fixed problems bringing up static interfaces during boot
2.1.13
	+ Proper use of ro/rw instances on failover event
	+ Avoid duplicated gateway due to network wizard
	+ Disable autocomplete in gateway proxy configuration
	+ Disable autocomplete in dynamic DNS provider configuration
2.1.12
	+ PPPoE works again after regression by PPTP changes
	+ Reviewed some subscription strings
	+ Removed all the obsolete traffic monitoring stuff using jnettop and rrdtool
	+ Added custom mtu configuration for the interfaces in /etc/zentyal/network.conf
	+ Improved texts in configure interfaces wizard
	+ Fixed dashboard network graphs for interfaces with strange characters
2.1.11
	+ Change provider for getting the public IP address in DynDNS
	+ Better integration with core theme
	+ Removed /zentyal prefix from URLs
	+ Avoid errors deleting non-existent gateways
2.1.10
	+ Avoid duplicated restart during postinst
	+ Added staticIfaceAddressChangedDone notification
	+ Fixed module name in actions logging
	+ Send only gw.hostname.dyndomain.tld to avoid ddclient go nuts
2.1.9
	+ Calculate interfaces widget size for a better default dashboard balance
2.1.8
	+ Remove pppoe debug in hooks
	+ Allowed '/' character in proxy username
	+ Manual log of audit actions in Iface, VIface and Vlan CGIs
	+ Update wizard pages with new order option
	+ Use pppoe name on chap-secrets
2.1.7
	+ Now chap-secrets configuration for pptp module is not overwritten
	+ Use the new "Add new..." option in the object selectors
	+ Set connected gateway as warn level event and minor improvements
	  in the failover messages
	+ Added maxfail option to PPP configuration files to retry lost connections
	+ Added logic to manage PPP gateways in failover tests
	+ Failover tests are now ran with a read-only instance even if there are
	  unsaved changes on the interface and the generated events notify this
	+ Removed unused EnableBalanceTraffic CGI
	+ Removed use of obsolete LogAdmin
2.1.6
	+ Mark DHCP interfaces as changed in the Wizard to get IP on first save
	+ Removed unnecessary call to ids() in DHCP hook
2.1.5
	+ Added interfaces created by libvirt and virtualbox to the ignore list
	+ Dynamic DNS: Transform gateway names when multigw is on to send
	  only valid domain names
2.1.4
	+ Group sudo commands when adding routes and cleaning VLANs
	+ Added new Zentyal Cloud service for DynDNS
	+ Fixed DynDNS help string
2.1.2
	+ Allow internal bridges
	+ Gateways, Balance Traffic and WAN Failover are now together
	  as tabs of the Gateways submenu
	+ Improved order of the submenus
	+ Setting DHCP gateway does not longer require saving changes twice
	+ Remove unnecessary code from GatewayTable::syncRows
	+ Do not execute ifup on interfaces during the boot to avoid
	  multiple instances of dhclient
	+ Fixed problem with uniqueness check in GatewayTable
	+ Added report for bandwidth tests
	+ Avoid warning in GatewayTable::syncRows when gateway is undef
	+ Added debug to dhcp-gateway.pl script
	+ New interfaces alias are checked to avoid name clashes
2.1.1
	+ Bugfix: PPPoE gateway is now properly set
2.1
	+ Removed ebox- prefix from src/scripts/*
	+ Removed unnecesary call to isReadOnly in syncRows
	+ Move ebox-netcfg-import to importInterfacesFile method
	+ Remove obsolete migration
	+ Added new initialSetup method for post-install
	+ Replace /etc/ebox/80network.conf with /etc/zentyal/network.conf
	+ Bug fix: Traffic monitor didn't work in non-English installations
	+ Zoneedit service url changed
	+ Basic support for other methods to retrieve IP
	+ Do not try to start ddclient daemon if disabled
	+ Make source event not i18n
	+ Safer way to get the PPPoE 'tty' ethernet interface
	+ Added PPPoE logging in /var/log/ebox/pppoe.log and ebox.log
	+ Installation does not fail if the restart of EventDaemon fails
	+ Now the ifaces_to_ignore variable is considered in ebox-netcfg-import
2.0.8
	+ PPPoE MTU rule is no longer flushed on module restart
2.0.7
	+ Show DHCP as default option in wizards if there is only one interface
	+ Avoid problems when removing interfaces (vlan, briges)
	+ Fixed support for bridged vlans configuration
	+ Set all interfaces as changed on backup restore
	+ PPPOE MTU is now changed when reconfiguring gateways
	+ Set default order for dashboard widgets
2.0.6
	+ WAN Failover now supports DHCP and PPPoE interfaces
	+ Disable reverse path to avoid failover checking problems
	+ Better default values for failover rules
	+ Use masks in fwmark to avoid interferences with traffic shaping
	+ Warning in log if failover event disabled due to unsaved changes
	+ Failover does not enable unwatched gateways
	+ Reload events daemon after upgrade to apply failover changes
2.0.5
	+ Include Zentyal in multigateway rules when setting 'any' as source
	+ Make Interfaces page title translatable
2.0.4
	+ Fixed failover problems in some scenarios
2.0.3
	+ Fixed syntax and string quote in 99proxy.conf
2.0.2
	+ Add support for authenticated proxy
	+ Fixed traffic shaping problems in multigateway scenarios
2.0.1
	+ Fixed network confirmation page to work with bridges
	+ Improved load balancing to avoid web sessions loss
2.0
	+ Fixed network wizard interface and logic
1.5.8
	+ Added options for internal ifaces in wizard configuration
	+ Bug fix: disabling global proxy configuration didn't work
1.5.7
	+ More global proxy configuration and domain configuration improvements.
	+ Zentyal rebrand
1.5.6
	+ Do not show unreplaced {link} variable in dashboard if not available
	+ Add support to define a system wide proxy
1.5.5
	+ New setup wizard
1.5.4
	+ Bridged mode support
1.5.3
	+ Fixed failover problems with undefined default gateway
1.5.2
	+ Traceroute works again in network diagnostic tools
	+ Using iptables statistic module instead of route for better traffic
	  balancing
1.5.1
	+ Fixed nasty bug of traceroute in Diagnostic Tools with invalid host
	+ Flush cache when regenerating routes
	+ Bug fix: use '>='  and not '>' to check if a test exceeds $maxRatio
	  in Failover watcher
	+ Bug fix: do not run failover probes when all are disabled because
	  they enable a disabled gateway.
	+ Add and use EBox::NetworkObserver::ifaceMethodChangeDone to tell
	  observers that a configuration method change has been carried out.
	  So far observers were only notified right before the change takes place.
	+ Add _notifyChangedIface() to factor code that calls observer to
	  notify ifaceMethodChanged and ifaceMethodChangeDone
	+ Add etherIface to fetch the ethernet interface from a  ppp interface
	+ Bug fix: do not mess with ebox's apache packets in failover test
	+ Make failover test more robust
	+ Added internal/external property to interfaces widget
1.4.2
	+ Restart squid when failover events are produced to avoid problems
	+ Do not check host when adding a ping to gateway rule in WAN Failover
1.4.1
	+ Do not run ifdown for network interfaces when network is started from
	  /etc/init.d/ebox start This seems to avoid some issues with DHCP
	  configured gateways at boot time
1.4
	+ i18n help string
1.3.15
	+ Bug fix: warning instead of error if can't add failover rule
	+ Bug fix: now a gateway without IP assigned can be edited
1.3.14
	+ Added multi-gateway support for DHCP and PPPoE
	+ Add a warning if a user sets an interface as external and we detect
	  the connection is made through that interface
	+ Remove migration scrips:
		- 0001_import_default_gateway.pl
		- 0002_add_weight_to_gateway.pl
		- 0003_import_routes_to_mvc.pl
		- 0004_import_dns_to_mvc.pl
1.3.13
	+ Bug fix: configuration of PPPoE interfaces now works when
	  confirmation is required because of other modules
	+ Default field in gateways model uses '/ajax/viewer/booleanViewer.mas'
	  instead of in-place edition
1.3.11
	+ Bug fix: fix issue with virtual interfaces on vlan interfaces
	+ Add breadcrumbs
1.3.10
	+ Added PPPoE support
1.3.7
	+ Bug fix: update ebox-netcfg-import to not add upload and download as those
	  fields do no exist any longer
1.3.6
	+ Remove upload/download fields from gateways.
	  Traffic shaping has its own model for that
	+ Bug fix: traffic generated by eBox didn't come out from the
	  right interface as we cleared the CONNMARK with a --save-mark
1.3.4
	+ bugfix: add use=web to guess the public address
	+ bugfix: make ddclient work with dhcp configured interfaces
	+ bugfix: multi gateway rules work again
1.3.3
	+ Bugfix: Edition and removal routes is working again
	+ Remove those static routes that they have been manually added
1.3.1
	+ bugfix: do not use Net::DNS
	+ bugfix: used vlan interface can be removed
1.3.0
	+ bugfix: restart network interfaces properly
1.2
	+ Added support for WAN failover
	+ ifaceNetmask method now uses DHCPNetmask to get the dhcp ifaces
	netmask instead NetWrapper call this adds symethrie with
	ifaceAdrress method and fixes a bug when changing a dhcp interface
	with no lease to static interface
1.1.30
	+ Added support for all missing netmasks between /16 and /32
	+ Added support for search domain in /etc/resolv.conf
	+ Use a template to write down /etc/resolv.conf to allow easier
	user modifications
	+ Use ICMP for traceroute diagnosis
1.1
	+ Added traceroute on network diagnosis
	+ Use new rows() and ids() API
	+ Bugfix: ebox-netcfg-import uses model API to import default gateway
	+ Support for dyndns
	+ Gateway models does not use longet custom views
	+ Gateway rules table now use services
0.12.99
	+ New release
0.12
	+ Use new EBox::Model::Row api
	+ Add help to model fields
	+ Remove default option auotmatically if another router is set as default
0.11.102
	+ Bugfix: Static routes are deleted from ip when they are not
	useful
	+ Bugfix: Fixing wrong href in multigateway rules page
0.11.101
	+ Static routes become a model with three methods exposed
	+ Remove usage of a deprecated method in NetWrappers
	+ DNS resolvers become  a model with three methods exposed. Now
	you may add as many DNS resolvers you want
	+ Use separator ':' in exposed method using '/' for addresses
O.11.100
	+ Disable network traffic monitor due to a bug in perl and RRDs module
	+ Use /etc/network/interfaces and not /var/lib/zentyal/tmp/interfaces
	+ Run saveConfig() after importing network configuration and not save()
	  which forced a restart of the interfaces stored
	  in /etc/network/interfaces at package installation time
	+ Add default gateway to /etc/network/interfaces
0.11.99
	+ Added traffic rate monitoring done on demand and in
	real-time. The monitoring may be filter by source address and
	service (protocol/port).
0.11
	+ move helper scripts to data dir (applied Soren's patch)
	+ Bugfix: Change from static to other method works again
0.10.99
	+ New release
0.10
	+ Remove all interfaces from /etc/network/interfaces but lo
	  after importing network configuration
0.9.100
	+ Fixing bug with static routes which prevented them from working
	  if the multigateway support was enabled
	+ Fixing bug importing gateway IP addresses from network
	  configuration
	+ Added /22 netmask setting iface IP address
	+ Update models to new API
	+ Get rid of custom controllers
0.9.99
	+ Restore conntrack mark in OUTPUT chain to make traffic generated in
	  eBox go through the right router.
0.9.3
	+ Use value() instead of printableValue() in protocol
	+ Add iptables rule to chain OUTPUT in table mangle to send traffic
	  originated in eBox through the default router.
0.9.2
	+ Always add weighted routers when configuring routers. Instead
	 of adding them when traffic balancing is enabled. Use iptables
	 to send unmarked packets through the default router
0.9.1
	+ Add support for traffic load balancing
	+ Try several times to fetch the mac address for each router
0.9
	+ Added Polish translation
        + Added Aragonese translation
	+ Added German translation
	+ Removed dependency: dhcp-hooks don't require firewall module
	anymore to operate correctly

0.8.99
	+ Support multigateway configuration
	+ Remove old default router configuration
	+ Add migration script from version 0 to 1
O.8.1
	+ New release
0.8
	+ Add netmask /30 (Patch from rampa at encomix.org)
0.7.99
	+ New release
0.7.1
	+ New release
	+ Use of ebox-sudoers-friendly
0.7
	+ First public release
0.6
	+ Separate module from ebox base
	+ move to client
	+ API documented using naturaldocs
	+ Update INSTALL
	+ Update debian scripts<|MERGE_RESOLUTION|>--- conflicted
+++ resolved
@@ -1,12 +1,9 @@
 HEAD
-<<<<<<< HEAD
+	+ Send additional info in Gateways watcher
 	+ Added clone action to multi gw and wan failover tables
 	+ Added EBox::Network::internalIpAddresses()
 	+ Added regenGatewaysFailover() to NetworkObserver so modules can
 	  implement actions to be done after failover regenerates routing tables
-=======
-	+ Send additional info in Gateways watcher
->>>>>>> eb62a9a5
 	+ Fixed calculation of fail ratio
 	+ Assure that we have always one gateway marked as default
 	+ Restart traffic shaping on postinst to avoid rule loss on upgrades
