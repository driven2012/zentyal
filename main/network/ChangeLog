--- conflicted
+++ resolved
@@ -1,10 +1,7 @@
 HEAD
-<<<<<<< HEAD
+	+ Disabled dnspark until ddclient upstream fix a bug with this provideer
 	+ Multigw rules more robust when no-static interfaces are down
 	+ Removed redis transaction workarounds in _setConf
-=======
-	+ Disabled dnspark until ddclient upstream fix a bug with this provideer
->>>>>>> a2bf8a87
 	+ Fixed unconfigured gateway removal, raise exception if the route
 	  addition command fails
 2.3.9
