--- conflicted
+++ resolved
@@ -1,14 +1,11 @@
 HEAD
-<<<<<<< HEAD
 	+ Adapted to new Model management framework
-=======
 	+ Fixed path of dhclient.conf
 2.3.5
 	+ Fixed path of dhclient hooks
 2.3.4
 	+ Not allowed to attach static interfaces to a network which
 	  has already another interface atached
->>>>>>> 45737c5e
 	+ Fixed restore of default gateway in failover event
 2.3.3
 	+ Packaging fixes for precise
