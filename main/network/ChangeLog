<<<<<<< HEAD
3.3
	+ Add module not enabled warning to interfaces page
	+ Switch from Error to TryCatch for exception handling
=======
HEAD
	+ Update strings to new offering
	+ ppp-set-iface.pl script should not regen gateway if we are saving changes
>>>>>>> c1d0b417
	+ Flush interfaces list cache after all ifups and all ifdowns
	+ Added missing EBox::Exceptions uses
	+ Delete migration code from old versions
	+ Write resolvconf head, base and tail
	+ Set proper file name for HTTP proxy configuration for APT
	+ Set HTTP proxy wide settings in /etc/environment
	+ Do not disable DNSResolver model when users mode is external AD
	+ Added resolvconf as dependency to avoid problems in installations
	  without the ubuntu-minimal metapackage
	+ Use new resolvconf framework to manage resolvers list
	+ Fix setNameservers method in Network to avoid error in import
	  interfaces
	+ Set version to 3.3
3.2
	+ Set version to 3.2
3.1.6
	+ Guard against undefined rows getting auto value in GatewayTable
3.1.5
	+ Fix addition of gateways in initial configuration wizard
	+ Override daemons when migrating from 3.0
3.1.4
	+ Adapted to new CSS styles
	+ Use upstart for ddclient daemon management
3.1.3
	+ Clearer messages for gateway not reachable condition
	+ Fixed bug which unallowed to disable the proxy server
	+ Fix regression is Gateways table due to the change of behaviour
	  of update row notifications
	+ Added menu icon
	+ Fix regression in dhcp-gateway.pl which interfered with save
	  change process
	+ Increase regenGateways() timeout from 60 to 180 seconds
	+ Add zentyal-users to package breaks control to avoid errors with
	  bad users version
	+ Fixed regression in external interface check in Network -> Interfaces
	  after having nginx as source of all requests to apache
	+ Warning in initial configuration wizard when trying to set as external
	  the interface used to access the administration interface
	+ To fix dhclient erratic behaviour, we always restart the dhcp interfaces
	+ Corrected typo in message on tab multigw when only one gw is present
	+ Better check for ipv6 presence before disabling it
	+ Removed no longer necessary jQuery noConflict()
	+ Adapted DNS resolver model to authorization mode changes
	  in users and squid module
3.1.2
	+ Ported JS code to jQuery
3.1.1
	+ Do not add /32 mask to default route when deleting routes
3.1
	+ Updated to reflect the Apache -> WebAdmin rename.
	+ Added netInitRange and netEndRange methods from the dhcp module to be
	  shared between modules.
	+ Added localGatewayIP method to get the Zentyal's IP address that may be
	  used as the gateway of the given IP.
	+ Added externalIpAddresses method to retrieve the list of IP addresses
	  that are external.
	+ Depend on zentyal-core 3.1
3.0.6
	+ PPPoE set iface script is more robust against locks
	+ Adapted to use of ifaceByAddress, removed IPAddressExists
	+ Don't allow to use a local address as gateway address
	+ Added ifaceByAddress method
3.0.5
	+ Guard against previous version of squid without
	  authenticationMode method
3.0.4
	+ Improve addition of localhost as primary resolver when DNS module is
	  enabled.
	+ Remove localhost as primary resolver when squid module is configured
	  to authenticate against external server
3.0.3
	+ Log warn instead of error when iface has not address in _multigwRoutes()
	+ Fixed error replacing nameserver when importing resolv.conf
	+ Remove leftover PPP provider files
	+ Remove attached vlans when a interface is not longer trunk
	+ Do not try to disable rp_filter for vlan interfaces
	+ Virtual interfaces on a bridge interface are not considered
	  bridges themselves
	+ Use EBox::Module::Base::writeConfFile to generate interfaces
	  file
	+ Only disable IPv6 in enableActions if IPv6 is available
	+ Bridged interfaces added to 'auto' directive in
	  /etc/networks/interfaces to avoid network startup problems
	+ Dont allow to set a local address as network proxy
	+ Fixed error in json response trigered by widget size
	+ Don't check for IPaddr in the same subnet on interfaces
	  that belong to the same bridge
3.0.2
	+ Disable IPv6 on enable actions to avoid problems with samba4
	+ Added more coherence checks to static routes table
	+ Allow to set broadcast address in wakeonlan tool
	+ Fixed unproper use of last inside try
3.0.1
	+ Added domain option to /etc/resolv.conf
	+ Supersede DHCP offered nameservers, domain name and search domain if
	  these values are already configured in Zentyal
	+ Fixed gateways setup in wizard
	+ Fixed bug in Gateways watcher which inhibited the call to regen
	  failover notifier method in modules which are network observers
	+ Vlanes and vifaces are now ordered by name in interface page
	+ Fixed error disabling reverse path for virtual interfaces
2.3.15
	+ Expanded allowed character set in interface PPPoE password
	+ Reviewed registration strings
	+ Fixed treatment for wake on lan objects in template, now there is no
	  crash in Network Tools when entering an empty host
2.3.14
	+ Fixed bug which made impossible to remove bridged interfaces
	+ Management of CHAP secrets file recovers from removal of Zentyal marks
	+ Add two methods to NetworkObserver interface to notify observers about
	  address changes on dhcp interfaces
	+ Forbid interfaces alias with ':' character
	+ Assign ip address 127.0.1.1/8 to loopback interface in module restart
	  and remove the post-up hook from /etc/network/interfaces file.
2.3.13
	+ Removed some warnings when external is undefined
	+ Added modeldepends to yaml schema
	+ New libossp-uuid-perl dependency
	+ Zentyal Cloud DynDNS updates are now done outside the VPN and using
	  the credentials obtained when the server is subscribed
2.3.12
	+ Interface is now auto-detected when adding gateways
	+ New table to allow disabling of traffic balance for some gateways
2.3.11
	+ Fixed typo which made EBox::Network::ifaceAddress return empty
	  addresses for virtual interfaces
	+ Fixed validation of gateway names
	+ Removed undefined value warning in setIfaceStatic()
	+ Using EBox::Object::Members to generate multigw iptables rules
2.3.10
	+ Restricted gateway names to be sane with dyndns and fixed dyndns
	  configuration with old incorrect gateway names
	+ Disabled dnspark until ddclient upstream fix a bug with this provideer
	+ Multigw rules more robust when no-static interfaces are down
	+ Removed redis transaction workarounds in _setConf
	+ Fixed unconfigured gateway removal, raise exception if the route
	  addition command fails
2.3.9
	+ Remove all gateway based routes before adding the configured one
	  and raise exception if the route addition command fails
	+ Fix deadlock in preSetConf when DHCP is used
	+ Moved bandwidth test to remoteservices
2.3.8
	+ internalIpAddresses() does not throw exception if there are no ifaces
	+ ifaceExternalChanged() is now called when static or PPP interfaces
	  changes from external to internal
	+ Implement new EBox::Events::WatcherProvider
	+ Remove no longer necessary ad-hoc vifacesConf cache
	+ Adapted to new Model management framework
	+ Reimplemented Ifaces/Vifaces/VLANs storage according to new conf backend
	+ Added vnet to the ignored interfaces list
2.3.7
	+ Send additional info in Gateways watcher
	+ Added clone action to multi gw and wan failover tables
	+ Added EBox::Network::internalIpAddresses()
	+ Added regenGatewaysFailover() to NetworkObserver so modules can
	  implement actions to be done after failover regenerates routing tables
	+ Fixed calculation of fail ratio
	+ Assure that we have always one gateway marked as default
	+ Restart traffic shaping on postinst to avoid rule loss on upgrades
	+ Regenerate traffic shaping rules after failover event
	+ EBox::Network::setNameservers does not fail if the same server
	  is already in the list
	+ Fixed calls to storeSelectedDefaultGateway with undef argument
	+ EBox::Network::importInterfacesFile skips gateway adition instead of
	  aborting if already exists one
	+ Insert fwmark ip rules before from ones
	+ Remove no longer necessary mark rules when having several interfaces
	+ Pre-create failover and check-ip chains on network start to always ensure
	  that rules are inserted in the proper position
	+ Remove obsolete import of EBox::Order
	+ Do not add gateways to /etc/network/interfaces to avoid conflicts
2.3.6
	+ Create tables with MyISAM engine by default
	+ Fixed path of dhclient.conf
2.3.5
	+ Fixed path of dhclient hooks
2.3.4
	+ Not allowed to attach static interfaces to a network which
	  has already another interface atached
	+ Fixed restore of default gateway in failover event
2.3.3
	+ Packaging fixes for precise
2.3.2
	+ Updated Standards-Version to 3.9.2
2.3.1
	+ Adapted messages in the UI for new editions
	+ Use printableName instead of name to select services
	+ Fixed executable permissions in ppp hooks and external-ip.pl
	+ Bridge interfaces are correctly removed; fixed _hasChanged method
	+ Menu entry Diagnostic Tools in Network renamed to Tools
	+ Added WakeOnLan to the Network Diagnostic Tools
	+ Added proxySettings to return the proxy settings to other modules
	+ Added new ip rules to avoid connection problems on multigateway & UDP
	+ Virtual interfaces called '0' does not longer raise error
2.3
	+ Cache vifacesConf() result to improve performance
	+ Replaced autotools with zbuildtools
	+ Added gatewayDelete method to NetworkObserver and use it to check
	  gateway removal in gateway table
2.2.3
	+ Allow to disable traffic balance with no_balance_$gwname config keys
	+ Fixed bridged interfaces change when the bridge is not configured
	+ Do not mark traffic to default gateway if it is disabled
2.2.2
	+ Fixed bug setting ip route rules with PPPoE interfaces
2.2.1
	+ External IP address getter now works even in an unpolite situation
2.1.16
	+ Does not sometimes fail in external IP address getter when
	  multigw is enabled
2.1.15
	+ Fixed unique IP check on gateways table
2.1.14
	+ Fixed problems bringing up static interfaces during boot
2.1.13
	+ Proper use of ro/rw instances on failover event
	+ Avoid duplicated gateway due to network wizard
	+ Disable autocomplete in gateway proxy configuration
	+ Disable autocomplete in dynamic DNS provider configuration
2.1.12
	+ PPPoE works again after regression by PPTP changes
	+ Reviewed some subscription strings
	+ Removed all the obsolete traffic monitoring stuff using jnettop and rrdtool
	+ Added custom mtu configuration for the interfaces in /etc/zentyal/network.conf
	+ Improved texts in configure interfaces wizard
	+ Fixed dashboard network graphs for interfaces with strange characters
2.1.11
	+ Change provider for getting the public IP address in DynDNS
	+ Better integration with core theme
	+ Removed /zentyal prefix from URLs
	+ Avoid errors deleting non-existent gateways
2.1.10
	+ Avoid duplicated restart during postinst
	+ Added staticIfaceAddressChangedDone notification
	+ Fixed module name in actions logging
	+ Send only gw.hostname.dyndomain.tld to avoid ddclient go nuts
2.1.9
	+ Calculate interfaces widget size for a better default dashboard balance
2.1.8
	+ Remove pppoe debug in hooks
	+ Allowed '/' character in proxy username
	+ Manual log of audit actions in Iface, VIface and Vlan CGIs
	+ Update wizard pages with new order option
	+ Use pppoe name on chap-secrets
2.1.7
	+ Now chap-secrets configuration for pptp module is not overwritten
	+ Use the new "Add new..." option in the object selectors
	+ Set connected gateway as warn level event and minor improvements
	  in the failover messages
	+ Added maxfail option to PPP configuration files to retry lost connections
	+ Added logic to manage PPP gateways in failover tests
	+ Failover tests are now ran with a read-only instance even if there are
	  unsaved changes on the interface and the generated events notify this
	+ Removed unused EnableBalanceTraffic CGI
	+ Removed use of obsolete LogAdmin
2.1.6
	+ Mark DHCP interfaces as changed in the Wizard to get IP on first save
	+ Removed unnecessary call to ids() in DHCP hook
2.1.5
	+ Added interfaces created by libvirt and virtualbox to the ignore list
	+ Dynamic DNS: Transform gateway names when multigw is on to send
	  only valid domain names
2.1.4
	+ Group sudo commands when adding routes and cleaning VLANs
	+ Added new Zentyal Cloud service for DynDNS
	+ Fixed DynDNS help string
2.1.2
	+ Allow internal bridges
	+ Gateways, Balance Traffic and WAN Failover are now together
	  as tabs of the Gateways submenu
	+ Improved order of the submenus
	+ Setting DHCP gateway does not longer require saving changes twice
	+ Remove unnecessary code from GatewayTable::syncRows
	+ Do not execute ifup on interfaces during the boot to avoid
	  multiple instances of dhclient
	+ Fixed problem with uniqueness check in GatewayTable
	+ Added report for bandwidth tests
	+ Avoid warning in GatewayTable::syncRows when gateway is undef
	+ Added debug to dhcp-gateway.pl script
	+ New interfaces alias are checked to avoid name clashes
2.1.1
	+ Bugfix: PPPoE gateway is now properly set
2.1
	+ Removed ebox- prefix from src/scripts/*
	+ Removed unnecesary call to isReadOnly in syncRows
	+ Move ebox-netcfg-import to importInterfacesFile method
	+ Remove obsolete migration
	+ Added new initialSetup method for post-install
	+ Replace /etc/ebox/80network.conf with /etc/zentyal/network.conf
	+ Bug fix: Traffic monitor didn't work in non-English installations
	+ Zoneedit service url changed
	+ Basic support for other methods to retrieve IP
	+ Do not try to start ddclient daemon if disabled
	+ Make source event not i18n
	+ Safer way to get the PPPoE 'tty' ethernet interface
	+ Added PPPoE logging in /var/log/ebox/pppoe.log and ebox.log
	+ Installation does not fail if the restart of EventDaemon fails
	+ Now the ifaces_to_ignore variable is considered in ebox-netcfg-import
2.0.8
	+ PPPoE MTU rule is no longer flushed on module restart
2.0.7
	+ Show DHCP as default option in wizards if there is only one interface
	+ Avoid problems when removing interfaces (vlan, briges)
	+ Fixed support for bridged vlans configuration
	+ Set all interfaces as changed on backup restore
	+ PPPOE MTU is now changed when reconfiguring gateways
	+ Set default order for dashboard widgets
2.0.6
	+ WAN Failover now supports DHCP and PPPoE interfaces
	+ Disable reverse path to avoid failover checking problems
	+ Better default values for failover rules
	+ Use masks in fwmark to avoid interferences with traffic shaping
	+ Warning in log if failover event disabled due to unsaved changes
	+ Failover does not enable unwatched gateways
	+ Reload events daemon after upgrade to apply failover changes
2.0.5
	+ Include Zentyal in multigateway rules when setting 'any' as source
	+ Make Interfaces page title translatable
2.0.4
	+ Fixed failover problems in some scenarios
2.0.3
	+ Fixed syntax and string quote in 99proxy.conf
2.0.2
	+ Add support for authenticated proxy
	+ Fixed traffic shaping problems in multigateway scenarios
2.0.1
	+ Fixed network confirmation page to work with bridges
	+ Improved load balancing to avoid web sessions loss
2.0
	+ Fixed network wizard interface and logic
1.5.8
	+ Added options for internal ifaces in wizard configuration
	+ Bug fix: disabling global proxy configuration didn't work
1.5.7
	+ More global proxy configuration and domain configuration improvements.
	+ Zentyal rebrand
1.5.6
	+ Do not show unreplaced {link} variable in dashboard if not available
	+ Add support to define a system wide proxy
1.5.5
	+ New setup wizard
1.5.4
	+ Bridged mode support
1.5.3
	+ Fixed failover problems with undefined default gateway
1.5.2
	+ Traceroute works again in network diagnostic tools
	+ Using iptables statistic module instead of route for better traffic
	  balancing
1.5.1
	+ Fixed nasty bug of traceroute in Diagnostic Tools with invalid host
	+ Flush cache when regenerating routes
	+ Bug fix: use '>='  and not '>' to check if a test exceeds $maxRatio
	  in Failover watcher
	+ Bug fix: do not run failover probes when all are disabled because
	  they enable a disabled gateway.
	+ Add and use EBox::NetworkObserver::ifaceMethodChangeDone to tell
	  observers that a configuration method change has been carried out.
	  So far observers were only notified right before the change takes place.
	+ Add _notifyChangedIface() to factor code that calls observer to
	  notify ifaceMethodChanged and ifaceMethodChangeDone
	+ Add etherIface to fetch the ethernet interface from a  ppp interface
	+ Bug fix: do not mess with ebox's apache packets in failover test
	+ Make failover test more robust
	+ Added internal/external property to interfaces widget
1.4.2
	+ Restart squid when failover events are produced to avoid problems
	+ Do not check host when adding a ping to gateway rule in WAN Failover
1.4.1
	+ Do not run ifdown for network interfaces when network is started from
	  /etc/init.d/ebox start This seems to avoid some issues with DHCP
	  configured gateways at boot time
1.4
	+ i18n help string
1.3.15
	+ Bug fix: warning instead of error if can't add failover rule
	+ Bug fix: now a gateway without IP assigned can be edited
1.3.14
	+ Added multi-gateway support for DHCP and PPPoE
	+ Add a warning if a user sets an interface as external and we detect
	  the connection is made through that interface
	+ Remove migration scrips:
		- 0001_import_default_gateway.pl
		- 0002_add_weight_to_gateway.pl
		- 0003_import_routes_to_mvc.pl
		- 0004_import_dns_to_mvc.pl
1.3.13
	+ Bug fix: configuration of PPPoE interfaces now works when
	  confirmation is required because of other modules
	+ Default field in gateways model uses '/ajax/viewer/booleanViewer.mas'
	  instead of in-place edition
1.3.11
	+ Bug fix: fix issue with virtual interfaces on vlan interfaces
	+ Add breadcrumbs
1.3.10
	+ Added PPPoE support
1.3.7
	+ Bug fix: update ebox-netcfg-import to not add upload and download as those
	  fields do no exist any longer
1.3.6
	+ Remove upload/download fields from gateways.
	  Traffic shaping has its own model for that
	+ Bug fix: traffic generated by eBox didn't come out from the
	  right interface as we cleared the CONNMARK with a --save-mark
1.3.4
	+ bugfix: add use=web to guess the public address
	+ bugfix: make ddclient work with dhcp configured interfaces
	+ bugfix: multi gateway rules work again
1.3.3
	+ Bugfix: Edition and removal routes is working again
	+ Remove those static routes that they have been manually added
1.3.1
	+ bugfix: do not use Net::DNS
	+ bugfix: used vlan interface can be removed
1.3.0
	+ bugfix: restart network interfaces properly
1.2
	+ Added support for WAN failover
	+ ifaceNetmask method now uses DHCPNetmask to get the dhcp ifaces
	netmask instead NetWrapper call this adds symethrie with
	ifaceAdrress method and fixes a bug when changing a dhcp interface
	with no lease to static interface
1.1.30
	+ Added support for all missing netmasks between /16 and /32
	+ Added support for search domain in /etc/resolv.conf
	+ Use a template to write down /etc/resolv.conf to allow easier
	user modifications
	+ Use ICMP for traceroute diagnosis
1.1
	+ Added traceroute on network diagnosis
	+ Use new rows() and ids() API
	+ Bugfix: ebox-netcfg-import uses model API to import default gateway
	+ Support for dyndns
	+ Gateway models does not use longet custom views
	+ Gateway rules table now use services
0.12.99
	+ New release
0.12
	+ Use new EBox::Model::Row api
	+ Add help to model fields
	+ Remove default option auotmatically if another router is set as default
0.11.102
	+ Bugfix: Static routes are deleted from ip when they are not
	useful
	+ Bugfix: Fixing wrong href in multigateway rules page
0.11.101
	+ Static routes become a model with three methods exposed
	+ Remove usage of a deprecated method in NetWrappers
	+ DNS resolvers become  a model with three methods exposed. Now
	you may add as many DNS resolvers you want
	+ Use separator ':' in exposed method using '/' for addresses
O.11.100
	+ Disable network traffic monitor due to a bug in perl and RRDs module
	+ Use /etc/network/interfaces and not /var/lib/zentyal/tmp/interfaces
	+ Run saveConfig() after importing network configuration and not save()
	  which forced a restart of the interfaces stored
	  in /etc/network/interfaces at package installation time
	+ Add default gateway to /etc/network/interfaces
0.11.99
	+ Added traffic rate monitoring done on demand and in
	real-time. The monitoring may be filter by source address and
	service (protocol/port).
0.11
	+ move helper scripts to data dir (applied Soren's patch)
	+ Bugfix: Change from static to other method works again
0.10.99
	+ New release
0.10
	+ Remove all interfaces from /etc/network/interfaces but lo
	  after importing network configuration
0.9.100
	+ Fixing bug with static routes which prevented them from working
	  if the multigateway support was enabled
	+ Fixing bug importing gateway IP addresses from network
	  configuration
	+ Added /22 netmask setting iface IP address
	+ Update models to new API
	+ Get rid of custom controllers
0.9.99
	+ Restore conntrack mark in OUTPUT chain to make traffic generated in
	  eBox go through the right router.
0.9.3
	+ Use value() instead of printableValue() in protocol
	+ Add iptables rule to chain OUTPUT in table mangle to send traffic
	  originated in eBox through the default router.
0.9.2
	+ Always add weighted routers when configuring routers. Instead
	 of adding them when traffic balancing is enabled. Use iptables
	 to send unmarked packets through the default router
0.9.1
	+ Add support for traffic load balancing
	+ Try several times to fetch the mac address for each router
0.9
	+ Added Polish translation
        + Added Aragonese translation
	+ Added German translation
	+ Removed dependency: dhcp-hooks don't require firewall module
	anymore to operate correctly

0.8.99
	+ Support multigateway configuration
	+ Remove old default router configuration
	+ Add migration script from version 0 to 1
O.8.1
	+ New release
0.8
	+ Add netmask /30 (Patch from rampa at encomix.org)
0.7.99
	+ New release
0.7.1
	+ New release
	+ Use of ebox-sudoers-friendly
0.7
	+ First public release
0.6
	+ Separate module from ebox base
	+ move to client
	+ API documented using naturaldocs
	+ Update INSTALL
	+ Update debian scripts<|MERGE_RESOLUTION|>--- conflicted
+++ resolved
@@ -1,12 +1,8 @@
-<<<<<<< HEAD
 3.3
 	+ Add module not enabled warning to interfaces page
 	+ Switch from Error to TryCatch for exception handling
-=======
-HEAD
 	+ Update strings to new offering
 	+ ppp-set-iface.pl script should not regen gateway if we are saving changes
->>>>>>> c1d0b417
 	+ Flush interfaces list cache after all ifups and all ifdowns
 	+ Added missing EBox::Exceptions uses
 	+ Delete migration code from old versions
