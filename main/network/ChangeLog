--- conflicted
+++ resolved
@@ -1,9 +1,6 @@
 HEAD
-<<<<<<< HEAD
-	+ Remove not very useful here bandwidth test
-=======
 	+ Fix deadlock in preSetConf when DHCP is used
->>>>>>> cc5040ec
+	+ Moved bandwidth test to remoteservices
 2.3.8
 	+ internalIpAddresses() does not throw exception if there are no ifaces
 	+ ifaceExternalChanged() is now called when static or PPP interfaces
