--- conflicted
+++ resolved
@@ -1,5 +1,6 @@
 HEAD
-<<<<<<< HEAD
+	+ Restricted gateway names to be sane with dyndns and fixed dyndns
+	  configuration with old incorrect gateway names
 	+ Disabled dnspark until ddclient upstream fix a bug with this provideer
 	+ Multigw rules more robust when no-static interfaces are down
 	+ Removed redis transaction workarounds in _setConf
@@ -25,10 +26,6 @@
 	+ Added EBox::Network::internalIpAddresses()
 	+ Added regenGatewaysFailover() to NetworkObserver so modules can
 	  implement actions to be done after failover regenerates routing tables
-=======
-	+ Restricted gateway names to be sane with dyndns, also fixed dyndns configuration with old
-	incorrect gateway names, some old names will continue to fail
->>>>>>> 33cf7d66
 	+ Fixed calculation of fail ratio
 	+ Assure that we have always one gateway marked as default
 	+ Restart traffic shaping on postinst to avoid rule loss on upgrades
