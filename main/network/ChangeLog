<<<<<<< HEAD
3.3
	+ Delete migration code from old versions
=======
HEAD
	+ Added missing EBox::Exceptions uses
3.2.3
>>>>>>> a07742c3
	+ Write resolvconf head, base and tail
	+ Set proper file name for HTTP proxy configuration for APT
	+ Set HTTP proxy wide settings in /etc/environment
	+ Do not disable DNSResolver model when users mode is external AD
	+ Added resolvconf as dependency to avoid problems in installations
	  without the ubuntu-minimal metapackage
	+ Use new resolvconf framework to manage resolvers list
	+ Fix setNameservers method in Network to avoid error in import
	  interfaces
	+ Set version to 3.3
3.2
	+ Set version to 3.2
3.1.6
	+ Guard against undefined rows getting auto value in GatewayTable
3.1.5
	+ Fix addition of gateways in initial configuration wizard
	+ Override daemons when migrating from 3.0
3.1.4
	+ Adapted to new CSS styles
	+ Use upstart for ddclient daemon management
3.1.3
	+ Clearer messages for gateway not reachable condition
	+ Fixed bug which unallowed to disable the proxy server
	+ Fix regression is Gateways table due to the change of behaviour
	  of update row notifications
	+ Added menu icon
	+ Fix regression in dhcp-gateway.pl which interfered with save
	  change process
	+ Increase regenGateways() timeout from 60 to 180 seconds
	+ Add zentyal-users to package breaks control to avoid errors with
	  bad users version
	+ Fixed regression in external interface check in Network -> Interfaces
	  after having nginx as source of all requests to apache
	+ Warning in initial configuration wizard when trying to set as external
	  the interface used to access the administration interface
	+ To fix dhclient erratic behaviour, we always restart the dhcp interfaces
	+ Corrected typo in message on tab multigw when only one gw is present
	+ Better check for ipv6 presence before disabling it
	+ Removed no longer necessary jQuery noConflict()
	+ Adapted DNS resolver model to authorization mode changes
	  in users and squid module
3.1.2
	+ Ported JS code to jQuery
3.1.1
	+ Do not add /32 mask to default route when deleting routes
3.1
	+ Updated to reflect the Apache -> WebAdmin rename.
	+ Added netInitRange and netEndRange methods from the dhcp module to be
	  shared between modules.
	+ Added localGatewayIP method to get the Zentyal's IP address that may be
	  used as the gateway of the given IP.
	+ Added externalIpAddresses method to retrieve the list of IP addresses
	  that are external.
	+ Depend on zentyal-core 3.1
3.0.6
	+ PPPoE set iface script is more robust against locks
	+ Adapted to use of ifaceByAddress, removed IPAddressExists
	+ Don't allow to use a local address as gateway address
	+ Added ifaceByAddress method
3.0.5
	+ Guard against previous version of squid without
	  authenticationMode method
3.0.4
	+ Improve addition of localhost as primary resolver when DNS module is
	  enabled.
	+ Remove localhost as primary resolver when squid module is configured
	  to authenticate against external server
3.0.3
	+ Log warn instead of error when iface has not address in _multigwRoutes()
	+ Fixed error replacing nameserver when importing resolv.conf
	+ Remove leftover PPP provider files
	+ Remove attached vlans when a interface is not longer trunk
	+ Do not try to disable rp_filter for vlan interfaces
	+ Virtual interfaces on a bridge interface are not considered
	  bridges themselves
	+ Use EBox::Module::Base::writeConfFile to generate interfaces
	  file
	+ Only disable IPv6 in enableActions if IPv6 is available
	+ Bridged interfaces added to 'auto' directive in
	  /etc/networks/interfaces to avoid network startup problems
	+ Dont allow to set a local address as network proxy
	+ Fixed error in json response trigered by widget size
	+ Don't check for IPaddr in the same subnet on interfaces
	  that belong to the same bridge
3.0.2
	+ Disable IPv6 on enable actions to avoid problems with samba4
	+ Added more coherence checks to static routes table
	+ Allow to set broadcast address in wakeonlan tool
	+ Fixed unproper use of last inside try
3.0.1
	+ Added domain option to /etc/resolv.conf
	+ Supersede DHCP offered nameservers, domain name and search domain if
	  these values are already configured in Zentyal
	+ Fixed gateways setup in wizard
	+ Fixed bug in Gateways watcher which inhibited the call to regen
	  failover notifier method in modules which are network observers
	+ Vlanes and vifaces are now ordered by name in interface page
	+ Fixed error disabling reverse path for virtual interfaces
2.3.15
	+ Expanded allowed character set in interface PPPoE password
	+ Reviewed registration strings
	+ Fixed treatment for wake on lan objects in template, now there is no
	  crash in Network Tools when entering an empty host
2.3.14
	+ Fixed bug which made impossible to remove bridged interfaces
	+ Management of CHAP secrets file recovers from removal of Zentyal marks
	+ Add two methods to NetworkObserver interface to notify observers about
	  address changes on dhcp interfaces
	+ Forbid interfaces alias with ':' character
	+ Assign ip address 127.0.1.1/8 to loopback interface in module restart
	  and remove the post-up hook from /etc/network/interfaces file.
2.3.13
	+ Removed some warnings when external is undefined
	+ Added modeldepends to yaml schema
	+ New libossp-uuid-perl dependency
	+ Zentyal Cloud DynDNS updates are now done outside the VPN and using
	  the credentials obtained when the server is subscribed
2.3.12
	+ Interface is now auto-detected when adding gateways
	+ New table to allow disabling of traffic balance for some gateways
2.3.11
	+ Fixed typo which made EBox::Network::ifaceAddress return empty
	  addresses for virtual interfaces
	+ Fixed validation of gateway names
	+ Removed undefined value warning in setIfaceStatic()
	+ Using EBox::Object::Members to generate multigw iptables rules
2.3.10
	+ Restricted gateway names to be sane with dyndns and fixed dyndns
	  configuration with old incorrect gateway names
	+ Disabled dnspark until ddclient upstream fix a bug with this provideer
	+ Multigw rules more robust when no-static interfaces are down
	+ Removed redis transaction workarounds in _setConf
	+ Fixed unconfigured gateway removal, raise exception if the route
	  addition command fails
2.3.9
	+ Remove all gateway based routes before adding the configured one
	  and raise exception if the route addition command fails
	+ Fix deadlock in preSetConf when DHCP is used
	+ Moved bandwidth test to remoteservices
2.3.8
	+ internalIpAddresses() does not throw exception if there are no ifaces
	+ ifaceExternalChanged() is now called when static or PPP interfaces
	  changes from external to internal
	+ Implement new EBox::Events::WatcherProvider
	+ Remove no longer necessary ad-hoc vifacesConf cache
	+ Adapted to new Model management framework
	+ Reimplemented Ifaces/Vifaces/VLANs storage according to new conf backend
	+ Added vnet to the ignored interfaces list
2.3.7
	+ Send additional info in Gateways watcher
	+ Added clone action to multi gw and wan failover tables
	+ Added EBox::Network::internalIpAddresses()
	+ Added regenGatewaysFailover() to NetworkObserver so modules can
	  implement actions to be done after failover regenerates routing tables
	+ Fixed calculation of fail ratio
	+ Assure that we have always one gateway marked as default
	+ Restart traffic shaping on postinst to avoid rule loss on upgrades
	+ Regenerate traffic shaping rules after failover event
	+ EBox::Network::setNameservers does not fail if the same server
	  is already in the list
	+ Fixed calls to storeSelectedDefaultGateway with undef argument
	+ EBox::Network::importInterfacesFile skips gateway adition instead of
	  aborting if already exists one
	+ Insert fwmark ip rules before from ones
	+ Remove no longer necessary mark rules when having several interfaces
	+ Pre-create failover and check-ip chains on network start to always ensure
	  that rules are inserted in the proper position
	+ Remove obsolete import of EBox::Order
	+ Do not add gateways to /etc/network/interfaces to avoid conflicts
2.3.6
	+ Create tables with MyISAM engine by default
	+ Fixed path of dhclient.conf
2.3.5
	+ Fixed path of dhclient hooks
2.3.4
	+ Not allowed to attach static interfaces to a network which
	  has already another interface atached
	+ Fixed restore of default gateway in failover event
2.3.3
	+ Packaging fixes for precise
2.3.2
	+ Updated Standards-Version to 3.9.2
2.3.1
	+ Adapted messages in the UI for new editions
	+ Use printableName instead of name to select services
	+ Fixed executable permissions in ppp hooks and external-ip.pl
	+ Bridge interfaces are correctly removed; fixed _hasChanged method
	+ Menu entry Diagnostic Tools in Network renamed to Tools
	+ Added WakeOnLan to the Network Diagnostic Tools
	+ Added proxySettings to return the proxy settings to other modules
	+ Added new ip rules to avoid connection problems on multigateway & UDP
	+ Virtual interfaces called '0' does not longer raise error
2.3
	+ Cache vifacesConf() result to improve performance
	+ Replaced autotools with zbuildtools
	+ Added gatewayDelete method to NetworkObserver and use it to check
	  gateway removal in gateway table
2.2.3
	+ Allow to disable traffic balance with no_balance_$gwname config keys
	+ Fixed bridged interfaces change when the bridge is not configured
	+ Do not mark traffic to default gateway if it is disabled
2.2.2
	+ Fixed bug setting ip route rules with PPPoE interfaces
2.2.1
	+ External IP address getter now works even in an unpolite situation
2.1.16
	+ Does not sometimes fail in external IP address getter when
	  multigw is enabled
2.1.15
	+ Fixed unique IP check on gateways table
2.1.14
	+ Fixed problems bringing up static interfaces during boot
2.1.13
	+ Proper use of ro/rw instances on failover event
	+ Avoid duplicated gateway due to network wizard
	+ Disable autocomplete in gateway proxy configuration
	+ Disable autocomplete in dynamic DNS provider configuration
2.1.12
	+ PPPoE works again after regression by PPTP changes
	+ Reviewed some subscription strings
	+ Removed all the obsolete traffic monitoring stuff using jnettop and rrdtool
	+ Added custom mtu configuration for the interfaces in /etc/zentyal/network.conf
	+ Improved texts in configure interfaces wizard
	+ Fixed dashboard network graphs for interfaces with strange characters
2.1.11
	+ Change provider for getting the public IP address in DynDNS
	+ Better integration with core theme
	+ Removed /zentyal prefix from URLs
	+ Avoid errors deleting non-existent gateways
2.1.10
	+ Avoid duplicated restart during postinst
	+ Added staticIfaceAddressChangedDone notification
	+ Fixed module name in actions logging
	+ Send only gw.hostname.dyndomain.tld to avoid ddclient go nuts
2.1.9
	+ Calculate interfaces widget size for a better default dashboard balance
2.1.8
	+ Remove pppoe debug in hooks
	+ Allowed '/' character in proxy username
	+ Manual log of audit actions in Iface, VIface and Vlan CGIs
	+ Update wizard pages with new order option
	+ Use pppoe name on chap-secrets
2.1.7
	+ Now chap-secrets configuration for pptp module is not overwritten
	+ Use the new "Add new..." option in the object selectors
	+ Set connected gateway as warn level event and minor improvements
	  in the failover messages
	+ Added maxfail option to PPP configuration files to retry lost connections
	+ Added logic to manage PPP gateways in failover tests
	+ Failover tests are now ran with a read-only instance even if there are
	  unsaved changes on the interface and the generated events notify this
	+ Removed unused EnableBalanceTraffic CGI
	+ Removed use of obsolete LogAdmin
2.1.6
	+ Mark DHCP interfaces as changed in the Wizard to get IP on first save
	+ Removed unnecessary call to ids() in DHCP hook
2.1.5
	+ Added interfaces created by libvirt and virtualbox to the ignore list
	+ Dynamic DNS: Transform gateway names when multigw is on to send
	  only valid domain names
2.1.4
	+ Group sudo commands when adding routes and cleaning VLANs
	+ Added new Zentyal Cloud service for DynDNS
	+ Fixed DynDNS help string
2.1.2
	+ Allow internal bridges
	+ Gateways, Balance Traffic and WAN Failover are now together
	  as tabs of the Gateways submenu
	+ Improved order of the submenus
	+ Setting DHCP gateway does not longer require saving changes twice
	+ Remove unnecessary code from GatewayTable::syncRows
	+ Do not execute ifup on interfaces during the boot to avoid
	  multiple instances of dhclient
	+ Fixed problem with uniqueness check in GatewayTable
	+ Added report for bandwidth tests
	+ Avoid warning in GatewayTable::syncRows when gateway is undef
	+ Added debug to dhcp-gateway.pl script
	+ New interfaces alias are checked to avoid name clashes
2.1.1
	+ Bugfix: PPPoE gateway is now properly set
2.1
	+ Removed ebox- prefix from src/scripts/*
	+ Removed unnecesary call to isReadOnly in syncRows
	+ Move ebox-netcfg-import to importInterfacesFile method
	+ Remove obsolete migration
	+ Added new initialSetup method for post-install
	+ Replace /etc/ebox/80network.conf with /etc/zentyal/network.conf
	+ Bug fix: Traffic monitor didn't work in non-English installations
	+ Zoneedit service url changed
	+ Basic support for other methods to retrieve IP
	+ Do not try to start ddclient daemon if disabled
	+ Make source event not i18n
	+ Safer way to get the PPPoE 'tty' ethernet interface
	+ Added PPPoE logging in /var/log/ebox/pppoe.log and ebox.log
	+ Installation does not fail if the restart of EventDaemon fails
	+ Now the ifaces_to_ignore variable is considered in ebox-netcfg-import
2.0.8
	+ PPPoE MTU rule is no longer flushed on module restart
2.0.7
	+ Show DHCP as default option in wizards if there is only one interface
	+ Avoid problems when removing interfaces (vlan, briges)
	+ Fixed support for bridged vlans configuration
	+ Set all interfaces as changed on backup restore
	+ PPPOE MTU is now changed when reconfiguring gateways
	+ Set default order for dashboard widgets
2.0.6
	+ WAN Failover now supports DHCP and PPPoE interfaces
	+ Disable reverse path to avoid failover checking problems
	+ Better default values for failover rules
	+ Use masks in fwmark to avoid interferences with traffic shaping
	+ Warning in log if failover event disabled due to unsaved changes
	+ Failover does not enable unwatched gateways
	+ Reload events daemon after upgrade to apply failover changes
2.0.5
	+ Include Zentyal in multigateway rules when setting 'any' as source
	+ Make Interfaces page title translatable
2.0.4
	+ Fixed failover problems in some scenarios
2.0.3
	+ Fixed syntax and string quote in 99proxy.conf
2.0.2
	+ Add support for authenticated proxy
	+ Fixed traffic shaping problems in multigateway scenarios
2.0.1
	+ Fixed network confirmation page to work with bridges
	+ Improved load balancing to avoid web sessions loss
2.0
	+ Fixed network wizard interface and logic
1.5.8
	+ Added options for internal ifaces in wizard configuration
	+ Bug fix: disabling global proxy configuration didn't work
1.5.7
	+ More global proxy configuration and domain configuration improvements.
	+ Zentyal rebrand
1.5.6
	+ Do not show unreplaced {link} variable in dashboard if not available
	+ Add support to define a system wide proxy
1.5.5
	+ New setup wizard
1.5.4
	+ Bridged mode support
1.5.3
	+ Fixed failover problems with undefined default gateway
1.5.2
	+ Traceroute works again in network diagnostic tools
	+ Using iptables statistic module instead of route for better traffic
	  balancing
1.5.1
	+ Fixed nasty bug of traceroute in Diagnostic Tools with invalid host
	+ Flush cache when regenerating routes
	+ Bug fix: use '>='  and not '>' to check if a test exceeds $maxRatio
	  in Failover watcher
	+ Bug fix: do not run failover probes when all are disabled because
	  they enable a disabled gateway.
	+ Add and use EBox::NetworkObserver::ifaceMethodChangeDone to tell
	  observers that a configuration method change has been carried out.
	  So far observers were only notified right before the change takes place.
	+ Add _notifyChangedIface() to factor code that calls observer to
	  notify ifaceMethodChanged and ifaceMethodChangeDone
	+ Add etherIface to fetch the ethernet interface from a  ppp interface
	+ Bug fix: do not mess with ebox's apache packets in failover test
	+ Make failover test more robust
	+ Added internal/external property to interfaces widget
1.4.2
	+ Restart squid when failover events are produced to avoid problems
	+ Do not check host when adding a ping to gateway rule in WAN Failover
1.4.1
	+ Do not run ifdown for network interfaces when network is started from
	  /etc/init.d/ebox start This seems to avoid some issues with DHCP
	  configured gateways at boot time
1.4
	+ i18n help string
1.3.15
	+ Bug fix: warning instead of error if can't add failover rule
	+ Bug fix: now a gateway without IP assigned can be edited
1.3.14
	+ Added multi-gateway support for DHCP and PPPoE
	+ Add a warning if a user sets an interface as external and we detect
	  the connection is made through that interface
	+ Remove migration scrips:
		- 0001_import_default_gateway.pl
		- 0002_add_weight_to_gateway.pl
		- 0003_import_routes_to_mvc.pl
		- 0004_import_dns_to_mvc.pl
1.3.13
	+ Bug fix: configuration of PPPoE interfaces now works when
	  confirmation is required because of other modules
	+ Default field in gateways model uses '/ajax/viewer/booleanViewer.mas'
	  instead of in-place edition
1.3.11
	+ Bug fix: fix issue with virtual interfaces on vlan interfaces
	+ Add breadcrumbs
1.3.10
	+ Added PPPoE support
1.3.7
	+ Bug fix: update ebox-netcfg-import to not add upload and download as those
	  fields do no exist any longer
1.3.6
	+ Remove upload/download fields from gateways.
	  Traffic shaping has its own model for that
	+ Bug fix: traffic generated by eBox didn't come out from the
	  right interface as we cleared the CONNMARK with a --save-mark
1.3.4
	+ bugfix: add use=web to guess the public address
	+ bugfix: make ddclient work with dhcp configured interfaces
	+ bugfix: multi gateway rules work again
1.3.3
	+ Bugfix: Edition and removal routes is working again
	+ Remove those static routes that they have been manually added
1.3.1
	+ bugfix: do not use Net::DNS
	+ bugfix: used vlan interface can be removed
1.3.0
	+ bugfix: restart network interfaces properly
1.2
	+ Added support for WAN failover
	+ ifaceNetmask method now uses DHCPNetmask to get the dhcp ifaces
	netmask instead NetWrapper call this adds symethrie with
	ifaceAdrress method and fixes a bug when changing a dhcp interface
	with no lease to static interface
1.1.30
	+ Added support for all missing netmasks between /16 and /32
	+ Added support for search domain in /etc/resolv.conf
	+ Use a template to write down /etc/resolv.conf to allow easier
	user modifications
	+ Use ICMP for traceroute diagnosis
1.1
	+ Added traceroute on network diagnosis
	+ Use new rows() and ids() API
	+ Bugfix: ebox-netcfg-import uses model API to import default gateway
	+ Support for dyndns
	+ Gateway models does not use longet custom views
	+ Gateway rules table now use services
0.12.99
	+ New release
0.12
	+ Use new EBox::Model::Row api
	+ Add help to model fields
	+ Remove default option auotmatically if another router is set as default
0.11.102
	+ Bugfix: Static routes are deleted from ip when they are not
	useful
	+ Bugfix: Fixing wrong href in multigateway rules page
0.11.101
	+ Static routes become a model with three methods exposed
	+ Remove usage of a deprecated method in NetWrappers
	+ DNS resolvers become  a model with three methods exposed. Now
	you may add as many DNS resolvers you want
	+ Use separator ':' in exposed method using '/' for addresses
O.11.100
	+ Disable network traffic monitor due to a bug in perl and RRDs module
	+ Use /etc/network/interfaces and not /var/lib/zentyal/tmp/interfaces
	+ Run saveConfig() after importing network configuration and not save()
	  which forced a restart of the interfaces stored
	  in /etc/network/interfaces at package installation time
	+ Add default gateway to /etc/network/interfaces
0.11.99
	+ Added traffic rate monitoring done on demand and in
	real-time. The monitoring may be filter by source address and
	service (protocol/port).
0.11
	+ move helper scripts to data dir (applied Soren's patch)
	+ Bugfix: Change from static to other method works again
0.10.99
	+ New release
0.10
	+ Remove all interfaces from /etc/network/interfaces but lo
	  after importing network configuration
0.9.100
	+ Fixing bug with static routes which prevented them from working
	  if the multigateway support was enabled
	+ Fixing bug importing gateway IP addresses from network
	  configuration
	+ Added /22 netmask setting iface IP address
	+ Update models to new API
	+ Get rid of custom controllers
0.9.99
	+ Restore conntrack mark in OUTPUT chain to make traffic generated in
	  eBox go through the right router.
0.9.3
	+ Use value() instead of printableValue() in protocol
	+ Add iptables rule to chain OUTPUT in table mangle to send traffic
	  originated in eBox through the default router.
0.9.2
	+ Always add weighted routers when configuring routers. Instead
	 of adding them when traffic balancing is enabled. Use iptables
	 to send unmarked packets through the default router
0.9.1
	+ Add support for traffic load balancing
	+ Try several times to fetch the mac address for each router
0.9
	+ Added Polish translation
        + Added Aragonese translation
	+ Added German translation
	+ Removed dependency: dhcp-hooks don't require firewall module
	anymore to operate correctly

0.8.99
	+ Support multigateway configuration
	+ Remove old default router configuration
	+ Add migration script from version 0 to 1
O.8.1
	+ New release
0.8
	+ Add netmask /30 (Patch from rampa at encomix.org)
0.7.99
	+ New release
0.7.1
	+ New release
	+ Use of ebox-sudoers-friendly
0.7
	+ First public release
0.6
	+ Separate module from ebox base
	+ move to client
	+ API documented using naturaldocs
	+ Update INSTALL
	+ Update debian scripts<|MERGE_RESOLUTION|>--- conflicted
+++ resolved
@@ -1,11 +1,6 @@
-<<<<<<< HEAD
 3.3
+	+ Added missing EBox::Exceptions uses
 	+ Delete migration code from old versions
-=======
-HEAD
-	+ Added missing EBox::Exceptions uses
-3.2.3
->>>>>>> a07742c3
 	+ Write resolvconf head, base and tail
 	+ Set proper file name for HTTP proxy configuration for APT
 	+ Set HTTP proxy wide settings in /etc/environment
