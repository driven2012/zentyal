HEAD
<<<<<<< HEAD
	+ Removed no longer necessary jQuery noConflict()
=======
	+ Better check for ipv6 presence before disabling it
>>>>>>> f143859e
	+ Adapted DNS resolver model to authorization mode changes
	  in users and squid module
3.1.2
	+ Ported JS code to jQuery
3.1.1
	+ Do not add /32 mask to default route when deleting routes
3.1
	+ Updated to reflect the Apache -> WebAdmin rename.
	+ Added netInitRange and netEndRange methods from the dhcp module to be
	  shared between modules.
	+ Added localGatewayIP method to get the Zentyal's IP address that may be
	  used as the gateway of the given IP.
	+ Added externalIpAddresses method to retrieve the list of IP addresses
	  that are external.
	+ Depend on zentyal-core 3.1
3.0.6
	+ PPPoE set iface script is more robust against locks
	+ Adapted to use of ifaceByAddress, removed IPAddressExists
	+ Don't allow to use a local address as gateway address
	+ Added ifaceByAddress method
3.0.5
	+ Guard against previous version of squid without
	  authenticationMode method
3.0.4
	+ Improve addition of localhost as primary resolver when DNS module is
	  enabled.
	+ Remove localhost as primary resolver when squid module is configured
	  to authenticate against external server
3.0.3
	+ Log warn instead of error when iface has not address in _multigwRoutes()
	+ Fixed error replacing nameserver when importing resolv.conf
	+ Remove leftover PPP provider files
	+ Remove attached vlans when a interface is not longer trunk
	+ Do not try to disable rp_filter for vlan interfaces
	+ Virtual interfaces on a bridge interface are not considered
	  bridges themselves
	+ Use EBox::Module::Base::writeConfFile to generate interfaces
	  file
	+ Only disable IPv6 in enableActions if IPv6 is available
	+ Bridged interfaces added to 'auto' directive in
	  /etc/networks/interfaces to avoid network startup problems
	+ Dont allow to set a local address as network proxy
	+ Fixed error in json response trigered by widget size
	+ Don't check for IPaddr in the same subnet on interfaces
	  that belong to the same bridge
3.0.2
	+ Disable IPv6 on enable actions to avoid problems with samba4
	+ Added more coherence checks to static routes table
	+ Allow to set broadcast address in wakeonlan tool
	+ Fixed unproper use of last inside try
3.0.1
	+ Added domain option to /etc/resolv.conf
	+ Supersede DHCP offered nameservers, domain name and search domain if
	  these values are already configured in Zentyal
	+ Fixed gateways setup in wizard
	+ Fixed bug in Gateways watcher which inhibited the call to regen
	  failover notifier method in modules which are network observers
	+ Vlanes and vifaces are now ordered by name in interface page
	+ Fixed error disabling reverse path for virtual interfaces
2.3.15
	+ Expanded allowed character set in interface PPPoE password
	+ Reviewed registration strings
	+ Fixed treatment for wake on lan objects in template, now there is no
	  crash in Network Tools when entering an empty host
2.3.14
	+ Fixed bug which made impossible to remove bridged interfaces
	+ Management of CHAP secrets file recovers from removal of Zentyal marks
	+ Add two methods to NetworkObserver interface to notify observers about
	  address changes on dhcp interfaces
	+ Forbid interfaces alias with ':' character
	+ Assign ip address 127.0.1.1/8 to loopback interface in module restart
	  and remove the post-up hook from /etc/network/interfaces file.
2.3.13
	+ Removed some warnings when external is undefined
	+ Added modeldepends to yaml schema
	+ New libossp-uuid-perl dependency
	+ Zentyal Cloud DynDNS updates are now done outside the VPN and using
	  the credentials obtained when the server is subscribed
2.3.12
	+ Interface is now auto-detected when adding gateways
	+ New table to allow disabling of traffic balance for some gateways
2.3.11
	+ Fixed typo which made EBox::Network::ifaceAddress return empty
	  addresses for virtual interfaces
	+ Fixed validation of gateway names
	+ Removed undefined value warning in setIfaceStatic()
	+ Using EBox::Object::Members to generate multigw iptables rules
2.3.10
	+ Restricted gateway names to be sane with dyndns and fixed dyndns
	  configuration with old incorrect gateway names
	+ Disabled dnspark until ddclient upstream fix a bug with this provideer
	+ Multigw rules more robust when no-static interfaces are down
	+ Removed redis transaction workarounds in _setConf
	+ Fixed unconfigured gateway removal, raise exception if the route
	  addition command fails
2.3.9
	+ Remove all gateway based routes before adding the configured one
	  and raise exception if the route addition command fails
	+ Fix deadlock in preSetConf when DHCP is used
	+ Moved bandwidth test to remoteservices
2.3.8
	+ internalIpAddresses() does not throw exception if there are no ifaces
	+ ifaceExternalChanged() is now called when static or PPP interfaces
	  changes from external to internal
	+ Implement new EBox::Events::WatcherProvider
	+ Remove no longer necessary ad-hoc vifacesConf cache
	+ Adapted to new Model management framework
	+ Reimplemented Ifaces/Vifaces/VLANs storage according to new conf backend
	+ Added vnet to the ignored interfaces list
2.3.7
	+ Send additional info in Gateways watcher
	+ Added clone action to multi gw and wan failover tables
	+ Added EBox::Network::internalIpAddresses()
	+ Added regenGatewaysFailover() to NetworkObserver so modules can
	  implement actions to be done after failover regenerates routing tables
	+ Fixed calculation of fail ratio
	+ Assure that we have always one gateway marked as default
	+ Restart traffic shaping on postinst to avoid rule loss on upgrades
	+ Regenerate traffic shaping rules after failover event
	+ EBox::Network::setNameservers does not fail if the same server
	  is already in the list
	+ Fixed calls to storeSelectedDefaultGateway with undef argument
	+ EBox::Network::importInterfacesFile skips gateway adition instead of
	  aborting if already exists one
	+ Insert fwmark ip rules before from ones
	+ Remove no longer necessary mark rules when having several interfaces
	+ Pre-create failover and check-ip chains on network start to always ensure
	  that rules are inserted in the proper position
	+ Remove obsolete import of EBox::Order
	+ Do not add gateways to /etc/network/interfaces to avoid conflicts
2.3.6
	+ Create tables with MyISAM engine by default
	+ Fixed path of dhclient.conf
2.3.5
	+ Fixed path of dhclient hooks
2.3.4
	+ Not allowed to attach static interfaces to a network which
	  has already another interface atached
	+ Fixed restore of default gateway in failover event
2.3.3
	+ Packaging fixes for precise
2.3.2
	+ Updated Standards-Version to 3.9.2
2.3.1
	+ Adapted messages in the UI for new editions
	+ Use printableName instead of name to select services
	+ Fixed executable permissions in ppp hooks and external-ip.pl
	+ Bridge interfaces are correctly removed; fixed _hasChanged method
	+ Menu entry Diagnostic Tools in Network renamed to Tools
	+ Added WakeOnLan to the Network Diagnostic Tools
	+ Added proxySettings to return the proxy settings to other modules
	+ Added new ip rules to avoid connection problems on multigateway & UDP
	+ Virtual interfaces called '0' does not longer raise error
2.3
	+ Cache vifacesConf() result to improve performance
	+ Replaced autotools with zbuildtools
	+ Added gatewayDelete method to NetworkObserver and use it to check
	  gateway removal in gateway table
2.2.3
	+ Allow to disable traffic balance with no_balance_$gwname config keys
	+ Fixed bridged interfaces change when the bridge is not configured
	+ Do not mark traffic to default gateway if it is disabled
2.2.2
	+ Fixed bug setting ip route rules with PPPoE interfaces
2.2.1
	+ External IP address getter now works even in an unpolite situation
2.1.16
	+ Does not sometimes fail in external IP address getter when
	  multigw is enabled
2.1.15
	+ Fixed unique IP check on gateways table
2.1.14
	+ Fixed problems bringing up static interfaces during boot
2.1.13
	+ Proper use of ro/rw instances on failover event
	+ Avoid duplicated gateway due to network wizard
	+ Disable autocomplete in gateway proxy configuration
	+ Disable autocomplete in dynamic DNS provider configuration
2.1.12
	+ PPPoE works again after regression by PPTP changes
	+ Reviewed some subscription strings
	+ Removed all the obsolete traffic monitoring stuff using jnettop and rrdtool
	+ Added custom mtu configuration for the interfaces in /etc/zentyal/network.conf
	+ Improved texts in configure interfaces wizard
	+ Fixed dashboard network graphs for interfaces with strange characters
2.1.11
	+ Change provider for getting the public IP address in DynDNS
	+ Better integration with core theme
	+ Removed /zentyal prefix from URLs
	+ Avoid errors deleting non-existent gateways
2.1.10
	+ Avoid duplicated restart during postinst
	+ Added staticIfaceAddressChangedDone notification
	+ Fixed module name in actions logging
	+ Send only gw.hostname.dyndomain.tld to avoid ddclient go nuts
2.1.9
	+ Calculate interfaces widget size for a better default dashboard balance
2.1.8
	+ Remove pppoe debug in hooks
	+ Allowed '/' character in proxy username
	+ Manual log of audit actions in Iface, VIface and Vlan CGIs
	+ Update wizard pages with new order option
	+ Use pppoe name on chap-secrets
2.1.7
	+ Now chap-secrets configuration for pptp module is not overwritten
	+ Use the new "Add new..." option in the object selectors
	+ Set connected gateway as warn level event and minor improvements
	  in the failover messages
	+ Added maxfail option to PPP configuration files to retry lost connections
	+ Added logic to manage PPP gateways in failover tests
	+ Failover tests are now ran with a read-only instance even if there are
	  unsaved changes on the interface and the generated events notify this
	+ Removed unused EnableBalanceTraffic CGI
	+ Removed use of obsolete LogAdmin
2.1.6
	+ Mark DHCP interfaces as changed in the Wizard to get IP on first save
	+ Removed unnecessary call to ids() in DHCP hook
2.1.5
	+ Added interfaces created by libvirt and virtualbox to the ignore list
	+ Dynamic DNS: Transform gateway names when multigw is on to send
	  only valid domain names
2.1.4
	+ Group sudo commands when adding routes and cleaning VLANs
	+ Added new Zentyal Cloud service for DynDNS
	+ Fixed DynDNS help string
2.1.2
	+ Allow internal bridges
	+ Gateways, Balance Traffic and WAN Failover are now together
	  as tabs of the Gateways submenu
	+ Improved order of the submenus
	+ Setting DHCP gateway does not longer require saving changes twice
	+ Remove unnecessary code from GatewayTable::syncRows
	+ Do not execute ifup on interfaces during the boot to avoid
	  multiple instances of dhclient
	+ Fixed problem with uniqueness check in GatewayTable
	+ Added report for bandwidth tests
	+ Avoid warning in GatewayTable::syncRows when gateway is undef
	+ Added debug to dhcp-gateway.pl script
	+ New interfaces alias are checked to avoid name clashes
2.1.1
	+ Bugfix: PPPoE gateway is now properly set
2.1
	+ Removed ebox- prefix from src/scripts/*
	+ Removed unnecesary call to isReadOnly in syncRows
	+ Move ebox-netcfg-import to importInterfacesFile method
	+ Remove obsolete migration
	+ Added new initialSetup method for post-install
	+ Replace /etc/ebox/80network.conf with /etc/zentyal/network.conf
	+ Bug fix: Traffic monitor didn't work in non-English installations
	+ Zoneedit service url changed
	+ Basic support for other methods to retrieve IP
	+ Do not try to start ddclient daemon if disabled
	+ Make source event not i18n
	+ Safer way to get the PPPoE 'tty' ethernet interface
	+ Added PPPoE logging in /var/log/ebox/pppoe.log and ebox.log
	+ Installation does not fail if the restart of EventDaemon fails
	+ Now the ifaces_to_ignore variable is considered in ebox-netcfg-import
2.0.8
	+ PPPoE MTU rule is no longer flushed on module restart
2.0.7
	+ Show DHCP as default option in wizards if there is only one interface
	+ Avoid problems when removing interfaces (vlan, briges)
	+ Fixed support for bridged vlans configuration
	+ Set all interfaces as changed on backup restore
	+ PPPOE MTU is now changed when reconfiguring gateways
	+ Set default order for dashboard widgets
2.0.6
	+ WAN Failover now supports DHCP and PPPoE interfaces
	+ Disable reverse path to avoid failover checking problems
	+ Better default values for failover rules
	+ Use masks in fwmark to avoid interferences with traffic shaping
	+ Warning in log if failover event disabled due to unsaved changes
	+ Failover does not enable unwatched gateways
	+ Reload events daemon after upgrade to apply failover changes
2.0.5
	+ Include Zentyal in multigateway rules when setting 'any' as source
	+ Make Interfaces page title translatable
2.0.4
	+ Fixed failover problems in some scenarios
2.0.3
	+ Fixed syntax and string quote in 99proxy.conf
2.0.2
	+ Add support for authenticated proxy
	+ Fixed traffic shaping problems in multigateway scenarios
2.0.1
	+ Fixed network confirmation page to work with bridges
	+ Improved load balancing to avoid web sessions loss
2.0
	+ Fixed network wizard interface and logic
1.5.8
	+ Added options for internal ifaces in wizard configuration
	+ Bug fix: disabling global proxy configuration didn't work
1.5.7
	+ More global proxy configuration and domain configuration improvements.
	+ Zentyal rebrand
1.5.6
	+ Do not show unreplaced {link} variable in dashboard if not available
	+ Add support to define a system wide proxy
1.5.5
	+ New setup wizard
1.5.4
	+ Bridged mode support
1.5.3
	+ Fixed failover problems with undefined default gateway
1.5.2
	+ Traceroute works again in network diagnostic tools
	+ Using iptables statistic module instead of route for better traffic
	  balancing
1.5.1
	+ Fixed nasty bug of traceroute in Diagnostic Tools with invalid host
	+ Flush cache when regenerating routes
	+ Bug fix: use '>='  and not '>' to check if a test exceeds $maxRatio
	  in Failover watcher
	+ Bug fix: do not run failover probes when all are disabled because
	  they enable a disabled gateway.
	+ Add and use EBox::NetworkObserver::ifaceMethodChangeDone to tell
	  observers that a configuration method change has been carried out.
	  So far observers were only notified right before the change takes place.
	+ Add _notifyChangedIface() to factor code that calls observer to
	  notify ifaceMethodChanged and ifaceMethodChangeDone
	+ Add etherIface to fetch the ethernet interface from a  ppp interface
	+ Bug fix: do not mess with ebox's apache packets in failover test
	+ Make failover test more robust
	+ Added internal/external property to interfaces widget
1.4.2
	+ Restart squid when failover events are produced to avoid problems
	+ Do not check host when adding a ping to gateway rule in WAN Failover
1.4.1
	+ Do not run ifdown for network interfaces when network is started from
	  /etc/init.d/ebox start This seems to avoid some issues with DHCP
	  configured gateways at boot time
1.4
	+ i18n help string
1.3.15
	+ Bug fix: warning instead of error if can't add failover rule
	+ Bug fix: now a gateway without IP assigned can be edited
1.3.14
	+ Added multi-gateway support for DHCP and PPPoE
	+ Add a warning if a user sets an interface as external and we detect
	  the connection is made through that interface
	+ Remove migration scrips:
		- 0001_import_default_gateway.pl
		- 0002_add_weight_to_gateway.pl
		- 0003_import_routes_to_mvc.pl
		- 0004_import_dns_to_mvc.pl
1.3.13
	+ Bug fix: configuration of PPPoE interfaces now works when
	  confirmation is required because of other modules
	+ Default field in gateways model uses '/ajax/viewer/booleanViewer.mas'
	  instead of in-place edition
1.3.11
	+ Bug fix: fix issue with virtual interfaces on vlan interfaces
	+ Add breadcrumbs
1.3.10
	+ Added PPPoE support
1.3.7
	+ Bug fix: update ebox-netcfg-import to not add upload and download as those
	  fields do no exist any longer
1.3.6
	+ Remove upload/download fields from gateways.
	  Traffic shaping has its own model for that
	+ Bug fix: traffic generated by eBox didn't come out from the
	  right interface as we cleared the CONNMARK with a --save-mark
1.3.4
	+ bugfix: add use=web to guess the public address
	+ bugfix: make ddclient work with dhcp configured interfaces
	+ bugfix: multi gateway rules work again
1.3.3
	+ Bugfix: Edition and removal routes is working again
	+ Remove those static routes that they have been manually added
1.3.1
	+ bugfix: do not use Net::DNS
	+ bugfix: used vlan interface can be removed
1.3.0
	+ bugfix: restart network interfaces properly
1.2
	+ Added support for WAN failover
	+ ifaceNetmask method now uses DHCPNetmask to get the dhcp ifaces
	netmask instead NetWrapper call this adds symethrie with
	ifaceAdrress method and fixes a bug when changing a dhcp interface
	with no lease to static interface
1.1.30
	+ Added support for all missing netmasks between /16 and /32
	+ Added support for search domain in /etc/resolv.conf
	+ Use a template to write down /etc/resolv.conf to allow easier
	user modifications
	+ Use ICMP for traceroute diagnosis
1.1
	+ Added traceroute on network diagnosis
	+ Use new rows() and ids() API
	+ Bugfix: ebox-netcfg-import uses model API to import default gateway
	+ Support for dyndns
	+ Gateway models does not use longet custom views
	+ Gateway rules table now use services
0.12.99
	+ New release
0.12
	+ Use new EBox::Model::Row api
	+ Add help to model fields
	+ Remove default option auotmatically if another router is set as default
0.11.102
	+ Bugfix: Static routes are deleted from ip when they are not
	useful
	+ Bugfix: Fixing wrong href in multigateway rules page
0.11.101
	+ Static routes become a model with three methods exposed
	+ Remove usage of a deprecated method in NetWrappers
	+ DNS resolvers become  a model with three methods exposed. Now
	you may add as many DNS resolvers you want
	+ Use separator ':' in exposed method using '/' for addresses
O.11.100
	+ Disable network traffic monitor due to a bug in perl and RRDs module
	+ Use /etc/network/interfaces and not /var/lib/zentyal/tmp/interfaces
	+ Run saveConfig() after importing network configuration and not save()
	  which forced a restart of the interfaces stored
	  in /etc/network/interfaces at package installation time
	+ Add default gateway to /etc/network/interfaces
0.11.99
	+ Added traffic rate monitoring done on demand and in
	real-time. The monitoring may be filter by source address and
	service (protocol/port).
0.11
	+ move helper scripts to data dir (applied Soren's patch)
	+ Bugfix: Change from static to other method works again
0.10.99
	+ New release
0.10
	+ Remove all interfaces from /etc/network/interfaces but lo
	  after importing network configuration
0.9.100
	+ Fixing bug with static routes which prevented them from working
	  if the multigateway support was enabled
	+ Fixing bug importing gateway IP addresses from network
	  configuration
	+ Added /22 netmask setting iface IP address
	+ Update models to new API
	+ Get rid of custom controllers
0.9.99
	+ Restore conntrack mark in OUTPUT chain to make traffic generated in
	  eBox go through the right router.
0.9.3
	+ Use value() instead of printableValue() in protocol
	+ Add iptables rule to chain OUTPUT in table mangle to send traffic
	  originated in eBox through the default router.
0.9.2
	+ Always add weighted routers when configuring routers. Instead
	 of adding them when traffic balancing is enabled. Use iptables
	 to send unmarked packets through the default router
0.9.1
	+ Add support for traffic load balancing
	+ Try several times to fetch the mac address for each router
0.9
	+ Added Polish translation
        + Added Aragonese translation
	+ Added German translation
	+ Removed dependency: dhcp-hooks don't require firewall module
	anymore to operate correctly

0.8.99
	+ Support multigateway configuration
	+ Remove old default router configuration
	+ Add migration script from version 0 to 1
O.8.1
	+ New release
0.8
	+ Add netmask /30 (Patch from rampa at encomix.org)
0.7.99
	+ New release
0.7.1
	+ New release
	+ Use of ebox-sudoers-friendly
0.7
	+ First public release
0.6
	+ Separate module from ebox base
	+ move to client
	+ API documented using naturaldocs
	+ Update INSTALL
	+ Update debian scripts<|MERGE_RESOLUTION|>--- conflicted
+++ resolved
@@ -1,9 +1,6 @@
 HEAD
-<<<<<<< HEAD
+	+ Better check for ipv6 presence before disabling it
 	+ Removed no longer necessary jQuery noConflict()
-=======
-	+ Better check for ipv6 presence before disabling it
->>>>>>> f143859e
 	+ Adapted DNS resolver model to authorization mode changes
 	  in users and squid module
 3.1.2
