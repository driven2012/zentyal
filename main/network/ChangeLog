HEAD
<<<<<<< HEAD
	+ Fix regresion in the installer wizard that made options for static
	  interfaces be always shown
3.3
	+ Add module not enabled warning to interfaces page
	+ Switch from Error to TryCatch for exception handling
=======
	+ Fixed bug which made impossible to edit pppoe gateways
3.2.4
>>>>>>> c6274c16
	+ Update strings to new offering
	+ ppp-set-iface.pl script should not regen gateway if we are saving changes
	+ Flush interfaces list cache after all ifups and all ifdowns
	+ Added missing EBox::Exceptions uses
	+ Delete migration code from old versions
	+ Write resolvconf head, base and tail
	+ Set proper file name for HTTP proxy configuration for APT
	+ Set HTTP proxy wide settings in /etc/environment
	+ Do not disable DNSResolver model when users mode is external AD
	+ Added resolvconf as dependency to avoid problems in installations
	  without the ubuntu-minimal metapackage
	+ Use new resolvconf framework to manage resolvers list
	+ Fix setNameservers method in Network to avoid error in import
	  interfaces
	+ Set version to 3.3
3.2
	+ Set version to 3.2
3.1.6
	+ Guard against undefined rows getting auto value in GatewayTable
3.1.5
	+ Fix addition of gateways in initial configuration wizard
	+ Override daemons when migrating from 3.0
3.1.4
	+ Adapted to new CSS styles
	+ Use upstart for ddclient daemon management
3.1.3
	+ Clearer messages for gateway not reachable condition
	+ Fixed bug which unallowed to disable the proxy server
	+ Fix regression is Gateways table due to the change of behaviour
	  of update row notifications
	+ Added menu icon
	+ Fix regression in dhcp-gateway.pl which interfered with save
	  change process
	+ Increase regenGateways() timeout from 60 to 180 seconds
	+ Add zentyal-users to package breaks control to avoid errors with
	  bad users version
	+ Fixed regression in external interface check in Network -> Interfaces
	  after having nginx as source of all requests to apache
	+ Warning in initial configuration wizard when trying to set as external
	  the interface used to access the administration interface
	+ To fix dhclient erratic behaviour, we always restart the dhcp interfaces
	+ Corrected typo in message on tab multigw when only one gw is present
	+ Better check for ipv6 presence before disabling it
	+ Removed no longer necessary jQuery noConflict()
	+ Adapted DNS resolver model to authorization mode changes
	  in users and squid module
3.1.2
	+ Ported JS code to jQuery
3.1.1
	+ Do not add /32 mask to default route when deleting routes
3.1
	+ Updated to reflect the Apache -> WebAdmin rename.
	+ Added netInitRange and netEndRange methods from the dhcp module to be
	  shared between modules.
	+ Added localGatewayIP method to get the Zentyal's IP address that may be
	  used as the gateway of the given IP.
	+ Added externalIpAddresses method to retrieve the list of IP addresses
	  that are external.
	+ Depend on zentyal-core 3.1
3.0.6
	+ PPPoE set iface script is more robust against locks
	+ Adapted to use of ifaceByAddress, removed IPAddressExists
	+ Don't allow to use a local address as gateway address
	+ Added ifaceByAddress method
3.0.5
	+ Guard against previous version of squid without
	  authenticationMode method
3.0.4
	+ Improve addition of localhost as primary resolver when DNS module is
	  enabled.
	+ Remove localhost as primary resolver when squid module is configured
	  to authenticate against external server
3.0.3
	+ Log warn instead of error when iface has not address in _multigwRoutes()
	+ Fixed error replacing nameserver when importing resolv.conf
	+ Remove leftover PPP provider files
	+ Remove attached vlans when a interface is not longer trunk
	+ Do not try to disable rp_filter for vlan interfaces
	+ Virtual interfaces on a bridge interface are not considered
	  bridges themselves
	+ Use EBox::Module::Base::writeConfFile to generate interfaces
	  file
	+ Only disable IPv6 in enableActions if IPv6 is available
	+ Bridged interfaces added to 'auto' directive in
	  /etc/networks/interfaces to avoid network startup problems
	+ Dont allow to set a local address as network proxy
	+ Fixed error in json response trigered by widget size
	+ Don't check for IPaddr in the same subnet on interfaces
	  that belong to the same bridge
3.0.2
	+ Disable IPv6 on enable actions to avoid problems with samba4
	+ Added more coherence checks to static routes table
	+ Allow to set broadcast address in wakeonlan tool
	+ Fixed unproper use of last inside try
3.0.1
	+ Added domain option to /etc/resolv.conf
	+ Supersede DHCP offered nameservers, domain name and search domain if
	  these values are already configured in Zentyal
	+ Fixed gateways setup in wizard
	+ Fixed bug in Gateways watcher which inhibited the call to regen
	  failover notifier method in modules which are network observers
	+ Vlanes and vifaces are now ordered by name in interface page
	+ Fixed error disabling reverse path for virtual interfaces
2.3.15
	+ Expanded allowed character set in interface PPPoE password
	+ Reviewed registration strings
	+ Fixed treatment for wake on lan objects in template, now there is no
	  crash in Network Tools when entering an empty host
2.3.14
	+ Fixed bug which made impossible to remove bridged interfaces
	+ Management of CHAP secrets file recovers from removal of Zentyal marks
	+ Add two methods to NetworkObserver interface to notify observers about
	  address changes on dhcp interfaces
	+ Forbid interfaces alias with ':' character
	+ Assign ip address 127.0.1.1/8 to loopback interface in module restart
	  and remove the post-up hook from /etc/network/interfaces file.
2.3.13
	+ Removed some warnings when external is undefined
	+ Added modeldepends to yaml schema
	+ New libossp-uuid-perl dependency
	+ Zentyal Cloud DynDNS updates are now done outside the VPN and using
	  the credentials obtained when the server is subscribed
2.3.12
	+ Interface is now auto-detected when adding gateways
	+ New table to allow disabling of traffic balance for some gateways
2.3.11
	+ Fixed typo which made EBox::Network::ifaceAddress return empty
	  addresses for virtual interfaces
	+ Fixed validation of gateway names
	+ Removed undefined value warning in setIfaceStatic()
	+ Using EBox::Object::Members to generate multigw iptables rules
2.3.10
	+ Restricted gateway names to be sane with dyndns and fixed dyndns
	  configuration with old incorrect gateway names
	+ Disabled dnspark until ddclient upstream fix a bug with this provideer
	+ Multigw rules more robust when no-static interfaces are down
	+ Removed redis transaction workarounds in _setConf
	+ Fixed unconfigured gateway removal, raise exception if the route
	  addition command fails
2.3.9
	+ Remove all gateway based routes before adding the configured one
	  and raise exception if the route addition command fails
	+ Fix deadlock in preSetConf when DHCP is used
	+ Moved bandwidth test to remoteservices
2.3.8
	+ internalIpAddresses() does not throw exception if there are no ifaces
	+ ifaceExternalChanged() is now called when static or PPP interfaces
	  changes from external to internal
	+ Implement new EBox::Events::WatcherProvider
	+ Remove no longer necessary ad-hoc vifacesConf cache
	+ Adapted to new Model management framework
	+ Reimplemented Ifaces/Vifaces/VLANs storage according to new conf backend
	+ Added vnet to the ignored interfaces list
2.3.7
	+ Send additional info in Gateways watcher
	+ Added clone action to multi gw and wan failover tables
	+ Added EBox::Network::internalIpAddresses()
	+ Added regenGatewaysFailover() to NetworkObserver so modules can
	  implement actions to be done after failover regenerates routing tables
	+ Fixed calculation of fail ratio
	+ Assure that we have always one gateway marked as default
	+ Restart traffic shaping on postinst to avoid rule loss on upgrades
	+ Regenerate traffic shaping rules after failover event
	+ EBox::Network::setNameservers does not fail if the same server
	  is already in the list
	+ Fixed calls to storeSelectedDefaultGateway with undef argument
	+ EBox::Network::importInterfacesFile skips gateway adition instead of
	  aborting if already exists one
	+ Insert fwmark ip rules before from ones
	+ Remove no longer necessary mark rules when having several interfaces
	+ Pre-create failover and check-ip chains on network start to always ensure
	  that rules are inserted in the proper position
	+ Remove obsolete import of EBox::Order
	+ Do not add gateways to /etc/network/interfaces to avoid conflicts
2.3.6
	+ Create tables with MyISAM engine by default
	+ Fixed path of dhclient.conf
2.3.5
	+ Fixed path of dhclient hooks
2.3.4
	+ Not allowed to attach static interfaces to a network which
	  has already another interface atached
	+ Fixed restore of default gateway in failover event
2.3.3
	+ Packaging fixes for precise
2.3.2
	+ Updated Standards-Version to 3.9.2
2.3.1
	+ Adapted messages in the UI for new editions
	+ Use printableName instead of name to select services
	+ Fixed executable permissions in ppp hooks and external-ip.pl
	+ Bridge interfaces are correctly removed; fixed _hasChanged method
	+ Menu entry Diagnostic Tools in Network renamed to Tools
	+ Added WakeOnLan to the Network Diagnostic Tools
	+ Added proxySettings to return the proxy settings to other modules
	+ Added new ip rules to avoid connection problems on multigateway & UDP
	+ Virtual interfaces called '0' does not longer raise error
2.3
	+ Cache vifacesConf() result to improve performance
	+ Replaced autotools with zbuildtools
	+ Added gatewayDelete method to NetworkObserver and use it to check
	  gateway removal in gateway table
2.2.3
	+ Allow to disable traffic balance with no_balance_$gwname config keys
	+ Fixed bridged interfaces change when the bridge is not configured
	+ Do not mark traffic to default gateway if it is disabled
2.2.2
	+ Fixed bug setting ip route rules with PPPoE interfaces
2.2.1
	+ External IP address getter now works even in an unpolite situation
2.1.16
	+ Does not sometimes fail in external IP address getter when
	  multigw is enabled
2.1.15
	+ Fixed unique IP check on gateways table
2.1.14
	+ Fixed problems bringing up static interfaces during boot
2.1.13
	+ Proper use of ro/rw instances on failover event
	+ Avoid duplicated gateway due to network wizard
	+ Disable autocomplete in gateway proxy configuration
	+ Disable autocomplete in dynamic DNS provider configuration
2.1.12
	+ PPPoE works again after regression by PPTP changes
	+ Reviewed some subscription strings
	+ Removed all the obsolete traffic monitoring stuff using jnettop and rrdtool
	+ Added custom mtu configuration for the interfaces in /etc/zentyal/network.conf
	+ Improved texts in configure interfaces wizard
	+ Fixed dashboard network graphs for interfaces with strange characters
2.1.11
	+ Change provider for getting the public IP address in DynDNS
	+ Better integration with core theme
	+ Removed /zentyal prefix from URLs
	+ Avoid errors deleting non-existent gateways
2.1.10
	+ Avoid duplicated restart during postinst
	+ Added staticIfaceAddressChangedDone notification
	+ Fixed module name in actions logging
	+ Send only gw.hostname.dyndomain.tld to avoid ddclient go nuts
2.1.9
	+ Calculate interfaces widget size for a better default dashboard balance
2.1.8
	+ Remove pppoe debug in hooks
	+ Allowed '/' character in proxy username
	+ Manual log of audit actions in Iface, VIface and Vlan CGIs
	+ Update wizard pages with new order option
	+ Use pppoe name on chap-secrets
2.1.7
	+ Now chap-secrets configuration for pptp module is not overwritten
	+ Use the new "Add new..." option in the object selectors
	+ Set connected gateway as warn level event and minor improvements
	  in the failover messages
	+ Added maxfail option to PPP configuration files to retry lost connections
	+ Added logic to manage PPP gateways in failover tests
	+ Failover tests are now ran with a read-only instance even if there are
	  unsaved changes on the interface and the generated events notify this
	+ Removed unused EnableBalanceTraffic CGI
	+ Removed use of obsolete LogAdmin
2.1.6
	+ Mark DHCP interfaces as changed in the Wizard to get IP on first save
	+ Removed unnecessary call to ids() in DHCP hook
2.1.5
	+ Added interfaces created by libvirt and virtualbox to the ignore list
	+ Dynamic DNS: Transform gateway names when multigw is on to send
	  only valid domain names
2.1.4
	+ Group sudo commands when adding routes and cleaning VLANs
	+ Added new Zentyal Cloud service for DynDNS
	+ Fixed DynDNS help string
2.1.2
	+ Allow internal bridges
	+ Gateways, Balance Traffic and WAN Failover are now together
	  as tabs of the Gateways submenu
	+ Improved order of the submenus
	+ Setting DHCP gateway does not longer require saving changes twice
	+ Remove unnecessary code from GatewayTable::syncRows
	+ Do not execute ifup on interfaces during the boot to avoid
	  multiple instances of dhclient
	+ Fixed problem with uniqueness check in GatewayTable
	+ Added report for bandwidth tests
	+ Avoid warning in GatewayTable::syncRows when gateway is undef
	+ Added debug to dhcp-gateway.pl script
	+ New interfaces alias are checked to avoid name clashes
2.1.1
	+ Bugfix: PPPoE gateway is now properly set
2.1
	+ Removed ebox- prefix from src/scripts/*
	+ Removed unnecesary call to isReadOnly in syncRows
	+ Move ebox-netcfg-import to importInterfacesFile method
	+ Remove obsolete migration
	+ Added new initialSetup method for post-install
	+ Replace /etc/ebox/80network.conf with /etc/zentyal/network.conf
	+ Bug fix: Traffic monitor didn't work in non-English installations
	+ Zoneedit service url changed
	+ Basic support for other methods to retrieve IP
	+ Do not try to start ddclient daemon if disabled
	+ Make source event not i18n
	+ Safer way to get the PPPoE 'tty' ethernet interface
	+ Added PPPoE logging in /var/log/ebox/pppoe.log and ebox.log
	+ Installation does not fail if the restart of EventDaemon fails
	+ Now the ifaces_to_ignore variable is considered in ebox-netcfg-import
2.0.8
	+ PPPoE MTU rule is no longer flushed on module restart
2.0.7
	+ Show DHCP as default option in wizards if there is only one interface
	+ Avoid problems when removing interfaces (vlan, briges)
	+ Fixed support for bridged vlans configuration
	+ Set all interfaces as changed on backup restore
	+ PPPOE MTU is now changed when reconfiguring gateways
	+ Set default order for dashboard widgets
2.0.6
	+ WAN Failover now supports DHCP and PPPoE interfaces
	+ Disable reverse path to avoid failover checking problems
	+ Better default values for failover rules
	+ Use masks in fwmark to avoid interferences with traffic shaping
	+ Warning in log if failover event disabled due to unsaved changes
	+ Failover does not enable unwatched gateways
	+ Reload events daemon after upgrade to apply failover changes
2.0.5
	+ Include Zentyal in multigateway rules when setting 'any' as source
	+ Make Interfaces page title translatable
2.0.4
	+ Fixed failover problems in some scenarios
2.0.3
	+ Fixed syntax and string quote in 99proxy.conf
2.0.2
	+ Add support for authenticated proxy
	+ Fixed traffic shaping problems in multigateway scenarios
2.0.1
	+ Fixed network confirmation page to work with bridges
	+ Improved load balancing to avoid web sessions loss
2.0
	+ Fixed network wizard interface and logic
1.5.8
	+ Added options for internal ifaces in wizard configuration
	+ Bug fix: disabling global proxy configuration didn't work
1.5.7
	+ More global proxy configuration and domain configuration improvements.
	+ Zentyal rebrand
1.5.6
	+ Do not show unreplaced {link} variable in dashboard if not available
	+ Add support to define a system wide proxy
1.5.5
	+ New setup wizard
1.5.4
	+ Bridged mode support
1.5.3
	+ Fixed failover problems with undefined default gateway
1.5.2
	+ Traceroute works again in network diagnostic tools
	+ Using iptables statistic module instead of route for better traffic
	  balancing
1.5.1
	+ Fixed nasty bug of traceroute in Diagnostic Tools with invalid host
	+ Flush cache when regenerating routes
	+ Bug fix: use '>='  and not '>' to check if a test exceeds $maxRatio
	  in Failover watcher
	+ Bug fix: do not run failover probes when all are disabled because
	  they enable a disabled gateway.
	+ Add and use EBox::NetworkObserver::ifaceMethodChangeDone to tell
	  observers that a configuration method change has been carried out.
	  So far observers were only notified right before the change takes place.
	+ Add _notifyChangedIface() to factor code that calls observer to
	  notify ifaceMethodChanged and ifaceMethodChangeDone
	+ Add etherIface to fetch the ethernet interface from a  ppp interface
	+ Bug fix: do not mess with ebox's apache packets in failover test
	+ Make failover test more robust
	+ Added internal/external property to interfaces widget
1.4.2
	+ Restart squid when failover events are produced to avoid problems
	+ Do not check host when adding a ping to gateway rule in WAN Failover
1.4.1
	+ Do not run ifdown for network interfaces when network is started from
	  /etc/init.d/ebox start This seems to avoid some issues with DHCP
	  configured gateways at boot time
1.4
	+ i18n help string
1.3.15
	+ Bug fix: warning instead of error if can't add failover rule
	+ Bug fix: now a gateway without IP assigned can be edited
1.3.14
	+ Added multi-gateway support for DHCP and PPPoE
	+ Add a warning if a user sets an interface as external and we detect
	  the connection is made through that interface
	+ Remove migration scrips:
		- 0001_import_default_gateway.pl
		- 0002_add_weight_to_gateway.pl
		- 0003_import_routes_to_mvc.pl
		- 0004_import_dns_to_mvc.pl
1.3.13
	+ Bug fix: configuration of PPPoE interfaces now works when
	  confirmation is required because of other modules
	+ Default field in gateways model uses '/ajax/viewer/booleanViewer.mas'
	  instead of in-place edition
1.3.11
	+ Bug fix: fix issue with virtual interfaces on vlan interfaces
	+ Add breadcrumbs
1.3.10
	+ Added PPPoE support
1.3.7
	+ Bug fix: update ebox-netcfg-import to not add upload and download as those
	  fields do no exist any longer
1.3.6
	+ Remove upload/download fields from gateways.
	  Traffic shaping has its own model for that
	+ Bug fix: traffic generated by eBox didn't come out from the
	  right interface as we cleared the CONNMARK with a --save-mark
1.3.4
	+ bugfix: add use=web to guess the public address
	+ bugfix: make ddclient work with dhcp configured interfaces
	+ bugfix: multi gateway rules work again
1.3.3
	+ Bugfix: Edition and removal routes is working again
	+ Remove those static routes that they have been manually added
1.3.1
	+ bugfix: do not use Net::DNS
	+ bugfix: used vlan interface can be removed
1.3.0
	+ bugfix: restart network interfaces properly
1.2
	+ Added support for WAN failover
	+ ifaceNetmask method now uses DHCPNetmask to get the dhcp ifaces
	netmask instead NetWrapper call this adds symethrie with
	ifaceAdrress method and fixes a bug when changing a dhcp interface
	with no lease to static interface
1.1.30
	+ Added support for all missing netmasks between /16 and /32
	+ Added support for search domain in /etc/resolv.conf
	+ Use a template to write down /etc/resolv.conf to allow easier
	user modifications
	+ Use ICMP for traceroute diagnosis
1.1
	+ Added traceroute on network diagnosis
	+ Use new rows() and ids() API
	+ Bugfix: ebox-netcfg-import uses model API to import default gateway
	+ Support for dyndns
	+ Gateway models does not use longet custom views
	+ Gateway rules table now use services
0.12.99
	+ New release
0.12
	+ Use new EBox::Model::Row api
	+ Add help to model fields
	+ Remove default option auotmatically if another router is set as default
0.11.102
	+ Bugfix: Static routes are deleted from ip when they are not
	useful
	+ Bugfix: Fixing wrong href in multigateway rules page
0.11.101
	+ Static routes become a model with three methods exposed
	+ Remove usage of a deprecated method in NetWrappers
	+ DNS resolvers become  a model with three methods exposed. Now
	you may add as many DNS resolvers you want
	+ Use separator ':' in exposed method using '/' for addresses
O.11.100
	+ Disable network traffic monitor due to a bug in perl and RRDs module
	+ Use /etc/network/interfaces and not /var/lib/zentyal/tmp/interfaces
	+ Run saveConfig() after importing network configuration and not save()
	  which forced a restart of the interfaces stored
	  in /etc/network/interfaces at package installation time
	+ Add default gateway to /etc/network/interfaces
0.11.99
	+ Added traffic rate monitoring done on demand and in
	real-time. The monitoring may be filter by source address and
	service (protocol/port).
0.11
	+ move helper scripts to data dir (applied Soren's patch)
	+ Bugfix: Change from static to other method works again
0.10.99
	+ New release
0.10
	+ Remove all interfaces from /etc/network/interfaces but lo
	  after importing network configuration
0.9.100
	+ Fixing bug with static routes which prevented them from working
	  if the multigateway support was enabled
	+ Fixing bug importing gateway IP addresses from network
	  configuration
	+ Added /22 netmask setting iface IP address
	+ Update models to new API
	+ Get rid of custom controllers
0.9.99
	+ Restore conntrack mark in OUTPUT chain to make traffic generated in
	  eBox go through the right router.
0.9.3
	+ Use value() instead of printableValue() in protocol
	+ Add iptables rule to chain OUTPUT in table mangle to send traffic
	  originated in eBox through the default router.
0.9.2
	+ Always add weighted routers when configuring routers. Instead
	 of adding them when traffic balancing is enabled. Use iptables
	 to send unmarked packets through the default router
0.9.1
	+ Add support for traffic load balancing
	+ Try several times to fetch the mac address for each router
0.9
	+ Added Polish translation
        + Added Aragonese translation
	+ Added German translation
	+ Removed dependency: dhcp-hooks don't require firewall module
	anymore to operate correctly

0.8.99
	+ Support multigateway configuration
	+ Remove old default router configuration
	+ Add migration script from version 0 to 1
O.8.1
	+ New release
0.8
	+ Add netmask /30 (Patch from rampa at encomix.org)
0.7.99
	+ New release
0.7.1
	+ New release
	+ Use of ebox-sudoers-friendly
0.7
	+ First public release
0.6
	+ Separate module from ebox base
	+ move to client
	+ API documented using naturaldocs
	+ Update INSTALL
	+ Update debian scripts<|MERGE_RESOLUTION|>--- conflicted
+++ resolved
@@ -1,14 +1,10 @@
 HEAD
-<<<<<<< HEAD
+	+ Fixed bug which made impossible to edit pppoe gateways
 	+ Fix regresion in the installer wizard that made options for static
 	  interfaces be always shown
 3.3
 	+ Add module not enabled warning to interfaces page
 	+ Switch from Error to TryCatch for exception handling
-=======
-	+ Fixed bug which made impossible to edit pppoe gateways
-3.2.4
->>>>>>> c6274c16
 	+ Update strings to new offering
 	+ ppp-set-iface.pl script should not regen gateway if we are saving changes
 	+ Flush interfaces list cache after all ifups and all ifdowns
