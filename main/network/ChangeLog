--- conflicted
+++ resolved
@@ -1,11 +1,7 @@
-<<<<<<< HEAD
 3.4
 	+ Use service instead of deprecated invoke-rc.d for init.d scripts
 	+ Added bonding support (contribution by Vsevolod Kukol)
-=======
-HEAD
 	+ Fixed bug which made impossible to edit pppoe gateways
->>>>>>> 717876e4
 	+ Fix regresion in the installer wizard that made options for static
 	  interfaces be always shown
 	+ Set version to 3.4
