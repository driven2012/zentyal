--- conflicted
+++ resolved
@@ -1,9 +1,6 @@
-<<<<<<< HEAD
 HEAD
 	+ Implemented _daemonsToDisable()
-=======
 3.0.1
->>>>>>> b8cb8db3
 	+ Samba clients can now sync clock with ntp
 2.3.8
 	+ NTP port is open to internal networks by default
