Source: zentyal-usercorner
Section: web
Priority: optional
Maintainer: José Antonio Calvo <jacalvo@zentyal.org>
Build-Depends: zbuildtools
Standards-Version: 3.9.2

Package: zentyal-usercorner
Architecture: all
<<<<<<< HEAD
Depends: zentyal-core (>= 3.1), zentyal-core (<< 3.2), zentyal-users, libcrypt-rijndael-perl, ${misc:Depends}
=======
Depends: zentyal-core (>= 3.0.8), zentyal-core (<< 3.0.100), zentyal-users,
 libcrypt-rijndael-perl, libencode-perl, ${misc:Depends}
>>>>>>> d0021a9a
Description: Zentyal - User Corner
 Zentyal is a Linux small business server that can act as
 a Gateway, Unified Threat Manager, Office Server, Infrastructure
 Manager, Unified Communications Server or a combination of them. One
 single, easy-to-use platform to manage all your network services.
 .
 This module adds a Web Interface for Zentyal users, allowing them
 to perform actions like changing their own passwords.<|MERGE_RESOLUTION|>--- conflicted
+++ resolved
@@ -7,12 +7,8 @@
 
 Package: zentyal-usercorner
 Architecture: all
-<<<<<<< HEAD
-Depends: zentyal-core (>= 3.1), zentyal-core (<< 3.2), zentyal-users, libcrypt-rijndael-perl, ${misc:Depends}
-=======
-Depends: zentyal-core (>= 3.0.8), zentyal-core (<< 3.0.100), zentyal-users,
+Depends: zentyal-core (>= 3.1), zentyal-core (<< 3.2), zentyal-users,
  libcrypt-rijndael-perl, libencode-perl, ${misc:Depends}
->>>>>>> d0021a9a
 Description: Zentyal - User Corner
  Zentyal is a Linux small business server that can act as
  a Gateway, Unified Threat Manager, Office Server, Infrastructure
