<<<<<<< HEAD
3.3
	+ Use upstream Apache2::AuthCookie instead of forked version
	+ Removed old migration code from 3.0 to 3.2
	+ Set version to 3.3
=======
HEAD
	+ Added missing EBox::Exceptions uses
>>>>>>> a07742c3
3.2
	+ Set version to 3.2
3.1.5
	+ Do not try to migrate from 3.0 if module is not configured
3.1.4
	+ Delete unused constants
3.1.3
	+ Fixed error message.
3.1.2
	+ Added menu icon
	+ Added  EBox::UserCorner::CGI::Run to fix regressions and to not
	  load unallowed models
	+ Connect as the LDAP root user in read only mode to retrieve users DN.
	+ Added incompatiblity with external AD authentication mode
3.1.1
	+ Use new EBox::Users namespace instead of EBox::UsersAndGroups
3.1
	+ Removed 3.0.X migration code
	+ Depend on zentyal-core 3.1
3.0.6
	+ Fixed undefined variable warning when installing the package for
	  first time
3.0.5
	+ Create user journal directory in correct path. Migrate old
	  versions with incorrect path.
3.0.4
	+ Write to usercorner log with ut8f encoding
	+ Log correctly request authorization IP, init logger on loading
	  of user-corner
	+ Restricted permissions in log directories
	+ Removed unnecesary and misleading method 'new' from UserCorner::Auth
3.0.3
	+ Adapted to the new utf8 fixes
	+ Removed suprefluos calls to utf8::decode
3.0.2
	+ Added and used serviceId field for service certificates
3.0.1
	+ User corner is now allowed on slaves, except for password change
	+ Updated deprecated master/slave API calls
2.3.4
	+ Modification of listen port from the UI works again
2.3.3
	+ Fixed auth with SID filenames which contain spaces or other
	  confusing characters
2.3.2
	+ Adapted to new Model management framework
2.3.1
	+ New translatable printableName for usercorner service
2.3
	+ Replaced autotools with zbuildtools
	+ Fixed logrotate configuration
2.1.6
	+ Fixed UTF8 double-encoding on unexpected error CGI
	+ Set MinSpareServers to 1 to avoid apache warning
2.1.5
	+ Bug report form appears now when usercorner crashes
	+ Set locale properly in user corner
	+ Better integration with core theme
	+ Removed /zentyal prefix from URLs
2.1.4
	+ Move User Corner inside Users and Groups menu
	+ Added help
	+ Rotate usercorner logs
2.1.3
	+ Added purge-module script to clean logs directory
	+ Reuse login/index.mas from zentyal-core customizing the title
	+ Removed use of obsolete LogAdmin
2.1.2
	+ Tuned apache conf for better performance
	+ Moved redis_port_usercorner key to /etc/zentyal/usercorner.conf
	+ Move users/conf/user-eboxlog.conf to usercorner/conf/usercorner-log.conf
2.1.1
	+ Show title on login screen to avoid confusions
	+ User corner cannot longer be enabled in a slave server
	+ Fixed bad ownership of user corner userjournal directory
2.1
	+ Rename UserCornerWebServer to UserCorner and merge usersessiondir
	  and usercornerdir methods in the new unique class
	+ Initial release<|MERGE_RESOLUTION|>--- conflicted
+++ resolved
@@ -1,12 +1,8 @@
-<<<<<<< HEAD
 3.3
+	+ Added missing EBox::Exceptions uses
 	+ Use upstream Apache2::AuthCookie instead of forked version
 	+ Removed old migration code from 3.0 to 3.2
 	+ Set version to 3.3
-=======
-HEAD
-	+ Added missing EBox::Exceptions uses
->>>>>>> a07742c3
 3.2
 	+ Set version to 3.2
 3.1.5
