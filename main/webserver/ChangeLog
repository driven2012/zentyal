--- conflicted
+++ resolved
@@ -1,10 +1,7 @@
 HEAD
-<<<<<<< HEAD
 	+ Removed no longer required explicit disabling of apache2 init script
 	  as it is now managed by the framework
-=======
 	+ More error checking when creating virtual host directories
->>>>>>> b8cb8db3
 3.0.3
 	+ Fixed bug when checking hostname aliases on creation of a
 	  virtual host
