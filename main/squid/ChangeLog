HEAD
<<<<<<< HEAD
	+ Move report code to remoteservices
	+ Perform the domain processing in log helper, very valuable for
	  querying and reporting
	+ Fixed auth rules in squid.conf to not allow all authorized users
	+ Kerberos auth is optional and disabled by default
2.3.11
	+ Removed duplicated Domain Filter Settings model in tabs
	+ Better order and names in Filter Profile models
	+ Better order for menu items
=======
	+ Archive list can now have spaces in the name
	+ ListArchive type now accept spaces in the file name
>>>>>>> 99e19af9
2.3.10
	+ Added users as enabledepend
	+ Add rule to allow web browsing by default on initial setup
	+ Categorized lists now work
2.3.9
	+ Summarized report works again
	+ Added modeldepends to yaml schema
	+ Fixed cache-peer authorization parameters when using a global proxy.
	  Due to this change squid.conf is no longer readable by all
	+ Avoid multiple calls to store row in DelayPools::_setUndefinedValues()
2.3.8
	+ Fixed group-based authorization
	+ Fixed wrongly set time period acls in squid configuration in some cases
	+ Fixed 'any' rules in dansguardian configuration
2.3.7
	+ Unify FirewallHelper, removed no longer needed SquidOnlyFirewall
	+ Support for different filter profiles depending on the time period
	+ Update dansguardian conf templates to 2.10 version
	+ Use new clone and check all options in tables
	+ Added HTTPS proxy support if squid is compiled with SSL support
	+ New Transparent Exemptions model to skip proxying of some websites
	+ Rearranged components on filter profile configuration
	+ New Categorized Lists model to upload the lists archives
	+ Download sizes for Bandwidth Throttling now use MB instead of KB
	+ Users and Antivirus enable dependencies are now optional
	+ Default policy if no other allow or filter rules are present is deny
	+ There is no need of manually specify global authorize or filter policy
	+ New AccessRules model instead of objects and groups policy tables
	+ Simplified Bandwidth Throttling using a single table
	+ Removed useless HTTP proxy status widget
	+ Using EBox::Object::Members class to generate iptables rules
	+ Removed greylist feature that was confusing
2.3.6
	+ Added enabled control to domains files lists
	+ Remove duplicated models for default profile and custom filter profiles
	+ Remove "apply on all" and "use defaults" models
	+ Adapted to new Model management framework
	+ Use new _keys() which takes cache into account instead of _redis_call()
	+ Adapted TimePeriod type to the changes in the types framework
	+ Kerberized authentication
	+ Implement new EBox::NetworkObserver::regenGatewaysFailover()
2.3.5
	+ Create tables with MyISAM engine by default
2.3.4
	+ Use new tableBody.mas in TrafficDetails.pm
	+ Fixed regresion which broke the apply all button for MIME and extensions
2.3.3
	+ Packaging fixes for precise
2.3.2
	+ Updated Standard-Versions to 3.9.2
2.3.1
	+ Adapted messages in the UI for new editions
	+ Uniformize config boolean values (from true/false to yes/no)
	+ Now you can use the default profile in a custom profile for file
	  extensions
2.3
	+ Adapted to new MySQL logs backend
	+ Ignore localnets with undefined DHCP address when writing conf
	+ Adapted to squid3 new paths and daemon and squid.conf syntax
	+ Replaced autotools with zbuildtools
	+ Fixed regression on filter selection depending on the objects
	  policy. Now it works again
	+ Fixed regression which broke filter policies in objects when a
	  non-filter global policy was selected
	+ Fixed use of not-defined yet ACL when using parent peer
2.2.1
	+ Fixed deprecated syntax for some iptables rules
	+ Fixed parameter for unlimited value in delay pools
	+ Fixed order of refresh patterns
	+ Properly set of never_direct option when setting a parent peer
2.1.11
	+ Improved bandwidth throttling texts
	+ Set proper message type in General Settings model
2.1.10
	+ Remove dansguardian startup link to avoid start when disabled
2.1.9
	+ Fixed encoding in blocked page template
	+ Reviewed some subscription strings
2.1.8
	+ Differentiate ads from notes
	+ Removed /zentyal prefix from URLs
	+ Added configuration key to omit domain categorized files from backup
	+ Avoid duplicated restart during postinst
	+ Give support for setting a new adblocking redirector
	+ Give support for adding postmatch patterns in Ad-blocking
2.1.7
	+ HTTPS works both for banned domains and block blanket options
	+ Added guard against missing rows in antivirusNeeded method
	+ Order top domains by visits instead of traffic bytes in
	  reporting
2.1.6
	+ Include missing dansguardian.logrotate file
2.1.5
	+ No longer use custom upstart scripts and custom logrotate conf
2.1.4
	+ Humanize units in Delay Pools (from Bytes to KB)
	+ Use the new "Add new..." option in the object selectors
	+ Added global ad-blocking option
	+ Use quote column option for periodic and report log consolidation
	+ Guard against generating empty localeboxnet ACL
2.1.3
	+ Dansguardian is only started when a global filter policy is choosen
	+ Applied keyGenerator option to report queries
2.1.2
	+ Removed workarounds on component's parent/child relationship
	+ Adapted logrotate configuration to new PID file
2.1.1
	+ Added guard against empty fileList_path keys
	+ Added missing Microsoft updates server in squid.conf.mas
	+ Zentyal squid daemon uses a different pidfile now
	+ Fixed bug that could delete the default profile file list
	+ Avoid call to set_string with undefined value
	+ Added missing dependency on network module
2.1
	+ Use new standard enable-module script
	+ Improved order of tabs in filter profiles
	+ Custom filter profiles are also populated with default extensions
	  and MIME types
	+ Delete all migrations and use initial-setup
	+ Replace /etc/ebox/80squid.conf with /etc/zentyal/squid.conf
	+ Disable default arbitrary regexes in bannedregexpurllist.mas
2.0.3
	+ Bugfix: when having different filter profiles with domain lists,
	  the lists files are no longer deleted on the second restart
2.0.2
	+ Filter profiles names with spaces are forbidden to avoid errors
	+ Avoid problems with some languages on disk usage graph
2.0.1
	+ Added commercial message
	+ Set DNS servers in Squid configuration
1.5.13
	+ Rebranded access denied page
1.5.12
	+ Add SNMP server from Squid when required
1.5.11
	+ More global proxy configuration and domain configuration improvements
	+ Zentyal rebrand
	+ Running squid daemons are killed when starting ebox proxy if pidfile
	exists
1.5.10
	+ Fixed dansguardian/squid crash when logrotate was daily executed
1.5.9
	+ Fixed profile mime types migrations
1.5.8
	+ Added upstart script for squid to avoid first start problems
1.5.7
	+ Fixed problems with ACL names
1.5.6
	+ Fixed problem with whitespaces in users/groups/objects in squid
	configuration file
1.5.5
	+ Revert range_offset_limit option to default value because was causing
	  troubles with streaming sites.
1.5.4
	+ Added bridged mode support in firewall helper
1.5.3
	+ Bugfix: Delay pools ordering works on UI
1.5.2
	+ Bugfix: use default squid init script instead of old missing ebox.squid
1.5.1
	+ Maximum file descriptor option in now set in /etc/default/squid
	+ Bugfix: Log exception hits in dansguardian so whitelisted
	  domains are now logged properly
	+ Bugfix: Get virtual interfaces as well to set firewall rules
	+ Bugfix: Make some checks in delay pools to avoid
	  misconfiguration, do not write the disabled rules and set the
	  proper labels and more detailed explanation
	+ New bandwidth throttling support with delay pools
	+ Bugfix: trim URL string as DB stores it as a varchar(1024) (Log)
	+ Disabled ban URL regexes
	+ Added filter profile per object
	+ Bugfix, breadcrumbs triggered old problem with parent method in
	DomainFilterCategories model, so we enable again the old
	workaround to avoid this error
	+ Add new information about saved bandwidth to the reports
	+ Fixed bug in filter profile by object with network addresses
	+ Customized Dansguardian blocked page template
	+ Exclude localnetworks from bandwidth throttling
	+ Added flash MIME types to default MIME types
	+ Squid default cache_mem set to 128 MB
	+ New option to configure maximum_object_size which defaults to 300 MB
	+ Add refresh_pattern options for Microsoft Windows, Debian and Ubuntu
	updates
	+ Removed dead code in dumpConfig/restoreConfig methods
	+ In configuration report mode the module does not longe include
	  the domain lists archives
1.3.14
	+ Bugfix: in restartService we assure that all files are in place
	before restarting the daemons
	+ Changed labels in cache exemptions form 'domain' to 'domain name
	address' to make clearer the actual working of the feature
	+ Better help messages for time period parameters
	+ Added custom script to delay downtime while log rotation is done
	+ Only unzip domain categoris archives when they have changed,
	this speeds up the module startup
	+ You can establish the same policies for URLs than for full domains
1.3.13
	+ Switching antivirus from clamavscan to clamdscan
	+ Better MIME type check, removed false negatives with some subtypes
1.3.12
	+ Bug fix: Added migration to rename access table to squid_access.
	+ Add breadcrumbs
1.3.11
	+ Added report support
1.3.6
	+ Bug fix: Disable cache in Group Policy base to be able to fetch new groups in
	  "Group" select
	+ Bug fix: no more duplicated log for the same URL
	+ UI improvement: precondition in objects and user polices
1.3.5
	+ tableInfo returns an array of hash refs
	+ Bugfix: group policies are deleted when the group is deleted
	+ Bugfix: added notification when antivirus is enabled to assure
	that we have a correct configuration
1.1.30
	+ Added to Traffic details report _noAggregateFileds and fixed bug
	with defaultController
	+ Bugfix: HTTPS traffic tunneled correctly
1.1.20
	+ Disable PICs ratings by default
	+ logs are sesrchable by user
1.1.10
	+ Change default dansguardian conf to make it work with dansguardian 2.9.9.7
1.0
	+ new release
0.12.100
	+ New release
	+ Added user based authorization
	+ Added filter profiles
	+ Added group polices
	+ Added time period option to policies
	+ Added per-object group policies
	+ Added antivirus support
	+ Added dansguardian's custom logrotate file
	+ Added cache exceptions
	+ Added cache size
	+ Disabled exception and banned phrases to avoid uncontrolled
	content filter results
0.12.99
	+ Add support for reporting
	+ User support
	+ Exemption for cache option added
	+ Adapted to objects with overlapping addresses
0.12
	+ Use the new EBox::Model::Row api
	+ Add field help to models
	+ Fix titles within tabs
	+ Set deny as default policy
0.11.101
	+ New release
0.11.100
	+ Use the new syntax to enable transparent proxy
	+ Do not launch dansguardian with setsid. It was necessary with runit,
	  but not with upstart any more.
	+ do not remove rc scripts, stop on pre-start
0.11.99
	+ Set proper language to show denied access page by dansguardian
	using eBox locale (Currently manually maintained)
0.11.1
	+ Bugfix. MIME and extension filter allow attribute is NOT
	optional but they have a default value
O.11
	+ New release
0.10.99
	+ Use new model/view framework. UI uses Ajax
	+ Attempt to simplify content filter interface
0.10
	+ New release
0.9.100
	+ New release
0.9.99
	+ New release
0.9.3
	+ New release
0.9.2
	+ Add nasty workaround to try to stop and create swap directories for
	  squid
O.9.1
	+ New release
0.9
	+ Added Polish translation.00
	+ Added German Translation

0.8.99
	+ New release
0.8.1
	+ force creation of swap directories in postinst
0.8
	+ New release
0.7.99
	+ Add Mime Type Filter Support
	+ Add custom filter support for file extensions and Mime Type
	+ Merge portuguese translation thanks to JC Junior
	+ Add some explanatory notes
	+ Fix some small bugs
	+ Fix a bug which made dansguardian crash at start
	+ Dansguardian does not start when it shouldn't

0.7.1
	+ Add support to configure banned extension list in dansguardian
	+ GUI consitency
	+ Use of ebox-sudoers-friendly

0.7
	+ First public release
0.6
	+ move to client
	+ API documented using naturaldocs
	+ Update install
	+ Update debian scripts

0.5.2
	+ Fix some packaging issues

0.5.1
	+ Convert module to new menu system

0.5
	+ No changes

0.4
	+ debian package
	+ Added content filter based on dansguardian
	+ Rework to support dansguardian
	+ Added French translation
	+ Added Catalan translation

0.3
	+ Supports i18n
	+ Supports banned domains
	+ API name consistency
	+ Use Mason for templates
	+ added tips to GUI
	+ Fixed bugs to IE compliant
	+ Several bugfixes

0.2
	+ All modules are now based on gconf.
	+ Removed dependencies on xml-simple, xerces and xpath
	+ New MAC address field in Object members.
	+ Several bugfixes.

0.1
	+ Initial release<|MERGE_RESOLUTION|>--- conflicted
+++ resolved
@@ -1,5 +1,6 @@
 HEAD
-<<<<<<< HEAD
+	+ Archive list can now have spaces in the name
+	+ ListArchive type now accept spaces in the file name
 	+ Move report code to remoteservices
 	+ Perform the domain processing in log helper, very valuable for
 	  querying and reporting
@@ -9,10 +10,6 @@
 	+ Removed duplicated Domain Filter Settings model in tabs
 	+ Better order and names in Filter Profile models
 	+ Better order for menu items
-=======
-	+ Archive list can now have spaces in the name
-	+ ListArchive type now accept spaces in the file name
->>>>>>> 99e19af9
 2.3.10
 	+ Added users as enabledepend
 	+ Add rule to allow web browsing by default on initial setup
