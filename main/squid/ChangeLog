<<<<<<< HEAD
2.3.8
	+ Fixed group-based authorization
	+ Fixed wrongly set time period acls in squid configuration in some cases
	+ Fixed 'any' rules in dansguardian configuration
2.3.7
	+ Unify FirewallHelper, removed no longer needed SquidOnlyFirewall
	+ Support for different filter profiles depending on the time period
	+ Update dansguardian conf templates to 2.10 version
	+ Use new clone and check all options in tables
	+ Added HTTPS proxy support if squid is compiled with SSL support
	+ New Transparent Exemptions model to skip proxying of some websites
	+ Rearranged components on filter profile configuration
	+ New Categorized Lists model to upload the lists archives
	+ Download sizes for Bandwidth Throttling now use MB instead of KB
	+ Users and Antivirus enable dependencies are now optional
	+ Default policy if no other allow or filter rules are present is deny
	+ There is no need of manually specify global authorize or filter policy
	+ New AccessRules model instead of objects and groups policy tables
	+ Simplified Bandwidth Throttling using a single table
	+ Removed useless HTTP proxy status widget
	+ Using EBox::Object::Members class to generate iptables rules
	+ Removed greylist feature that was confusing
=======
HEAD
	+ Move report code to remoteservices
	+ Perform the domain processing in log helper, very valuable for
	  querying and reporting
>>>>>>> 6dfb3e65
2.3.6
	+ Added enabled control to domains files lists
	+ Remove duplicated models for default profile and custom filter profiles
	+ Remove "apply on all" and "use defaults" models
	+ Adapted to new Model management framework
	+ Use new _keys() which takes cache into account instead of _redis_call()
	+ Adapted TimePeriod type to the changes in the types framework
	+ Kerberized authentication
	+ Implement new EBox::NetworkObserver::regenGatewaysFailover()
2.3.5
	+ Create tables with MyISAM engine by default
2.3.4
	+ Use new tableBody.mas in TrafficDetails.pm
	+ Fixed regresion which broke the apply all button for MIME and extensions
2.3.3
	+ Packaging fixes for precise
2.3.2
	+ Updated Standard-Versions to 3.9.2
2.3.1
	+ Adapted messages in the UI for new editions
	+ Uniformize config boolean values (from true/false to yes/no)
	+ Now you can use the default profile in a custom profile for file
	  extensions
2.3
	+ Adapted to new MySQL logs backend
	+ Ignore localnets with undefined DHCP address when writing conf
	+ Adapted to squid3 new paths and daemon and squid.conf syntax
	+ Replaced autotools with zbuildtools
	+ Fixed regression on filter selection depending on the objects
	  policy. Now it works again
	+ Fixed regression which broke filter policies in objects when a
	  non-filter global policy was selected
	+ Fixed use of not-defined yet ACL when using parent peer
2.2.1
	+ Fixed deprecated syntax for some iptables rules
	+ Fixed parameter for unlimited value in delay pools
	+ Fixed order of refresh patterns
	+ Properly set of never_direct option when setting a parent peer
2.1.11
	+ Improved bandwidth throttling texts
	+ Set proper message type in General Settings model
2.1.10
	+ Remove dansguardian startup link to avoid start when disabled
2.1.9
	+ Fixed encoding in blocked page template
	+ Reviewed some subscription strings
2.1.8
	+ Differentiate ads from notes
	+ Removed /zentyal prefix from URLs
	+ Added configuration key to omit domain categorized files from backup
	+ Avoid duplicated restart during postinst
	+ Give support for setting a new adblocking redirector
	+ Give support for adding postmatch patterns in Ad-blocking
2.1.7
	+ HTTPS works both for banned domains and block blanket options
	+ Added guard against missing rows in antivirusNeeded method
	+ Order top domains by visits instead of traffic bytes in
	  reporting
2.1.6
	+ Include missing dansguardian.logrotate file
2.1.5
	+ No longer use custom upstart scripts and custom logrotate conf
2.1.4
	+ Humanize units in Delay Pools (from Bytes to KB)
	+ Use the new "Add new..." option in the object selectors
	+ Added global ad-blocking option
	+ Use quote column option for periodic and report log consolidation
	+ Guard against generating empty localeboxnet ACL
2.1.3
	+ Dansguardian is only started when a global filter policy is choosen
	+ Applied keyGenerator option to report queries
2.1.2
	+ Removed workarounds on component's parent/child relationship
	+ Adapted logrotate configuration to new PID file
2.1.1
	+ Added guard against empty fileList_path keys
	+ Added missing Microsoft updates server in squid.conf.mas
	+ Zentyal squid daemon uses a different pidfile now
	+ Fixed bug that could delete the default profile file list
	+ Avoid call to set_string with undefined value
	+ Added missing dependency on network module
2.1
	+ Use new standard enable-module script
	+ Improved order of tabs in filter profiles
	+ Custom filter profiles are also populated with default extensions
	  and MIME types
	+ Delete all migrations and use initial-setup
	+ Replace /etc/ebox/80squid.conf with /etc/zentyal/squid.conf
	+ Disable default arbitrary regexes in bannedregexpurllist.mas
2.0.3
	+ Bugfix: when having different filter profiles with domain lists,
	  the lists files are no longer deleted on the second restart
2.0.2
	+ Filter profiles names with spaces are forbidden to avoid errors
	+ Avoid problems with some languages on disk usage graph
2.0.1
	+ Added commercial message
	+ Set DNS servers in Squid configuration
1.5.13
	+ Rebranded access denied page
1.5.12
	+ Add SNMP server from Squid when required
1.5.11
	+ More global proxy configuration and domain configuration improvements
	+ Zentyal rebrand
	+ Running squid daemons are killed when starting ebox proxy if pidfile
	exists
1.5.10
	+ Fixed dansguardian/squid crash when logrotate was daily executed
1.5.9
	+ Fixed profile mime types migrations
1.5.8
	+ Added upstart script for squid to avoid first start problems
1.5.7
	+ Fixed problems with ACL names
1.5.6
	+ Fixed problem with whitespaces in users/groups/objects in squid
	configuration file
1.5.5
	+ Revert range_offset_limit option to default value because was causing
	  troubles with streaming sites.
1.5.4
	+ Added bridged mode support in firewall helper
1.5.3
	+ Bugfix: Delay pools ordering works on UI
1.5.2
	+ Bugfix: use default squid init script instead of old missing ebox.squid
1.5.1
	+ Maximum file descriptor option in now set in /etc/default/squid
	+ Bugfix: Log exception hits in dansguardian so whitelisted
	  domains are now logged properly
	+ Bugfix: Get virtual interfaces as well to set firewall rules
	+ Bugfix: Make some checks in delay pools to avoid
	  misconfiguration, do not write the disabled rules and set the
	  proper labels and more detailed explanation
	+ New bandwidth throttling support with delay pools
	+ Bugfix: trim URL string as DB stores it as a varchar(1024) (Log)
	+ Disabled ban URL regexes
	+ Added filter profile per object
	+ Bugfix, breadcrumbs triggered old problem with parent method in
	DomainFilterCategories model, so we enable again the old
	workaround to avoid this error
	+ Add new information about saved bandwidth to the reports
	+ Fixed bug in filter profile by object with network addresses
	+ Customized Dansguardian blocked page template
	+ Exclude localnetworks from bandwidth throttling
	+ Added flash MIME types to default MIME types
	+ Squid default cache_mem set to 128 MB
	+ New option to configure maximum_object_size which defaults to 300 MB
	+ Add refresh_pattern options for Microsoft Windows, Debian and Ubuntu
	updates
	+ Removed dead code in dumpConfig/restoreConfig methods
	+ In configuration report mode the module does not longe include
	  the domain lists archives
1.3.14
	+ Bugfix: in restartService we assure that all files are in place
	before restarting the daemons
	+ Changed labels in cache exemptions form 'domain' to 'domain name
	address' to make clearer the actual working of the feature
	+ Better help messages for time period parameters
	+ Added custom script to delay downtime while log rotation is done
	+ Only unzip domain categoris archives when they have changed,
	this speeds up the module startup
	+ You can establish the same policies for URLs than for full domains
1.3.13
	+ Switching antivirus from clamavscan to clamdscan
	+ Better MIME type check, removed false negatives with some subtypes
1.3.12
	+ Bug fix: Added migration to rename access table to squid_access.
	+ Add breadcrumbs
1.3.11
	+ Added report support
1.3.6
	+ Bug fix: Disable cache in Group Policy base to be able to fetch new groups in
	  "Group" select
	+ Bug fix: no more duplicated log for the same URL
	+ UI improvement: precondition in objects and user polices
1.3.5
	+ tableInfo returns an array of hash refs
	+ Bugfix: group policies are deleted when the group is deleted
	+ Bugfix: added notification when antivirus is enabled to assure
	that we have a correct configuration
1.1.30
	+ Added to Traffic details report _noAggregateFileds and fixed bug
	with defaultController
	+ Bugfix: HTTPS traffic tunneled correctly
1.1.20
	+ Disable PICs ratings by default
	+ logs are sesrchable by user
1.1.10
	+ Change default dansguardian conf to make it work with dansguardian 2.9.9.7
1.0
	+ new release
0.12.100
	+ New release
	+ Added user based authorization
	+ Added filter profiles
	+ Added group polices
	+ Added time period option to policies
	+ Added per-object group policies
	+ Added antivirus support
	+ Added dansguardian's custom logrotate file
	+ Added cache exceptions
	+ Added cache size
	+ Disabled exception and banned phrases to avoid uncontrolled
	content filter results
0.12.99
	+ Add support for reporting
	+ User support
	+ Exemption for cache option added
	+ Adapted to objects with overlapping addresses
0.12
	+ Use the new EBox::Model::Row api
	+ Add field help to models
	+ Fix titles within tabs
	+ Set deny as default policy
0.11.101
	+ New release
0.11.100
	+ Use the new syntax to enable transparent proxy
	+ Do not launch dansguardian with setsid. It was necessary with runit,
	  but not with upstart any more.
	+ do not remove rc scripts, stop on pre-start
0.11.99
	+ Set proper language to show denied access page by dansguardian
	using eBox locale (Currently manually maintained)
0.11.1
	+ Bugfix. MIME and extension filter allow attribute is NOT
	optional but they have a default value
O.11
	+ New release
0.10.99
	+ Use new model/view framework. UI uses Ajax
	+ Attempt to simplify content filter interface
0.10
	+ New release
0.9.100
	+ New release
0.9.99
	+ New release
0.9.3
	+ New release
0.9.2
	+ Add nasty workaround to try to stop and create swap directories for
	  squid
O.9.1
	+ New release
0.9
	+ Added Polish translation.00
	+ Added German Translation

0.8.99
	+ New release
0.8.1
	+ force creation of swap directories in postinst
0.8
	+ New release
0.7.99
	+ Add Mime Type Filter Support
	+ Add custom filter support for file extensions and Mime Type
	+ Merge portuguese translation thanks to JC Junior
	+ Add some explanatory notes
	+ Fix some small bugs
	+ Fix a bug which made dansguardian crash at start
	+ Dansguardian does not start when it shouldn't

0.7.1
	+ Add support to configure banned extension list in dansguardian
	+ GUI consitency
	+ Use of ebox-sudoers-friendly

0.7
	+ First public release
0.6
	+ move to client
	+ API documented using naturaldocs
	+ Update install
	+ Update debian scripts

0.5.2
	+ Fix some packaging issues

0.5.1
	+ Convert module to new menu system

0.5
	+ No changes

0.4
	+ debian package
	+ Added content filter based on dansguardian
	+ Rework to support dansguardian
	+ Added French translation
	+ Added Catalan translation

0.3
	+ Supports i18n
	+ Supports banned domains
	+ API name consistency
	+ Use Mason for templates
	+ added tips to GUI
	+ Fixed bugs to IE compliant
	+ Several bugfixes

0.2
	+ All modules are now based on gconf.
	+ Removed dependencies on xml-simple, xerces and xpath
	+ New MAC address field in Object members.
	+ Several bugfixes.

0.1
	+ Initial release<|MERGE_RESOLUTION|>--- conflicted
+++ resolved
@@ -1,4 +1,7 @@
-<<<<<<< HEAD
+HEAD
+	+ Move report code to remoteservices
+	+ Perform the domain processing in log helper, very valuable for
+	  querying and reporting
 2.3.8
 	+ Fixed group-based authorization
 	+ Fixed wrongly set time period acls in squid configuration in some cases
@@ -21,12 +24,6 @@
 	+ Removed useless HTTP proxy status widget
 	+ Using EBox::Object::Members class to generate iptables rules
 	+ Removed greylist feature that was confusing
-=======
-HEAD
-	+ Move report code to remoteservices
-	+ Perform the domain processing in log helper, very valuable for
-	  querying and reporting
->>>>>>> 6dfb3e65
 2.3.6
 	+ Added enabled control to domains files lists
 	+ Remove duplicated models for default profile and custom filter profiles
