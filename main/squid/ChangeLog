<<<<<<< HEAD
3.1.1
	+ Squid time ACLs have independient ids, this fixes several issues
=======
HEAD
	+ Avoid warning in AccessRules validateTypedRow
3.0.10
	+ Squid time ACLs have independient ids. This fixes several issues
>>>>>>> 524a2cfe
	  with combinations of time, dates and long acls
	+ Do not repeat Squid ACL declarations
	+ Changed HTTP keytab permission in order to avoid krb5_kt_add_entry errors
3.1
	+ Removed 3.0.X migration code
	+ Implemented _daemonsToDisable()
	+ Added Pre-Depends on mysql-server to avoid problems with upgrades
	+ Depend on zentyal-core 3.1
3.0.9
	+ Change the kerberos service from squid to http. Zarafa and Squid must
	  share the service principal.
	+ Disable DC reverse DNS lookup for msktutil commands
	+ Explicitly set the DC for msktutil command when updating the keytab
3.0.8
	+ Regenerate Kerberos keytab on LDAP reprovision
3.0.7
	+ Fixed bug which returned the list of users of a profile inside
	  another list
	+ Authenticate against external AD for Enterprise editions
3.0.6
	+ Avoid to request authorization again when 'deny unknown domain'
	  option is set in filter profile
	+ Access rules for the same source can have different time
	  periods if they dont overlap
3.0.5
	+ Reload dansguardian configuration in log rotation instead of
	  restarting the full module
	+ Overwrite squid3 logrotate file to take care of the squid-external daemon
3.0.4
	+ Fixed SNMP acl
	+ Removed redundant cache_log line from squid-external configuration
	+ Fixed bug which did not include users from __USERS__ group in
	  dansguardian filter group file
3.0.3
	+ Fixed error triggered when creating a delay pool without an object
	+ Make sure in categorized lists model that list archives are not
	  backed up
	+ Migrate old directories with blank names and their asociated
	  configuration values
	+ Better escape of whitespace in ACL names
	+ Replace blanks for categorized lists directories to workaround
	  squid bug.
	+ Fixed bug which allowed bad long names for ACL for 'all' object
	+ Set visible_hostname to host '(instance)FQDN'. The standard value
	  'localhost' causes access denied under certain circumstances
	+ Ignore access rules for empty objects
	+ Ignore access rules for empty groups
	+ Mark module as changed if addition/removal of users modify ACLs
3.0.2
	+ Fix escaping in categorised list uploading. This is a regression
	  from 3.0.1 release.
	+ Force all connections to pass through squid-external or deny access
	+ Allow access to the proxy for clients which are not in local networks
	+ Don't allow to set kerberos and transparent proxy at the same time
3.0.1
	+ Changed ownership of categorized list files to ebox to allow download
	+ Removed no-configured files when saving changes after restoring
	  a backup
	+ Added configuration key to load regexes url lists from
	  categorized lists or not
	+ Adapted domains files to squid object to be able to use
	  dstdomain ACLs with thems
	+ Added explicit error when a squid configuration file is invalid
	  when debug is enabled
	+ Limited object ACLs to ten addresses per line
	+ When creating user ACLs put only ten users per line to avoid
	  reaching maximun configuration file line length
	+ Use lowercase user names in configuration file, otherwise
	  authorization fails
	+ Use of reserved character in generated ACl names to avoid name clashes
	+ Protection for ACL from profiles with too long names
	+ Added validation of categorized list structure
	+ Changed paths for categorized lists files so they are all under
	  /var/lib/zentyal/files/squid
	+ Work arounded the removal of archive files until the framework
	  takes care again of them
	+ Fixed categories list removal of extracted files
	+ Moved a lot of the filter functionality to squid. In DG remains:
	  filter by text analysys, antivirus and block ip
	+ Adapted to improvement of EBox::Module::Service::isRunning method
	+ Moved most of the filter functionality to squid. In DG remains:
	  filter by text content analysys, antivirus and IP block
	+ Fix kerberos authentication when filter profile applied. As dansguardian
	  does not support kerberos auth, now there are two squid instances, one
	  on the front of dansguardian to perform the authentication and one in
	  the back to cache contents
	+ Added memory cache of seen list directories to DomainFilterCategories
	+ Categories from bigblacklist are now accepted
3.0
	+ Customized "Access Denied" page theme
	+ Added 'All users' option for Access Rules with group source
	+ Using again squid ACLs when DG is active
	+ Fixed issues in timed regeneration of DG files
	+ Do not allow mix of IP and basic authorization in DG
	+ Fixed directory to store archive files
	+ Reviewed registration strings
2.3.12
	+ Squid is restarted if groups in use change their members
	+ Adapted LdapUserImplementation to new users API
	+ Added kerberos real to auth acls on squid.conf to fix SSO
	+ Added -i option to squid_kerb_auth to ease debugging
	+ Archive list can now have spaces in the name
	+ ListArchive type now accept spaces in the file name
	+ Move report code to remoteservices
	+ Perform the domain processing in log helper, very valuable for
	  querying and reporting
	+ Fixed auth rules in squid.conf to not allow all authorized users
	+ Kerberos auth is optional and disabled by default
2.3.11
	+ Removed duplicated Domain Filter Settings model in tabs
	+ Better order and names in Filter Profile models
	+ Better order for menu items
2.3.10
	+ Added users as enabledepend
	+ Add rule to allow web browsing by default on initial setup
	+ Categorized lists now work
2.3.9
	+ Summarized report works again
	+ Added modeldepends to yaml schema
	+ Fixed cache-peer authorization parameters when using a global proxy.
	  Due to this change squid.conf is no longer readable by all
	+ Avoid multiple calls to store row in DelayPools::_setUndefinedValues()
2.3.8
	+ Fixed group-based authorization
	+ Fixed wrongly set time period acls in squid configuration in some cases
	+ Fixed 'any' rules in dansguardian configuration
2.3.7
	+ Unify FirewallHelper, removed no longer needed SquidOnlyFirewall
	+ Support for different filter profiles depending on the time period
	+ Update dansguardian conf templates to 2.10 version
	+ Use new clone and check all options in tables
	+ Added HTTPS proxy support if squid is compiled with SSL support
	+ New Transparent Exemptions model to skip proxying of some websites
	+ Rearranged components on filter profile configuration
	+ New Categorized Lists model to upload the lists archives
	+ Download sizes for Bandwidth Throttling now use MB instead of KB
	+ Users and Antivirus enable dependencies are now optional
	+ Default policy if no other allow or filter rules are present is deny
	+ There is no need of manually specify global authorize or filter policy
	+ New AccessRules model instead of objects and groups policy tables
	+ Simplified Bandwidth Throttling using a single table
	+ Removed useless HTTP proxy status widget
	+ Using EBox::Object::Members class to generate iptables rules
	+ Removed greylist feature that was confusing
2.3.6
	+ Added enabled control to domains files lists
	+ Remove duplicated models for default profile and custom filter profiles
	+ Remove "apply on all" and "use defaults" models
	+ Adapted to new Model management framework
	+ Use new _keys() which takes cache into account instead of _redis_call()
	+ Adapted TimePeriod type to the changes in the types framework
	+ Kerberized authentication
	+ Implement new EBox::NetworkObserver::regenGatewaysFailover()
2.3.5
	+ Create tables with MyISAM engine by default
2.3.4
	+ Use new tableBody.mas in TrafficDetails.pm
	+ Fixed regresion which broke the apply all button for MIME and extensions
2.3.3
	+ Packaging fixes for precise
2.3.2
	+ Updated Standard-Versions to 3.9.2
2.3.1
	+ Adapted messages in the UI for new editions
	+ Uniformize config boolean values (from true/false to yes/no)
	+ Now you can use the default profile in a custom profile for file
	  extensions
2.3
	+ Adapted to new MySQL logs backend
	+ Ignore localnets with undefined DHCP address when writing conf
	+ Adapted to squid3 new paths and daemon and squid.conf syntax
	+ Replaced autotools with zbuildtools
	+ Fixed regression on filter selection depending on the objects
	  policy. Now it works again
	+ Fixed regression which broke filter policies in objects when a
	  non-filter global policy was selected
	+ Fixed use of not-defined yet ACL when using parent peer
2.2.1
	+ Fixed deprecated syntax for some iptables rules
	+ Fixed parameter for unlimited value in delay pools
	+ Fixed order of refresh patterns
	+ Properly set of never_direct option when setting a parent peer
2.1.11
	+ Improved bandwidth throttling texts
	+ Set proper message type in General Settings model
2.1.10
	+ Remove dansguardian startup link to avoid start when disabled
2.1.9
	+ Fixed encoding in blocked page template
	+ Reviewed some subscription strings
2.1.8
	+ Differentiate ads from notes
	+ Removed /zentyal prefix from URLs
	+ Added configuration key to omit domain categorized files from backup
	+ Avoid duplicated restart during postinst
	+ Give support for setting a new adblocking redirector
	+ Give support for adding postmatch patterns in Ad-blocking
2.1.7
	+ HTTPS works both for banned domains and block blanket options
	+ Added guard against missing rows in antivirusNeeded method
	+ Order top domains by visits instead of traffic bytes in
	  reporting
2.1.6
	+ Include missing dansguardian.logrotate file
2.1.5
	+ No longer use custom upstart scripts and custom logrotate conf
2.1.4
	+ Humanize units in Delay Pools (from Bytes to KB)
	+ Use the new "Add new..." option in the object selectors
	+ Added global ad-blocking option
	+ Use quote column option for periodic and report log consolidation
	+ Guard against generating empty localeboxnet ACL
2.1.3
	+ Dansguardian is only started when a global filter policy is choosen
	+ Applied keyGenerator option to report queries
2.1.2
	+ Removed workarounds on component's parent/child relationship
	+ Adapted logrotate configuration to new PID file
2.1.1
	+ Added guard against empty fileList_path keys
	+ Added missing Microsoft updates server in squid.conf.mas
	+ Zentyal squid daemon uses a different pidfile now
	+ Fixed bug that could delete the default profile file list
	+ Avoid call to set_string with undefined value
	+ Added missing dependency on network module
2.1
	+ Use new standard enable-module script
	+ Improved order of tabs in filter profiles
	+ Custom filter profiles are also populated with default extensions
	  and MIME types
	+ Delete all migrations and use initial-setup
	+ Replace /etc/ebox/80squid.conf with /etc/zentyal/squid.conf
	+ Disable default arbitrary regexes in bannedregexpurllist.mas
2.0.3
	+ Bugfix: when having different filter profiles with domain lists,
	  the lists files are no longer deleted on the second restart
2.0.2
	+ Filter profiles names with spaces are forbidden to avoid errors
	+ Avoid problems with some languages on disk usage graph
2.0.1
	+ Added commercial message
	+ Set DNS servers in Squid configuration
1.5.13
	+ Rebranded access denied page
1.5.12
	+ Add SNMP server from Squid when required
1.5.11
	+ More global proxy configuration and domain configuration improvements
	+ Zentyal rebrand
	+ Running squid daemons are killed when starting ebox proxy if pidfile
	exists
1.5.10
	+ Fixed dansguardian/squid crash when logrotate was daily executed
1.5.9
	+ Fixed profile mime types migrations
1.5.8
	+ Added upstart script for squid to avoid first start problems
1.5.7
	+ Fixed problems with ACL names
1.5.6
	+ Fixed problem with whitespaces in users/groups/objects in squid
	configuration file
1.5.5
	+ Revert range_offset_limit option to default value because was causing
	  troubles with streaming sites.
1.5.4
	+ Added bridged mode support in firewall helper
1.5.3
	+ Bugfix: Delay pools ordering works on UI
1.5.2
	+ Bugfix: use default squid init script instead of old missing ebox.squid
1.5.1
	+ Maximum file descriptor option in now set in /etc/default/squid
	+ Bugfix: Log exception hits in dansguardian so whitelisted
	  domains are now logged properly
	+ Bugfix: Get virtual interfaces as well to set firewall rules
	+ Bugfix: Make some checks in delay pools to avoid
	  misconfiguration, do not write the disabled rules and set the
	  proper labels and more detailed explanation
	+ New bandwidth throttling support with delay pools
	+ Bugfix: trim URL string as DB stores it as a varchar(1024) (Log)
	+ Disabled ban URL regexes
	+ Added filter profile per object
	+ Bugfix, breadcrumbs triggered old problem with parent method in
	DomainFilterCategories model, so we enable again the old
	workaround to avoid this error
	+ Add new information about saved bandwidth to the reports
	+ Fixed bug in filter profile by object with network addresses
	+ Customized Dansguardian blocked page template
	+ Exclude localnetworks from bandwidth throttling
	+ Added flash MIME types to default MIME types
	+ Squid default cache_mem set to 128 MB
	+ New option to configure maximum_object_size which defaults to 300 MB
	+ Add refresh_pattern options for Microsoft Windows, Debian and Ubuntu
	updates
	+ Removed dead code in dumpConfig/restoreConfig methods
	+ In configuration report mode the module does not longe include
	  the domain lists archives
1.3.14
	+ Bugfix: in restartService we assure that all files are in place
	before restarting the daemons
	+ Changed labels in cache exemptions form 'domain' to 'domain name
	address' to make clearer the actual working of the feature
	+ Better help messages for time period parameters
	+ Added custom script to delay downtime while log rotation is done
	+ Only unzip domain categoris archives when they have changed,
	this speeds up the module startup
	+ You can establish the same policies for URLs than for full domains
1.3.13
	+ Switching antivirus from clamavscan to clamdscan
	+ Better MIME type check, removed false negatives with some subtypes
1.3.12
	+ Bug fix: Added migration to rename access table to squid_access.
	+ Add breadcrumbs
1.3.11
	+ Added report support
1.3.6
	+ Bug fix: Disable cache in Group Policy base to be able to fetch new groups in
	  "Group" select
	+ Bug fix: no more duplicated log for the same URL
	+ UI improvement: precondition in objects and user polices
1.3.5
	+ tableInfo returns an array of hash refs
	+ Bugfix: group policies are deleted when the group is deleted
	+ Bugfix: added notification when antivirus is enabled to assure
	that we have a correct configuration
1.1.30
	+ Added to Traffic details report _noAggregateFileds and fixed bug
	with defaultController
	+ Bugfix: HTTPS traffic tunneled correctly
1.1.20
	+ Disable PICs ratings by default
	+ logs are sesrchable by user
1.1.10
	+ Change default dansguardian conf to make it work with dansguardian 2.9.9.7
1.0
	+ new release
0.12.100
	+ New release
	+ Added user based authorization
	+ Added filter profiles
	+ Added group polices
	+ Added time period option to policies
	+ Added per-object group policies
	+ Added antivirus support
	+ Added dansguardian's custom logrotate file
	+ Added cache exceptions
	+ Added cache size
	+ Disabled exception and banned phrases to avoid uncontrolled
	content filter results
0.12.99
	+ Add support for reporting
	+ User support
	+ Exemption for cache option added
	+ Adapted to objects with overlapping addresses
0.12
	+ Use the new EBox::Model::Row api
	+ Add field help to models
	+ Fix titles within tabs
	+ Set deny as default policy
0.11.101
	+ New release
0.11.100
	+ Use the new syntax to enable transparent proxy
	+ Do not launch dansguardian with setsid. It was necessary with runit,
	  but not with upstart any more.
	+ do not remove rc scripts, stop on pre-start
0.11.99
	+ Set proper language to show denied access page by dansguardian
	using eBox locale (Currently manually maintained)
0.11.1
	+ Bugfix. MIME and extension filter allow attribute is NOT
	optional but they have a default value
O.11
	+ New release
0.10.99
	+ Use new model/view framework. UI uses Ajax
	+ Attempt to simplify content filter interface
0.10
	+ New release
0.9.100
	+ New release
0.9.99
	+ New release
0.9.3
	+ New release
0.9.2
	+ Add nasty workaround to try to stop and create swap directories for
	  squid
O.9.1
	+ New release
0.9
	+ Added Polish translation.00
	+ Added German Translation

0.8.99
	+ New release
0.8.1
	+ force creation of swap directories in postinst
0.8
	+ New release
0.7.99
	+ Add Mime Type Filter Support
	+ Add custom filter support for file extensions and Mime Type
	+ Merge portuguese translation thanks to JC Junior
	+ Add some explanatory notes
	+ Fix some small bugs
	+ Fix a bug which made dansguardian crash at start
	+ Dansguardian does not start when it shouldn't

0.7.1
	+ Add support to configure banned extension list in dansguardian
	+ GUI consitency
	+ Use of ebox-sudoers-friendly

0.7
	+ First public release
0.6
	+ move to client
	+ API documented using naturaldocs
	+ Update install
	+ Update debian scripts

0.5.2
	+ Fix some packaging issues

0.5.1
	+ Convert module to new menu system

0.5
	+ No changes

0.4
	+ debian package
	+ Added content filter based on dansguardian
	+ Rework to support dansguardian
	+ Added French translation
	+ Added Catalan translation

0.3
	+ Supports i18n
	+ Supports banned domains
	+ API name consistency
	+ Use Mason for templates
	+ added tips to GUI
	+ Fixed bugs to IE compliant
	+ Several bugfixes

0.2
	+ All modules are now based on gconf.
	+ Removed dependencies on xml-simple, xerces and xpath
	+ New MAC address field in Object members.
	+ Several bugfixes.

0.1
	+ Initial release<|MERGE_RESOLUTION|>--- conflicted
+++ resolved
@@ -1,12 +1,7 @@
-<<<<<<< HEAD
+HEAD
+	+ Avoid warning in AccessRules validateTypedRow
 3.1.1
 	+ Squid time ACLs have independient ids, this fixes several issues
-=======
-HEAD
-	+ Avoid warning in AccessRules validateTypedRow
-3.0.10
-	+ Squid time ACLs have independient ids. This fixes several issues
->>>>>>> 524a2cfe
 	  with combinations of time, dates and long acls
 	+ Do not repeat Squid ACL declarations
 	+ Changed HTTP keytab permission in order to avoid krb5_kt_add_entry errors
