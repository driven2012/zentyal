--- conflicted
+++ resolved
@@ -1,10 +1,6 @@
-<<<<<<< HEAD
 3.3
-=======
-HEAD
 	+ Transparent proxy redirection for openvpn servers' clients
 	+ Moved EBox::SquidFirewall to EBox::Squid::Firewall
->>>>>>> cfe58f3a
 	+ Avoid error in access rules model when using external AD and
 	  module has not been configured
 	+ Improve squid group membership helper script
