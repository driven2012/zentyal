<<<<<<< HEAD
HEAD
=======
2.3.6
>>>>>>> 6489a44e
	+ Fixed CRL generation when the link to the latest CRL is broken
2.3.5
	+ Adapted to new Model management framework
2.3.4
	+ Fixed quoting in generate p12 command
2.3.3
	+ Packaging fixes for precise
2.3.2
	+ Updated Standards-Version to 3.9.2
2.3.1
	+ Fixed executable permissions in src/scripts
2.3
	+ Fixed variable interpolation in internal exception text
	+ Bugfix: do not try to get orgName in destroyCA after files are removed
	+ Replaced autotools with zbuildtools
2.2.2
	+ Fixed typo bug in method destroyCA
2.2.1
	+ Do not cache CA certificates values on module creation to play
	  along well with usercorner
	+ Default CN for certificates is now translatable
2.1.6
	+ Avoid service certificates errors when a module is uninstalled
2.1.5
	+ Reissue with Subject Alternative Names is now direct
	+ Reissue is only possible with expired and revoked certificates
	+ Use own code for launching OpenSSL commands
2.1.4
	+ Removed /zentyal prefix from URLs
	+ Avoid call to caExpirationDays when CA certifcate is revoked
	+ Avoid duplicated restart during postinst
2.1.3
	+ Default CA expiration set to 10 years and certificates expiration
	  set by default to the same value of the CA expiration
	+ Log actions with AuditLogging
	+ Removed use of obsolete LogAdmin
2.1.2
	+ Use proper reload icon
2.1.1
	+ Non-ASCII characters ban fully enforced, fixed problem in chmod
	  mode when reinstalling package
	+ Added more CN related option to services certificates
2.1
	+ Remove obsolete migrations and use new initialSetup method
2.0.3
	+ Services certificates are stored in backups
2.0.2
	+ Bugfix: Certificate generation works now when the base directory doesn't
	  exist
2.0.1
	+ Certificates can be reissued after expiration or revocation
1.5.4
	+ Zentyal rebrand
1.5.3
	+ Fixed CA server error in user corner
1.5.2
	+ Adds setServiceRO and updateCN methods to Certificates
	+ Allow new subjAltNames on renewCertificate, disabled there a
	  broken external excepcion
1.5.1
	+ Generate PKCS12 keystore with private key and certificate using
	  empty export password and add it to download archive
	+ Bugfix: Only ASCII alphanumeric characters are allowed in common
	  name to workaround the yet not fixed issue with UTF-8 and OpenSSL
	+ Give support for subject alternative names: the available types
	  are DNS, IP address and email address
	+ Add revokation reason listing certificates
	+ Fix enconding for CA HTML templates
	+ Cancel button works again when revoking and renewing a certificate
	+ Bugfix: DIRMODE changed to 0751 and migration script to fix existing
	  deployments
1.3.14
	+ Add custom module status section
1.3.13
	+ Bugfix: Service certificates are issued again if they were
	  revoked or they expired
	+ Service certificates are issued using CA expiration date
	+ Adding some help text to Service certificates model
1.1.30
	+ Do not show CA in module status
	+ Do not show a restart button for CA
1.1.20
	+ Allow same expiration days for CA and new issued certificates
	  setting to latter ones the same expiration date that CA one has
1.1.10
	+ Generate CRL at CA startup and correct CRL names
1.1.0
	+ Allow * character in common names
	+ Updating in certificate authority DB is now working to show
	expired certificates in the list and call observer when this
	event happens
	+ Country code, state and locality fields for CA certificate are
	now displayed and fill optionally by user
0.12.101
	+ Set SSLv3 extensions correctly to user certificates
0.12.100
	+ Bugfix: Expire days cannot be zero anymore
0.12.99
	+ New release
0.12
	+ New release
0.11.102
	+ Bugfix: Downloading files, tar is outputting nothing to
	stdout
0.11.101
	+ New release
0.11.100
	+ New release
0.11.99
	+ Check "days" are positive numbers
0.11
	+ New release
0.10.99
	+ New release
0.9.100
	+ New release
0.9.99
	+ Set a CA passphrase optionally
	+ Fixed bug when forcing revoke CA certificate
0.9.3
	+ New release
0.9.2
	+ New release
0.9.1
	+ Fixed a bug related to renew or revoke currently used
	certificates by other modules
	+ Added Cancel buttons where they are necessary
	
0.9
	+ Added Polish translation
	+ Added German translation
	+ Added Aragonese translation
	+ Added Dutch translation
	+ Fixed CRL permission issue related to ebox-openvpn module
	+ Fixed bug related to back up configuration and create a bug
	report when the certification authority has not created yet
	+ Fixed random error issuing certificates
	+ Fixed names to accept all input valid parameters except for '/'
	+ Make Organization Name visible at the GUI

0.8.99	
	+ Initial release
      <|MERGE_RESOLUTION|>--- conflicted
+++ resolved
@@ -1,8 +1,4 @@
-<<<<<<< HEAD
-HEAD
-=======
 2.3.6
->>>>>>> 6489a44e
 	+ Fixed CRL generation when the link to the latest CRL is broken
 2.3.5
 	+ Adapted to new Model management framework
