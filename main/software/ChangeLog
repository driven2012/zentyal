HEAD
<<<<<<< HEAD
	+ Added popups for progress bars
=======
	+ Added logic for new mail add-on for SB edition
>>>>>>> 09a77aaa
2.3.6
	+ Added package icon for the UPS module
	+ Increased timeout before redirecting to wizards from 1 to 5 seconds
	  to avoid problems on some slow or loaded machines
	+ Use again the non-customized Progress CGI which is now compatible
2.3.5
	+ Fixed regression with modal box save changes
2.3.4
	+ Remove redirection to save changes page after removing packages
	+ Install/Remove package shows log directory in error message
2.3.3
	+ Add proper 2.3 repository in initial-setup
	+ Adapted to new Model management framework
	+ zentyal-virt is no longer restricted in SB edition
2.3.2
	+ Fixed syntax on spanish installer slides
	+ Added icon for new Thin Clients module
2.3.1
	+ Zentyal components page now shows update list packages errors
	+ Fixed apt-wrapper error which masked some errors
	+ Adapted messages in the UI for new editions
	+ Updated installation slides
	+ Disable restart trigger on installation/removal of packages to
	  avoid stuck the progress bar
	+ Added check for small business subscription
2.3
	+ Replaced autotools with zbuildtools
	+ Bugfix: Use the new paths in setting apt preferences when
	  modifying the /etc/zentyal/remoteservices.conf entry
	+ Set off-office hours in automatic time when the admin has not
	  set one
2.2.2
	+ Fixed error on initial-setup when checking the zarafa repository
2.2.1
	+ Fixed some after-installation non-translatable strings
	+ Avoid to add both Zarafa 6 and Zarafa 7 repositories
2.1.13
	+ Updated installation slides texts
	+ Updated profile descriptions
2.1.12
	+ Components table is now fully translatable
	+ Implement Software/EBox#tabname to go directly to the given
	  tabname using hash property in URL
	+ Refresh upgradable list after the user click on update list
	+ Return to the system updates when the user has not made any
	  selection
2.1.11
	+ Removed useless regex match from apt-wrapper
	+ Fixed javascript error when installing after package search
	+ Better integration with core theme
	+ Removed /zentyal prefix from URLs
	+ Moved CSS styles to core
	+ Updated some strings for better understanding
	+ Added missing metapackage dependencies
2.1.10
	+ Fixed get of DPKG_RUNNING_FILE in new GlobalImpl class
	+ Updated version reference in slides text
2.1.9
	+ Rotate software.log
	+ Added some new package icons
2.1.8
	+ Changes in package preselections, mainly RADIUS is no longer
	  selected by default and L7Filter replaces it
2.1.7
	+ Improved visual style of the confirmation page
	+ Remove package recommendations
	+ Improved style for a better view of packages install page
2.1.6
	+ Added some new package icons
2.1.5
	+ Better management of packages without candidate version
2.1.4
	+ Always add zarafa repository to avoid situations with broken packages
2.1.3
	+ Log CGI now uses the dumpSoftwareLog method in BugReport
	+ Candidate versions are now picked using APT priority
	+ Replace references to reload.gif with reload.png
2.1.2
	+ Fixed package selection header appearance on low resolutions
2.1.1
	+ New package selection page with icons
	+ Check if apt-get is ready before running apt commands
	+ EBox::CGI::Software::Log more resilent to errors
	+ Added stats for automatic upgrades. Currently, the timestamp and
	  the number of automatic upgraded packages
2.1
	+ Replaced ebox-apt-update and ebox-apt-remove with apt-wrapper
	+ Cron script ebox-software renamed to auto-updater
	+ ebox-update-packages and ebox-remove-packages renamed to
	  install-packages and remove-oackages
	+ Remove obsolete migrations
	+ Reviewed installation slides text
2.0.10
	+ Do not show system updates in Zentyal UI when there are not
	  available because of our QA updates
	+ Fix bug when removing QA updates in preferences file
	+ Use new zentyal-* package names
2.0.9
	+ Safer regexes in ebox-update-packages and ebox-remove-packages
	+ Do not ignore kernel packages in system updates
2.0.8
	+ Open and close write fifos only one time and autoflush them
	+ Avoid sending duplicated lines to the fifos
2.0.7
	+ New APT log at /var/log/ebox/software.log to diagnose problems
	+ CGI to download software.log from the error page
	+ Handle SIGPIPE in ebox-apt-remove
	+ Delete /var/lib/zentyal/dpkg_running inupdate and remove scripts
	+ Handle possible errors opening write fifo
2.0.6
	+ Always regenerate APT cache for installing or upgrading
	+ Do not download all the packages, just download needed ones
2.0.5
	+ Improved performance using global package cache
	+ Show a helpful page if there are half-installed packages
2.0.4
	+ Fixed defunct process due to uncaught SIGPIPE
	+ Always end safely the installation of packages regardless of any
	  error
	+ Wait for the child ending when installing packages
	+ Include as Zentyal component the ones that start with "zentyal-"
2.0.3
	+ Do not check archive if the version list if it was installed
	  manually or the archive is missing (Fixed a warning)
	+ Fixed a bug in error management in ebox-apt-update and
	  ebox-update-packages scripts
	+ Fixed bug setting automatic time
2.0.2
	+ Use icons for Security and QA updates in System updates
	  (libebox >= 2.0.3)
	+ Bugfix: Do not show + icon in system updates if there is not
	  changelog entry
	+ Bugfix: When QA is enabled and exclusive, do not show not qa
	  packages to upgrade
	+ Bugfix: Zentyal components to update based on QA data as well
	+ Bugfix: Return right properties for security and QA when available
	+ Remove useless calls to regen a cache that does not longer exist
	  for Zentyal components
	+ Return the Zentyal packages when listUpgradablePkgs is called
	  with excludeEBoxPackages off, this makes Zentyal components be
	  updated by ebox-software if automatic updates are set
	+ Bugfix: Remove deprecated parameter in listEBoxPkgs method
2.0.1
	+ Unknown packages are considered as uninstalled
	+ Set a random automatic time when there is not stored any
	  configured time by admin
	+ Not launching an exception when ebox-software is locked in the
	  System page
1.5.6
	+ Update list button gives feedback about the result now
	+ Profile descriptions are now translatable
	+ Updated installation slides
1.5.5
	+ Visual improvements in package selection page
	+ Zentyal rebrand
	+ Improve i18ned messages for QA updates
1.5.4
	+ In basic mode of ebox components installed metapackages appear with a tick
	+ Save changes automatically when a package is deleted
	+ Now ebox-software tables are ordered alphabetically
	+ Show package descriptions instead of package names in the confirmation screen
	+ Show update list button
	+ Skip install button
	+ Delete big space in update system
	+ Show information while downloading packages
	+ New slides translated to Spanish
1.5.3
	+ Bugfix: filter and order in ebox components table work properly now
	+ Added button to update packages list
	+ Bugfix: now ebox-apt-update throw exceptions
	+ Bugfix: solved bug in system updates
1.5.2
	+ Changed css file of tableorderer
	+ Template based top buttonless menu
	+ Show top menu buttons in ebox software (except on first install)
	+ Fixed bug in fetchAllPkgs
	+ Set preferences differently in Lucid
1.5.1
	+ Total redesign of the Software Management improving look and usability
	+ Starting hour of automatic operations is configurable
	+ Ready for QA repository support
1.5
	+ Bug fix: system updates work properly now
1.4.1
	+ Fixed error when installed some packages (missing --force-yes option)
	+ Fixed template error in system updates when automatic updates are enabled
1.3.14
	+ Added note with the last update time
	+ eBox packages are not longer shown in system updates view
1.3.13
	+ Bug fix: add -o DPkg::Options::='--force-confold'"
1.3.10
	+ Add public key for eBox PPA repository
1.3.5
	+ Better looking for descriptions in eBox components
1.3.3
	+ Bugfix: added dpkg-dev dependency and package removal/install is
	disabled when the module is disabled
1.1.20
	+ New release
0.12.101
	+ Add missing backslash to display update form correctly
0.12.100
	+ Restart apache once and not for every package when upgrading or
	installing
0.12.99
	+ New release
0.12.2
	+ Bugfix: Added `--force-yes` option to accept unsigned packages from
	our PPA repository
0.12.1
	+ Bugfix: Packages which are not installable for some reason are
	handled correctly stopping the update process and showing the error
0.12
	+ New release
0.11.101
	+ Bugfix. Fix typo in ebox-update-packages which prevented software
	  management from working
	+ Add ebox-software.cron.daily to debian package
	+ Add action to explain ebox-software cron script
0.11.100
	+ Regenerate cache before finishing package installation/removal
	+ Do not truncate sources.list
	+ Delete packages using the progress screen
0.11.99
	+ System and software updates work correctly again with progress
	indicator showing process already finished
	+ ebox-software cron script locks software module to work in order
	to hide corner cases
	+ Bugfix. libebox is treated as an eBox package and not as a
	system package
0.11
	+ New release
0.10.99
	+ New release
0.9.100
	+ New release
0.9.99
	+ New release
0.9.3
	+ New release
0.8.99
	+ New release
0.8.1
	+ fix bug to avoid calling endlessly ebox-software
	  after installing a package when automatic update was enable.
0.8
	+ ebox-software truncates /etc/apt/sources.list and
	  add  all apt sources from ebox-platform.com
0.7.99
	+ fix bug to wait until the upgrading or installing process is done.
	  Use Ajax to check if the upgrading taking place has finished
	+ restart apache when a package is installed
0.7.1
	+ GUI improvements
	+ Use of ebox-sudoers-friendly
	+ Fix an error which uninstalls upgradable packages
0.7
	+ First public release
0.6
	+ move to client
	+ API documented using naturaldocs
	+ Update install
	+ Update debian scripts
	+ Implements usesPort

0.5.2
	+ Fix some packaging issues

0.5.1
	+ Convert module to new menu system

0.5
	+ Initial release<|MERGE_RESOLUTION|>--- conflicted
+++ resolved
@@ -1,9 +1,6 @@
 HEAD
-<<<<<<< HEAD
 	+ Added popups for progress bars
-=======
 	+ Added logic for new mail add-on for SB edition
->>>>>>> 09a77aaa
 2.3.6
 	+ Added package icon for the UPS module
 	+ Increased timeout before redirecting to wizards from 1 to 5 seconds
