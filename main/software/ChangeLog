--- conflicted
+++ resolved
@@ -1,9 +1,5 @@
-<<<<<<< HEAD
 HEAD
 	+ Stop using apt directly, instead, we use the aptdaemon's D-BUS API
-	+ Replace select/deselect all buttons with column checkbox
-=======
->>>>>>> fb2d0b14
 3.3
 	+ Replace select/deselect all buttons with column checkbox
 	+ Switch from Error to TryCatch for exception handling
