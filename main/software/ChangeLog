--- conflicted
+++ resolved
@@ -1,13 +1,9 @@
-<<<<<<< HEAD
+HEAD
+	+ Send an alert if a restart is required after performing an automatic
+	  update with auto-updater
 3.3
 	+ Replace select/deselect all buttons with column checkbox
 	+ Switch from Error to TryCatch for exception handling
-=======
-3.2.3
-	+ Send an alert if a restart is required after performing an automatic
-	  update with auto-updater
-3.2.2
->>>>>>> c6274c16
 	+ Updated installer slides
 	+ Remove style in zentyal package list when sb is set as it is not
 	  longer applied
