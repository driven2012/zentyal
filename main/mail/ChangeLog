<<<<<<< HEAD
3.3
	+ Delete migration code from old versions
=======
HEAD
	+ Added missing EBox::Exceptions uses
3.2.1
>>>>>>> a07742c3
	+ Preservice and postservice hooks now should work properly
	+ Fixed regression which broke external account modification
	+ Set version to 3.3
	+ Add openchange compatibility
3.2
	+ Set version to 3.2
3.1.7
	+ Override daemons when migrating from 3.0
	+ Minor enhancements to some note texts
3.1.6
	+ Use DATETIME type in date column for consolidation tables
	+ Summarised report has breadcrumbs now
3.1.5
	+ Fixed typo in external account user corner model
	+ Adapted to new CSS styles
	+ Fixed bug which allowed to use incorrect external addresses in
	  fetchmail accounts
3.1.4
	+ Fixed typo in master.cf when mail filter is enabled
3.1.3
	+ Adapt group and users addon to right panel view
	+ mail-ldap init script dies on LDAP add error
	+ Added menu icon
	+ Added new userCorner method to external accounts model
	+ Updated to use renamed method EBox::Ldap::connection.
	+ Adapt firewall rules to new accept chains
	+ Adapted user addon to multi-OU tree view
	+ Removed no longer necessary jQuery noConflict()
	+ Search the whole LDAP tree looking for groups and users.
	+ Added incompatiblity with external AD authentication mode
3.1.2
	+ Use new EBox::Users namespace instead of EBox::UsersAndGroups
3.1.1
	+ Removed deprecated backup domain methods
3.1
	+ Added Pre-Depends on mysql-server to avoid problems with upgrades
	+ Depend on zentyal-core 3.1
3.0.5
	+ Regenerate kerberos key tab in LDAP reprovision
	+ Banner display mail name instead of host name
	+ Adapted to EBox::LdapModule changes
	+ Added module particular facilities for slave setup
	+ Added a ebox.postgrey upstart config file in package to avoid
	  errors before we generate it in the _setConf
	+ Fixed bug triggered when removing all users from a virtual domain
	+ Do not try to manage postgrey daemon if module is unconfigured
	+ Fixed error in json response trigered by widget size
	+ Added libsasl2-modules dependency because it seems that is not
	  always installed
3.0.4
	+ Integration with Disaster Recovery service
	+ Fixed user object misuse in EBox::Mail::FetchmailLdap::removeExternalAccount
3.0.3
	+ Adapted to changes in EBox::LogHelper::_convertTimestamp
3.0.2
	+ Fixed error in dashboard widget
	+ Fixed log helper time stamp parsing, transition to MySql broke it
	+ Adapted to improvement of EBox::Module::Service::isRunning method
	+ Added LDAP indexes for mail and dc attributes
	+ Added and used serviceId field for service certificates
	+ Fixed bread crumbs in mail dispatcher configuration model
3.0.1
	+ Added missing CGIs for external accounts
	+ Fixed edition of external accounts
	+ Workaround until postgrey "do not stop" bug is fixed upstream
	+ Use executeOnBrothers method to resolve error with component
	  directories on vdomain aliases model
2.3.8
	+ Move report code to remoteservices
	+ Add missing use statement causing an exception loading the class
	+ Convert to lowercase the domain part in the user LDAP filter,
	  required to retrieve the correct mailbox path when using kerberos auth
	+ Fix gssapi hostname for kerberos authentication
	+ Fix LDAP filters
	+ Switch to LDAP bind authentication when kerberos is not used
	+ Fixed dovecot user password authentication
	+ Fixed disable_dns_lookups key in master.cf
2.3.7
	+ Dont use Zarafa for ham/spam acccounts
	+ Allow syntax to specify smarthost without MX lookup
	+ Fixed dovecot-ldap.conf.mas
2.3.6
	+ Added modeldepends to yaml schema
	+ External alias can have address on a vdomain alias
	+ Fixed regression in vdomain aliases
	+ Added Zarafa multitenancy support
2.3.5
	+ Fixed regression in add/remove/list group alias
	+ Added user addon for retrieval mail from external accounts
	+ Added fetch all mail option to retrieval mail from external accounts
2.3.4
	+ Implement new EBox::Events::DispatcherProvider
	+ Adapted to new Model management framework
	+ Always run postmap
	+ Authenticated sender have to use a mail address which they own
	+ Using old sieve directories as home mail directories
	+ Enable GSSAPI/Kerberos authentication
2.3.3
	+ Create tables with MyISAM engine by default
2.3.2
	+ withoutActions property in TrafficDetails.pm for the new tableBody.mas
	+ Removed mda option for fetchmail accounts with zarafa destination
	+ Image in initial configuration wizard is shown again
2.3.1
	+ New translatable printableNames for mail services
	+ Adapted to new users implementation
	+ Fixed wrong method call in MailUserLdap
2.3
	+ Adapted to dovecot 2.0
	+ Postfix now binds to LDAP
	+ Adapted to new MySQL logs backend
	+ Mailfilter learn accounts are excluded from Zarafa transport
	+ Remove precondition if there are no objects as now they can be
	  added in-line with the new dialog
	+ Replaced autotools with zbuildtools
	+ Remove Zarafa dependent configuration when it is disabled
	+ Fetchmail configuration takes in account Zarafa
2.2.1
	+ Fixed usercorner row id error when adding a new external account
	+ Fixed mail directory backup in account creation, now it can be
	  made more than once
	+ Use EBox::Validate::checkEmailAddress for checking email instead
	  of a custom flaky re
	+ Fixed regresion in mailname message in SMTPOptions model
2.1.12
	+ Fixed regresion in usercorner link
2.1.11
	+ Added uidl fetchmail option to pop3 external accounts
2.1.10
	+ Fixed error in SMTPOPtions model when system hostname is not a FQDN
2.1.9
	+ Removed /zentyal prefix from URLs
	+ Fixed errors executing mail queue commands
	+ Do not generate config if module is not configured
2.1.8
	+ Set widget size to 2 for a better default dashboard balance
2.1.7
	+ Update wizard pages with new order option
2.1.6
	+ Use the new "Add new..." option in the object selectors
	+ Add support for LOGIN in authenticated mail relay
	+ Delete deprecated extendedRestore method
	+ Use quote column option for periodic and report log consolidation
2.1.5
	+ Fixed crash in dashboard widget
2.1.4
	+ Check for undefined vdomain in vdomainExists method
	+ Removed unwanted matching in the logs in some rare circumstances
	+ SASL and TLS are always enabled
	+ As long as mailfilter module is enabled, the mail module will
	  use the filter it provides
	+ Changed mail firewall services
2.1.3
	+ Added message submission service
	+ Added poll period and per-account "keep" option to email retrieval
	  from external accounts
	+ Bugfix: don't run archivemail if no .Trash or .Spam folders found
2.1.2
	+ Change Zarafa virtual transport to LMTP.
	+ Bugfix: EBox::MailVDomainsLdap::vdomains returns a correct value
	  when mail is disabled
	+ Some refactoring on mail dispatcher
	+ Added zentyal-mail-addressbook that generates a listing of all
	  mail users
	+ Added support for eboxmailrelated attribute so groups have a mail
	  attribute useful for other modules like Zarafa
	+ Improvements in log parsing
2.1.1
	+ Quota attribute renamed in LDAP to allow to have a generic quota
	  attribute in users
	+ Fixed error in pagination of traffic summarized report
	+ Removed dovecot antispam plugin support until serious
	  bug in the dovecot-antispam package from Ubuntu is fixed
	+ Bugfix: external accounts wiht passwords containing ':' don't
	  cause probems anymore; however single quota is forbidden in
	  external accounts passwords
	+ Bugfix: non-authorized smtp recipient restrictions works when
	  SASL is enabled
2.1
	+ Delete deprecated/unused _isCourierObject and _accountAddOn methods
	+ Removed obsolete migrations and use new initial-setup
	+ Remove dependency on dovecot-antispam moved to ebox-mailfilter
	+ Bugfix: Fixed some problems with size parsing in logs
	+ Bugfix: Remove a warning in consolidation of mail messages
	+ Improvements in reports
	  - Return data for end report period to show traffic per day
	  - Added top user sender/receiver per domain
	  - A single mail_message report is sent consisted of
	    sent, received and rejected mail messages
	  - Workarounded problems with unavailable domain in report table
	  - Bugfix: event in report table has the same definition that has
	    in log table
	+ Bugfix: don't query vdomains to LDAP if module is not enabled
2.0.3
	+ Added backup domain
	+ Increased size of event field in mail_message_report table
	+ Autocreate user email always in lowercase
	+ Fixed dovecot mailboxes config to avoid problems with some vdomains
	+ Set default order for dashboard widgets
2.0.2
	+ Don't regenerate user quotas if default quota doesn't change
2.0.1
	+ Bugfix: hooks didn't work (thanks to moebius for the patch)
1.5.5
	+ Add Zarafa integration with mail module
1.5.4
	+ Zentyal rebrand
1.5.3
	+ Bugfix: external accounts retrieval works again in lucid
1.5.2
	+ New setup wizard
1.5.1
	+ Use ssl-cert package to create default certificates as all other
	  eBox modules should be doing
	+ Added bridged mode support in firewall helper
1.5
	+ Update configuration templates with the newest versions from lucid
	+ Bugfix, dovecot ldap auth now works when using AD Sync
	+ Bugfix, using standard default smtp banner to avoid breaking
	banner checks. Thanks to ivo@housesbg.com for pointing this
	+ Now event's mail dispatcher uses configured mailname instead of
	non-qualified hostname
	+ Firewall default policy allows mail system from external
	networks because is the expected and usual thing
	+ Bugfix, is not longer allowed a external alias with the same address
	than a existent account
	+ Bugfix, addColumn message_type on mail_message table which should
	have been added on migration 6
	+ Bugfix: changed location of default sieve script to a directory
	writable by LDA
	+ Added '@' character to virtual domain select control labels
	+ Bugfix: allow multiple alias to the same external account
1.4.2
	+ Bugfix, mail to local accounts is delivered correctly, changed
	some parameters to take in account myorigin
	+ Fixed typo in regular expression that checks external accounts names
	+ Plain usernames without mail domain now are allowed for mail
	retrieval from external accounts
	+ Bugfix, hard-coding mailname in main.cf smtp_helo_name because
	$myorigin variable was not correclty resolved
1.4.1
	+ Bugfix, fix incorrect alias dn breaking aliases in postfix
	+ Bugfix, when create a maildir if a leftover maildir already
	  exists now is correctly backuped with the .bak extension
1.3.18
	+ Add widget for external retrieval service (fetchmail)
1.3.17
	+ Added breadcrumbs to external aliases and virtual domain
	  settings models
1.3.16
	+ Make auto creation of e-mail accounts more robust
	+ Bad mailname doesnt disable module activation. Warning message
	added when bad mailname is set. Mailname check in vdomains
1.3.15
	+ Change UI for maximum message limits and expiration limits
	+ Bugfix: The report tables changed its name and they are used by
	  code correctly
	+ Added postmaster option and deprecated bounceReturnAddress
	option
	+ Fixed migration script and ulimited mail message size
	multiplication warning. The error in migration dont corrupted
	configuration but made new installations fail the last migration
	script.
	+ Updated localAttributes in MailUserLdap
	+ Added LOGIN to authorization mechanisms
	+ Using /etc/mailname in hostname and sasl_domain paramteres
	+ Better check of mailname, assure that mailname is correct before
	enabling module
	+ Changed SIEVE directory location to /var/vmail/sieve
1.3.14
	+ Added precondition in ObjectPolicy model
	+ Account home in dovecot set to its maildir, this is necesary for
	some SIEVE features like vacation autoreply
	+ Added autocreation of drafts and sent mail folders
	+ Fixed bug in UI: now we can set properly the number of
	expiration days for spam and deleted messages
	+ Added per domain catch-all accounts
	+ Logs fixes
	+ Added aliases to external accounts
	+ Added multiple aliases per group
	+ Improved queue management
	+ Added dovecot-antispam plugin integration
	+ Added email retrieval for external accounts
	+ Added more connections check to avoid spammers
	+ Add DefaultUser model to be used in users and groups default user
	  template. Admins can select if they wish to create an email account  automatically
	  by default when creating new users.
	+ Enable mail services by default
	+ Fix ids and checkRowExist in ExternalAccount.pm
	+ Fix method for modification of external accounts
	+ Reverted UI component name to be compatible with previous versions
1.3.13
	+ Fixed bug in UI: now we can set properly the maximum message size
1.3.12
	+ Add migration to rename mail table to mail_message
	+ Add breadcrumbs
1.3.11
	+ Fixed bug when retrieving LDAP instance in master/slave architecture
	+ Added log consolidation and report
1.3.10
	+ ESMTP service in port 465 fixed
	+ Deliver to local user fixed
	+ Using LDA protocol and LDAP for dovecot's userdb
	+ Added user mailbox quota
	+ Added autocreation of trash and spam folders
	+ Added flush of spam and trash folders
	+ Added sieve and managesieve support
1.3.7
	+ more resilent EBox::MailVdomain::setUserAccount, now we don't
	abort if it exists already a user maildir, instead we move it to a
	backup directory
1.3.6
	+ now you can specify a port for the smarthost (if not specified
	the default port continues to be 25)
	+ bugfix: fixed regresion in logs and added greylist event for
	connections to remote SMTPs
	+ bugfix: SMTPS port 465 now works properly
	+ added quota support
	+ added autocreation of trash and spam folders
	+ added flush of spam and trash folders
	+ add sieve and manage sieve support
	+ added retrieval of emails from external accounts
	+ added catch-all account per domain
	+ added external mail accounts aliases
	+ added 'remove all' and 'flush all' options to mail queue
	management
	+ bugfix, in mail queue management now the mail recipients and th
	messages being delivered appears correctly
	+ added multiples alias for groups
	+ added more SMTP checks for new mail for avoidin spam
	+ aded support for spam learn from IMAP folders (see mailfilter
	module)
	+ added autocreation of drafts and sent mail folders
1.3.4
	+ tableInfo returns an array of hash refs
1.1.41
	+ bugfix: Allow unsafe characters in smtp auth password
1.1.30
	+ SMTP and POP/iMAP certificates can be changed via  the CA module
1.1.20
	+ UI improvement: hide and show mail filter fields depending on the
	configuration
1.1.10
	+ New release
1.1
	+ Replaced courier with dovecot
	+ Added aliases for whole domains
	+ Use the new row() and ids() API
	+ Bugfix: alias are deleted when user account is deleted
	+ Bugfix: when already exists the maildir, create a new account is
	not allowed
	+ Bugfix: fixed error in mail queue template: avoid to reference a
	possible undefined value
	+ Bugfix: running method in Greylist does not fail if there is not
	eventd fil
	+ Bugfix: force removal of previous data in backup
	+Bugfix: removed bad superfluous call that was the source of
	, at least, restore errors
	+ Mail queue parsing error fixed and more robust mail queue template
0.12.101
	+ Bugfix: Postgrey daemon is disabled by default
0.12.100
	+ EBox::MailUserLdap::userAccount and
	EBox::MailUserLdap::getUserLdapValue  don't longer assume that the
	user exists
	+ Bugfix: MDSize attribute should not be restored in systems with
	MDSize feature disabled
	+ Bugfix in logs: mail relayed to external smarthost is now
	logged, external smarthost relay denied action also logged, relay
	field now only logs relay data and no unrelated data
	+ Summary changed to reflect the changes in mailfilter module
	+ Added greylist support
	+ Added authentication for external smarthost
	+ Added TLS support for external smarthost
	+ Replaced courier with dovecot
	+ Simpler interface to choose mail retrieval protocols
0.12.99
	+ Add support for reporting
0.12.2
	+ Bugfix: Start POP3 over SSL (Port: 995)
0.12.1
	+ Bugfix: Use EBox::Types::Union::Text for unlimited message size
0.12
	+ Bugfix: Checkbox for unlimited size is unchecked, the field
	mentioned, i.e. Size (MB) is activated.
	+ Use the new MVC framework
	+ Add postfix to sasl group instead of dpkg-stateoverriding stuff
	+ Update INSTALL doc
	+ Use eBox OID number in LDAP schemas
0.11.101
	+ Fixed bug when removing users in non-quota installations
	+ Do not remove init rc scripts
	+ Add port 465 (SMTP over SSL) to mail service, old outlook version
	  will use this port
	+ Fixed bug in group alias that broke this feature for mail
	accounts which its name was different to the username
0.11.100
	+ Create certificate for smtpd server
	+ Disabled filter appears in the filter lists as disabled
	(previously they don't appear at all)
	+ Module activation dependency with module which provides the
	active filter
0.11.99
	+ Add mail dispatcher to notify eBox events using this SMTP server
	+ Enhanced strings
0.11
	+ Wrap service call with ebox-unblock-exec
	+ Fix typo in message
0.10.99
	+ New release
0.10
	+ New release
0.9.100
	+ Fix some typos
0.9.99
	+ Fixed bug in configuration backup
	+ Allow other modules to define mail filters

0.9.3
	+ New release
0.9.2
	+ Create sasl configuration which contains password with 0600 mask
0.9.1
	+ Extended backup
	+ Use host's FQDN.
	+ Helo restrictions
0.9
	+ Added Polish translation
	+ Added German translation
0.8.1
	+  Added dependency on sasl2-bin for secure SMTP authentication
0.8
	+ Small GUI fix
	+ Added firewall rule to access smtp hosts for all interfaces
0.7.99
	+ New release
0.7.1
	+ GUI improvements
	+ Added queue management support
	+ Use EBox::LDAP singleton
	+ Added update/clean actions to ebox-mail-ldap
	+ Use of ebox-sudoers-friendly
0.7
	+ First public release<|MERGE_RESOLUTION|>--- conflicted
+++ resolved
@@ -1,11 +1,6 @@
-<<<<<<< HEAD
 3.3
+	+ Added missing EBox::Exceptions uses
 	+ Delete migration code from old versions
-=======
-HEAD
-	+ Added missing EBox::Exceptions uses
-3.2.1
->>>>>>> a07742c3
 	+ Preservice and postservice hooks now should work properly
 	+ Fixed regression which broke external account modification
 	+ Set version to 3.3
