HEAD
<<<<<<< HEAD
	+ Added user addon for retrieval mail from external accounts
	+ Added fetch all mail option to retrieval mail from external accounts
2.3.4
	+ Implement new EBox::Events::DispatcherProvider
	+ Adapted to new Model management framework
	+ Always run postmap
	+ Authenticated sender have to use a mail address which they own
	+ Using old sieve directories as home mail directories
	+ Enable GSSAPI/Kerberos authentication
2.3.3
	+ Create tables with MyISAM engine by default
2.3.2
	+ withoutActions property in TrafficDetails.pm for the new tableBody.mas
=======
	+ Fixed regression in add/remove/list group alias
>>>>>>> d4a6e0b4
	+ Removed mda option for fetchmail accounts with zarafa destination
	+ Image in initial configuration wizard is shown again
2.3.1
	+ New translatable printableNames for mail services
	+ Adapted to new users implementation
	+ Fixed wrong method call in MailUserLdap
2.3
	+ Adapted to dovecot 2.0
	+ Postfix now binds to LDAP
	+ Adapted to new MySQL logs backend
	+ Mailfilter learn accounts are excluded from Zarafa transport
	+ Remove precondition if there are no objects as now they can be
	  added in-line with the new dialog
	+ Replaced autotools with zbuildtools
	+ Remove Zarafa dependent configuration when it is disabled
	+ Fetchmail configuration takes in account Zarafa
2.2.1
	+ Fixed usercorner row id error when adding a new external account
	+ Fixed mail directory backup in account creation, now it can be
	  made more than once
	+ Use EBox::Validate::checkEmailAddress for checking email instead
	  of a custom flaky re
	+ Fixed regresion in mailname message in SMTPOptions model
2.1.12
	+ Fixed regresion in usercorner link
2.1.11
	+ Added uidl fetchmail option to pop3 external accounts
2.1.10
	+ Fixed error in SMTPOPtions model when system hostname is not a FQDN
2.1.9
	+ Removed /zentyal prefix from URLs
	+ Fixed errors executing mail queue commands
	+ Do not generate config if module is not configured
2.1.8
	+ Set widget size to 2 for a better default dashboard balance
2.1.7
	+ Update wizard pages with new order option
2.1.6
	+ Use the new "Add new..." option in the object selectors
	+ Add support for LOGIN in authenticated mail relay
	+ Delete deprecated extendedRestore method
	+ Use quote column option for periodic and report log consolidation
2.1.5
	+ Fixed crash in dashboard widget
2.1.4
	+ Check for undefined vdomain in vdomainExists method
	+ Removed unwanted matching in the logs in some rare circumstances
	+ SASL and TLS are always enabled
	+ As long as mailfilter module is enabled, the mail module will
	  use the filter it provides
	+ Changed mail firewall services
2.1.3
	+ Added message submission service
	+ Added poll period and per-account "keep" option to email retrieval
	  from external accounts
	+ Bugfix: don't run archivemail if no .Trash or .Spam folders found
2.1.2
	+ Change Zarafa virtual transport to LMTP.
	+ Bugfix: EBox::MailVDomainsLdap::vdomains returns a correct value
	  when mail is disabled
	+ Some refactoring on mail dispatcher
	+ Added zentyal-mail-addressbook that generates a listing of all
	  mail users
	+ Added support for eboxmailrelated attribute so groups have a mail
	  attribute useful for other modules like Zarafa
	+ Improvements in log parsing
2.1.1
	+ Quota attribute renamed in LDAP to allow to have a generic quota
	  attribute in users
	+ Fixed error in pagination of traffic summarized report
	+ Removed dovecot antispam plugin support until serious
	  bug in the dovecot-antispam package from Ubuntu is fixed
	+ Bugfix: external accounts wiht passwords containing ':' don't
	  cause probems anymore; however single quota is forbidden in
	  external accounts passwords
	+ Bugfix: non-authorized smtp recipient restrictions works when
	  SASL is enabled
2.1
	+ Delete deprecated/unused _isCourierObject and _accountAddOn methods
	+ Removed obsolete migrations and use new initial-setup
	+ Remove dependency on dovecot-antispam moved to ebox-mailfilter
	+ Bugfix: Fixed some problems with size parsing in logs
	+ Bugfix: Remove a warning in consolidation of mail messages
	+ Improvements in reports
	  - Return data for end report period to show traffic per day
	  - Added top user sender/receiver per domain
	  - A single mail_message report is sent consisted of
	    sent, received and rejected mail messages
	  - Workarounded problems with unavailable domain in report table
	  - Bugfix: event in report table has the same definition that has
	    in log table
	+ Bugfix: don't query vdomains to LDAP if module is not enabled
2.0.3
	+ Added backup domain
	+ Increased size of event field in mail_message_report table
	+ Autocreate user email always in lowercase
	+ Fixed dovecot mailboxes config to avoid problems with some vdomains
	+ Set default order for dashboard widgets
2.0.2
	+ Don't regenerate user quotas if default quota doesn't change
2.0.1
	+ Bugfix: hooks didn't work (thanks to moebius for the patch)
1.5.5
	+ Add Zarafa integration with mail module
1.5.4
	+ Zentyal rebrand
1.5.3
	+ Bugfix: external accounts retrieval works again in lucid
1.5.2
	+ New setup wizard
1.5.1
	+ Use ssl-cert package to create default certificates as all other
	  eBox modules should be doing
	+ Added bridged mode support in firewall helper
1.5
	+ Update configuration templates with the newest versions from lucid
	+ Bugfix, dovecot ldap auth now works when using AD Sync
	+ Bugfix, using standard default smtp banner to avoid breaking
	banner checks. Thanks to ivo@housesbg.com for pointing this
	+ Now event's mail dispatcher uses configured mailname instead of
	non-qualified hostname
	+ Firewall default policy allows mail system from external
	networks because is the expected and usual thing
	+ Bugfix, is not longer allowed a external alias with the same address
	than a existent account
	+ Bugfix, addColumn message_type on mail_message table which should
	have been added on migration 6
	+ Bugfix: changed location of default sieve script to a directory
	writable by LDA
	+ Added '@' character to virtual domain select control labels
	+ Bugfix: allow multiple alias to the same external account
1.4.2
	+ Bugfix, mail to local accounts is delivered correctly, changed
	some parameters to take in account myorigin
	+ Fixed typo in regular expression that checks external accounts names
	+ Plain usernames without mail domain now are allowed for mail
	retrieval from external accounts
	+ Bugfix, hard-coding mailname in main.cf smtp_helo_name because
	$myorigin variable was not correclty resolved
1.4.1
	+ Bugfix, fix incorrect alias dn breaking aliases in postfix
	+ Bugfix, when create a maildir if a leftover maildir already
	  exists now is correctly backuped with the .bak extension
1.3.18
	+ Add widget for external retrieval service (fetchmail)
1.3.17
	+ Added breadcrumbs to external aliases and virtual domain
	  settings models
1.3.16
	+ Make auto creation of e-mail accounts more robust
	+ Bad mailname doesnt disable module activation. Warning message
	added when bad mailname is set. Mailname check in vdomains
1.3.15
	+ Change UI for maximum message limits and expiration limits
	+ Bugfix: The report tables changed its name and they are used by
	  code correctly
	+ Added postmaster option and deprecated bounceReturnAddress
	option
	+ Fixed migration script and ulimited mail message size
	multiplication warning. The error in migration dont corrupted
	configuration but made new installations fail the last migration
	script.
	+ Updated localAttributes in MailUserLdap
	+ Added LOGIN to authorization mechanisms
	+ Using /etc/mailname in hostname and sasl_domain paramteres
	+ Better check of mailname, assure that mailname is correct before
	enabling module
	+ Changed SIEVE directory location to /var/vmail/sieve
1.3.14
	+ Added precondition in ObjectPolicy model
	+ Account home in dovecot set to its maildir, this is necesary for
	some SIEVE features like vacation autoreply
	+ Added autocreation of drafts and sent mail folders
	+ Fixed bug in UI: now we can set properly the number of
	expiration days for spam and deleted messages
	+ Added per domain catch-all accounts
	+ Logs fixes
	+ Added aliases to external accounts
	+ Added multiple aliases per group
	+ Improved queue management
	+ Added dovecot-antispam plugin integration
	+ Added email retrieval for external accounts
	+ Added more connections check to avoid spammers
	+ Add DefaultUser model to be used in users and groups default user
	  template. Admins can select if they wish to create an email account  automatically
	  by default when creating new users.
	+ Enable mail services by default
	+ Fix ids and checkRowExist in ExternalAccount.pm
	+ Fix method for modification of external accounts
	+ Reverted UI component name to be compatible with previous versions
1.3.13
	+ Fixed bug in UI: now we can set properly the maximum message size
1.3.12
	+ Add migration to rename mail table to mail_message
	+ Add breadcrumbs
1.3.11
	+ Fixed bug when retrieving LDAP instance in master/slave architecture
	+ Added log consolidation and report
1.3.10
	+ ESMTP service in port 465 fixed
	+ Deliver to local user fixed
	+ Using LDA protocol and LDAP for dovecot's userdb
	+ Added user mailbox quota
	+ Added autocreation of trash and spam folders
	+ Added flush of spam and trash folders
	+ Added sieve and managesieve support
1.3.7
	+ more resilent EBox::MailVdomain::setUserAccount, now we don't
	abort if it exists already a user maildir, instead we move it to a
	backup directory
1.3.6
	+ now you can specify a port for the smarthost (if not specified
	the default port continues to be 25)
	+ bugfix: fixed regresion in logs and added greylist event for
	connections to remote SMTPs
	+ bugfix: SMTPS port 465 now works properly
	+ added quota support
	+ added autocreation of trash and spam folders
	+ added flush of spam and trash folders
	+ add sieve and manage sieve support
	+ added retrieval of emails from external accounts
	+ added catch-all account per domain
	+ added external mail accounts aliases
	+ added 'remove all' and 'flush all' options to mail queue
	management
	+ bugfix, in mail queue management now the mail recipients and th
	messages being delivered appears correctly
	+ added multiples alias for groups
	+ added more SMTP checks for new mail for avoidin spam
	+ aded support for spam learn from IMAP folders (see mailfilter
	module)
	+ added autocreation of drafts and sent mail folders
1.3.4
	+ tableInfo returns an array of hash refs
1.1.41
	+ bugfix: Allow unsafe characters in smtp auth password
1.1.30
	+ SMTP and POP/iMAP certificates can be changed via  the CA module
1.1.20
	+ UI improvement: hide and show mail filter fields depending on the
	configuration
1.1.10
	+ New release
1.1
	+ Replaced courier with dovecot
	+ Added aliases for whole domains
	+ Use the new row() and ids() API
	+ Bugfix: alias are deleted when user account is deleted
	+ Bugfix: when already exists the maildir, create a new account is
	not allowed
	+ Bugfix: fixed error in mail queue template: avoid to reference a
	possible undefined value
	+ Bugfix: running method in Greylist does not fail if there is not
	eventd fil
	+ Bugfix: force removal of previous data in backup
	+Bugfix: removed bad superfluous call that was the source of
	, at least, restore errors
	+ Mail queue parsing error fixed and more robust mail queue template
0.12.101
	+ Bugfix: Postgrey daemon is disabled by default
0.12.100
	+ EBox::MailUserLdap::userAccount and
	EBox::MailUserLdap::getUserLdapValue  don't longer assume that the
	user exists
	+ Bugfix: MDSize attribute should not be restored in systems with
	MDSize feature disabled
	+ Bugfix in logs: mail relayed to external smarthost is now
	logged, external smarthost relay denied action also logged, relay
	field now only logs relay data and no unrelated data
	+ Summary changed to reflect the changes in mailfilter module
	+ Added greylist support
	+ Added authentication for external smarthost
	+ Added TLS support for external smarthost
	+ Replaced courier with dovecot
	+ Simpler interface to choose mail retrieval protocols
0.12.99
	+ Add support for reporting
0.12.2
	+ Bugfix: Start POP3 over SSL (Port: 995)
0.12.1
	+ Bugfix: Use EBox::Types::Union::Text for unlimited message size
0.12
	+ Bugfix: Checkbox for unlimited size is unchecked, the field
	mentioned, i.e. Size (MB) is activated.
	+ Use the new MVC framework
	+ Add postfix to sasl group instead of dpkg-stateoverriding stuff
	+ Update INSTALL doc
	+ Use eBox OID number in LDAP schemas
0.11.101
	+ Fixed bug when removing users in non-quota installations
	+ Do not remove init rc scripts
	+ Add port 465 (SMTP over SSL) to mail service, old outlook version
	  will use this port
	+ Fixed bug in group alias that broke this feature for mail
	accounts which its name was different to the username
0.11.100
	+ Create certificate for smtpd server
	+ Disabled filter appears in the filter lists as disabled
	(previously they don't appear at all)
	+ Module activation dependency with module which provides the
	active filter
0.11.99
	+ Add mail dispatcher to notify eBox events using this SMTP server
	+ Enhanced strings
0.11
	+ Wrap service call with ebox-unblock-exec
	+ Fix typo in message
0.10.99
	+ New release
0.10
	+ New release
0.9.100
	+ Fix some typos
0.9.99
	+ Fixed bug in configuration backup
	+ Allow other modules to define mail filters

0.9.3
	+ New release
0.9.2
	+ Create sasl configuration which contains password with 0600 mask
0.9.1
	+ Extended backup
	+ Use host's FQDN.
	+ Helo restrictions
0.9
	+ Added Polish translation
	+ Added German translation
0.8.1
	+  Added dependency on sasl2-bin for secure SMTP authentication
0.8
	+ Small GUI fix
	+ Added firewall rule to access smtp hosts for all interfaces
0.7.99
	+ New release
0.7.1
	+ GUI improvements
	+ Added queue management support
	+ Use EBox::LDAP singleton
	+ Added update/clean actions to ebox-mail-ldap
	+ Use of ebox-sudoers-friendly
0.7
	+ First public release<|MERGE_RESOLUTION|>--- conflicted
+++ resolved
@@ -1,5 +1,5 @@
 HEAD
-<<<<<<< HEAD
+	+ Fixed regression in add/remove/list group alias
 	+ Added user addon for retrieval mail from external accounts
 	+ Added fetch all mail option to retrieval mail from external accounts
 2.3.4
@@ -13,9 +13,6 @@
 	+ Create tables with MyISAM engine by default
 2.3.2
 	+ withoutActions property in TrafficDetails.pm for the new tableBody.mas
-=======
-	+ Fixed regression in add/remove/list group alias
->>>>>>> d4a6e0b4
 	+ Removed mda option for fetchmail accounts with zarafa destination
 	+ Image in initial configuration wizard is shown again
 2.3.1
