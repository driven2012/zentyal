HEAD
<<<<<<< HEAD
	+ Fixed typo in master.cf when mail filter is enabled
=======
	+ Fixed bug which allowed to use incorrect external addresses in
	  fetchmail accounts
>>>>>>> 8e284013
	+ Explicitly set firewall version dependency in control file
3.0.6
	+ Adapt firewall rules to new accept chains
3.0.5
	+ Regenerate kerberos key tab in LDAP reprovision
	+ Banner display mail name instead of host name
	+ Adapted to EBox::LdapModule changes
	+ Added module particular facilities for slave setup
	+ Added a ebox.postgrey upstart config file in package to avoid
	  errors before we generate it in the _setConf
	+ Fixed bug triggered when removing all users from a virtual domain
	+ Do not try to manage postgrey daemon if module is unconfigured
	+ Fixed error in json response trigered by widget size
	+ Added libsasl2-modules dependency because it seems that is not
	  always installed
3.0.4
	+ Integration with Disaster Recovery service
	+ Fixed user object misuse in EBox::Mail::FetchmailLdap::removeExternalAccount
3.0.3
	+ Adapted to changes in EBox::LogHelper::_convertTimestamp
3.0.2
	+ Fixed error in dashboard widget
	+ Fixed log helper time stamp parsing, transition to MySql broke it
	+ Adapted to improvement of EBox::Module::Service::isRunning method
	+ Added LDAP indexes for mail and dc attributes
	+ Added and used serviceId field for service certificates
	+ Fixed bread crumbs in mail dispatcher configuration model
3.0.1
	+ Added missing CGIs for external accounts
	+ Fixed edition of external accounts
	+ Workaround until postgrey "do not stop" bug is fixed upstream
	+ Use executeOnBrothers method to resolve error with component
	  directories on vdomain aliases model
2.3.8
	+ Move report code to remoteservices
	+ Add missing use statement causing an exception loading the class
	+ Convert to lowercase the domain part in the user LDAP filter,
	  required to retrieve the correct mailbox path when using kerberos auth
	+ Fix gssapi hostname for kerberos authentication
	+ Fix LDAP filters
	+ Switch to LDAP bind authentication when kerberos is not used
	+ Fixed dovecot user password authentication
	+ Fixed disable_dns_lookups key in master.cf
2.3.7
	+ Dont use Zarafa for ham/spam acccounts
	+ Allow syntax to specify smarthost without MX lookup
	+ Fixed dovecot-ldap.conf.mas
2.3.6
	+ Added modeldepends to yaml schema
	+ External alias can have address on a vdomain alias
	+ Fixed regression in vdomain aliases
	+ Added Zarafa multitenancy support
2.3.5
	+ Fixed regression in add/remove/list group alias
	+ Added user addon for retrieval mail from external accounts
	+ Added fetch all mail option to retrieval mail from external accounts
2.3.4
	+ Implement new EBox::Events::DispatcherProvider
	+ Adapted to new Model management framework
	+ Always run postmap
	+ Authenticated sender have to use a mail address which they own
	+ Using old sieve directories as home mail directories
	+ Enable GSSAPI/Kerberos authentication
2.3.3
	+ Create tables with MyISAM engine by default
2.3.2
	+ withoutActions property in TrafficDetails.pm for the new tableBody.mas
	+ Removed mda option for fetchmail accounts with zarafa destination
	+ Image in initial configuration wizard is shown again
2.3.1
	+ New translatable printableNames for mail services
	+ Adapted to new users implementation
	+ Fixed wrong method call in MailUserLdap
2.3
	+ Adapted to dovecot 2.0
	+ Postfix now binds to LDAP
	+ Adapted to new MySQL logs backend
	+ Mailfilter learn accounts are excluded from Zarafa transport
	+ Remove precondition if there are no objects as now they can be
	  added in-line with the new dialog
	+ Replaced autotools with zbuildtools
	+ Remove Zarafa dependent configuration when it is disabled
	+ Fetchmail configuration takes in account Zarafa
2.2.1
	+ Fixed usercorner row id error when adding a new external account
	+ Fixed mail directory backup in account creation, now it can be
	  made more than once
	+ Use EBox::Validate::checkEmailAddress for checking email instead
	  of a custom flaky re
	+ Fixed regresion in mailname message in SMTPOptions model
2.1.12
	+ Fixed regresion in usercorner link
2.1.11
	+ Added uidl fetchmail option to pop3 external accounts
2.1.10
	+ Fixed error in SMTPOPtions model when system hostname is not a FQDN
2.1.9
	+ Removed /zentyal prefix from URLs
	+ Fixed errors executing mail queue commands
	+ Do not generate config if module is not configured
2.1.8
	+ Set widget size to 2 for a better default dashboard balance
2.1.7
	+ Update wizard pages with new order option
2.1.6
	+ Use the new "Add new..." option in the object selectors
	+ Add support for LOGIN in authenticated mail relay
	+ Delete deprecated extendedRestore method
	+ Use quote column option for periodic and report log consolidation
2.1.5
	+ Fixed crash in dashboard widget
2.1.4
	+ Check for undefined vdomain in vdomainExists method
	+ Removed unwanted matching in the logs in some rare circumstances
	+ SASL and TLS are always enabled
	+ As long as mailfilter module is enabled, the mail module will
	  use the filter it provides
	+ Changed mail firewall services
2.1.3
	+ Added message submission service
	+ Added poll period and per-account "keep" option to email retrieval
	  from external accounts
	+ Bugfix: don't run archivemail if no .Trash or .Spam folders found
2.1.2
	+ Change Zarafa virtual transport to LMTP.
	+ Bugfix: EBox::MailVDomainsLdap::vdomains returns a correct value
	  when mail is disabled
	+ Some refactoring on mail dispatcher
	+ Added zentyal-mail-addressbook that generates a listing of all
	  mail users
	+ Added support for eboxmailrelated attribute so groups have a mail
	  attribute useful for other modules like Zarafa
	+ Improvements in log parsing
2.1.1
	+ Quota attribute renamed in LDAP to allow to have a generic quota
	  attribute in users
	+ Fixed error in pagination of traffic summarized report
	+ Removed dovecot antispam plugin support until serious
	  bug in the dovecot-antispam package from Ubuntu is fixed
	+ Bugfix: external accounts wiht passwords containing ':' don't
	  cause probems anymore; however single quota is forbidden in
	  external accounts passwords
	+ Bugfix: non-authorized smtp recipient restrictions works when
	  SASL is enabled
2.1
	+ Delete deprecated/unused _isCourierObject and _accountAddOn methods
	+ Removed obsolete migrations and use new initial-setup
	+ Remove dependency on dovecot-antispam moved to ebox-mailfilter
	+ Bugfix: Fixed some problems with size parsing in logs
	+ Bugfix: Remove a warning in consolidation of mail messages
	+ Improvements in reports
	  - Return data for end report period to show traffic per day
	  - Added top user sender/receiver per domain
	  - A single mail_message report is sent consisted of
	    sent, received and rejected mail messages
	  - Workarounded problems with unavailable domain in report table
	  - Bugfix: event in report table has the same definition that has
	    in log table
	+ Bugfix: don't query vdomains to LDAP if module is not enabled
2.0.3
	+ Added backup domain
	+ Increased size of event field in mail_message_report table
	+ Autocreate user email always in lowercase
	+ Fixed dovecot mailboxes config to avoid problems with some vdomains
	+ Set default order for dashboard widgets
2.0.2
	+ Don't regenerate user quotas if default quota doesn't change
2.0.1
	+ Bugfix: hooks didn't work (thanks to moebius for the patch)
1.5.5
	+ Add Zarafa integration with mail module
1.5.4
	+ Zentyal rebrand
1.5.3
	+ Bugfix: external accounts retrieval works again in lucid
1.5.2
	+ New setup wizard
1.5.1
	+ Use ssl-cert package to create default certificates as all other
	  eBox modules should be doing
	+ Added bridged mode support in firewall helper
1.5
	+ Update configuration templates with the newest versions from lucid
	+ Bugfix, dovecot ldap auth now works when using AD Sync
	+ Bugfix, using standard default smtp banner to avoid breaking
	banner checks. Thanks to ivo@housesbg.com for pointing this
	+ Now event's mail dispatcher uses configured mailname instead of
	non-qualified hostname
	+ Firewall default policy allows mail system from external
	networks because is the expected and usual thing
	+ Bugfix, is not longer allowed a external alias with the same address
	than a existent account
	+ Bugfix, addColumn message_type on mail_message table which should
	have been added on migration 6
	+ Bugfix: changed location of default sieve script to a directory
	writable by LDA
	+ Added '@' character to virtual domain select control labels
	+ Bugfix: allow multiple alias to the same external account
1.4.2
	+ Bugfix, mail to local accounts is delivered correctly, changed
	some parameters to take in account myorigin
	+ Fixed typo in regular expression that checks external accounts names
	+ Plain usernames without mail domain now are allowed for mail
	retrieval from external accounts
	+ Bugfix, hard-coding mailname in main.cf smtp_helo_name because
	$myorigin variable was not correclty resolved
1.4.1
	+ Bugfix, fix incorrect alias dn breaking aliases in postfix
	+ Bugfix, when create a maildir if a leftover maildir already
	  exists now is correctly backuped with the .bak extension
1.3.18
	+ Add widget for external retrieval service (fetchmail)
1.3.17
	+ Added breadcrumbs to external aliases and virtual domain
	  settings models
1.3.16
	+ Make auto creation of e-mail accounts more robust
	+ Bad mailname doesnt disable module activation. Warning message
	added when bad mailname is set. Mailname check in vdomains
1.3.15
	+ Change UI for maximum message limits and expiration limits
	+ Bugfix: The report tables changed its name and they are used by
	  code correctly
	+ Added postmaster option and deprecated bounceReturnAddress
	option
	+ Fixed migration script and ulimited mail message size
	multiplication warning. The error in migration dont corrupted
	configuration but made new installations fail the last migration
	script.
	+ Updated localAttributes in MailUserLdap
	+ Added LOGIN to authorization mechanisms
	+ Using /etc/mailname in hostname and sasl_domain paramteres
	+ Better check of mailname, assure that mailname is correct before
	enabling module
	+ Changed SIEVE directory location to /var/vmail/sieve
1.3.14
	+ Added precondition in ObjectPolicy model
	+ Account home in dovecot set to its maildir, this is necesary for
	some SIEVE features like vacation autoreply
	+ Added autocreation of drafts and sent mail folders
	+ Fixed bug in UI: now we can set properly the number of
	expiration days for spam and deleted messages
	+ Added per domain catch-all accounts
	+ Logs fixes
	+ Added aliases to external accounts
	+ Added multiple aliases per group
	+ Improved queue management
	+ Added dovecot-antispam plugin integration
	+ Added email retrieval for external accounts
	+ Added more connections check to avoid spammers
	+ Add DefaultUser model to be used in users and groups default user
	  template. Admins can select if they wish to create an email account  automatically
	  by default when creating new users.
	+ Enable mail services by default
	+ Fix ids and checkRowExist in ExternalAccount.pm
	+ Fix method for modification of external accounts
	+ Reverted UI component name to be compatible with previous versions
1.3.13
	+ Fixed bug in UI: now we can set properly the maximum message size
1.3.12
	+ Add migration to rename mail table to mail_message
	+ Add breadcrumbs
1.3.11
	+ Fixed bug when retrieving LDAP instance in master/slave architecture
	+ Added log consolidation and report
1.3.10
	+ ESMTP service in port 465 fixed
	+ Deliver to local user fixed
	+ Using LDA protocol and LDAP for dovecot's userdb
	+ Added user mailbox quota
	+ Added autocreation of trash and spam folders
	+ Added flush of spam and trash folders
	+ Added sieve and managesieve support
1.3.7
	+ more resilent EBox::MailVdomain::setUserAccount, now we don't
	abort if it exists already a user maildir, instead we move it to a
	backup directory
1.3.6
	+ now you can specify a port for the smarthost (if not specified
	the default port continues to be 25)
	+ bugfix: fixed regresion in logs and added greylist event for
	connections to remote SMTPs
	+ bugfix: SMTPS port 465 now works properly
	+ added quota support
	+ added autocreation of trash and spam folders
	+ added flush of spam and trash folders
	+ add sieve and manage sieve support
	+ added retrieval of emails from external accounts
	+ added catch-all account per domain
	+ added external mail accounts aliases
	+ added 'remove all' and 'flush all' options to mail queue
	management
	+ bugfix, in mail queue management now the mail recipients and th
	messages being delivered appears correctly
	+ added multiples alias for groups
	+ added more SMTP checks for new mail for avoidin spam
	+ aded support for spam learn from IMAP folders (see mailfilter
	module)
	+ added autocreation of drafts and sent mail folders
1.3.4
	+ tableInfo returns an array of hash refs
1.1.41
	+ bugfix: Allow unsafe characters in smtp auth password
1.1.30
	+ SMTP and POP/iMAP certificates can be changed via  the CA module
1.1.20
	+ UI improvement: hide and show mail filter fields depending on the
	configuration
1.1.10
	+ New release
1.1
	+ Replaced courier with dovecot
	+ Added aliases for whole domains
	+ Use the new row() and ids() API
	+ Bugfix: alias are deleted when user account is deleted
	+ Bugfix: when already exists the maildir, create a new account is
	not allowed
	+ Bugfix: fixed error in mail queue template: avoid to reference a
	possible undefined value
	+ Bugfix: running method in Greylist does not fail if there is not
	eventd fil
	+ Bugfix: force removal of previous data in backup
	+Bugfix: removed bad superfluous call that was the source of
	, at least, restore errors
	+ Mail queue parsing error fixed and more robust mail queue template
0.12.101
	+ Bugfix: Postgrey daemon is disabled by default
0.12.100
	+ EBox::MailUserLdap::userAccount and
	EBox::MailUserLdap::getUserLdapValue  don't longer assume that the
	user exists
	+ Bugfix: MDSize attribute should not be restored in systems with
	MDSize feature disabled
	+ Bugfix in logs: mail relayed to external smarthost is now
	logged, external smarthost relay denied action also logged, relay
	field now only logs relay data and no unrelated data
	+ Summary changed to reflect the changes in mailfilter module
	+ Added greylist support
	+ Added authentication for external smarthost
	+ Added TLS support for external smarthost
	+ Replaced courier with dovecot
	+ Simpler interface to choose mail retrieval protocols
0.12.99
	+ Add support for reporting
0.12.2
	+ Bugfix: Start POP3 over SSL (Port: 995)
0.12.1
	+ Bugfix: Use EBox::Types::Union::Text for unlimited message size
0.12
	+ Bugfix: Checkbox for unlimited size is unchecked, the field
	mentioned, i.e. Size (MB) is activated.
	+ Use the new MVC framework
	+ Add postfix to sasl group instead of dpkg-stateoverriding stuff
	+ Update INSTALL doc
	+ Use eBox OID number in LDAP schemas
0.11.101
	+ Fixed bug when removing users in non-quota installations
	+ Do not remove init rc scripts
	+ Add port 465 (SMTP over SSL) to mail service, old outlook version
	  will use this port
	+ Fixed bug in group alias that broke this feature for mail
	accounts which its name was different to the username
0.11.100
	+ Create certificate for smtpd server
	+ Disabled filter appears in the filter lists as disabled
	(previously they don't appear at all)
	+ Module activation dependency with module which provides the
	active filter
0.11.99
	+ Add mail dispatcher to notify eBox events using this SMTP server
	+ Enhanced strings
0.11
	+ Wrap service call with ebox-unblock-exec
	+ Fix typo in message
0.10.99
	+ New release
0.10
	+ New release
0.9.100
	+ Fix some typos
0.9.99
	+ Fixed bug in configuration backup
	+ Allow other modules to define mail filters

0.9.3
	+ New release
0.9.2
	+ Create sasl configuration which contains password with 0600 mask
0.9.1
	+ Extended backup
	+ Use host's FQDN.
	+ Helo restrictions
0.9
	+ Added Polish translation
	+ Added German translation
0.8.1
	+  Added dependency on sasl2-bin for secure SMTP authentication
0.8
	+ Small GUI fix
	+ Added firewall rule to access smtp hosts for all interfaces
0.7.99
	+ New release
0.7.1
	+ GUI improvements
	+ Added queue management support
	+ Use EBox::LDAP singleton
	+ Added update/clean actions to ebox-mail-ldap
	+ Use of ebox-sudoers-friendly
0.7
	+ First public release<|MERGE_RESOLUTION|>--- conflicted
+++ resolved
@@ -1,10 +1,7 @@
 HEAD
-<<<<<<< HEAD
-	+ Fixed typo in master.cf when mail filter is enabled
-=======
 	+ Fixed bug which allowed to use incorrect external addresses in
 	  fetchmail accounts
->>>>>>> 8e284013
+	+ Fixed typo in master.cf when mail filter is enabled
 	+ Explicitly set firewall version dependency in control file
 3.0.6
 	+ Adapt firewall rules to new accept chains
