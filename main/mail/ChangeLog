HEAD
<<<<<<< HEAD
	+ Integration with Disaster Recovery service
=======
	+ Fixed user object misuse in EBox::Mail::FetchmailLdap::removeExternalAccount
>>>>>>> 7471986f
3.0.3
	+ Adapted to changes in EBox::LogHelper::_convertTimestamp
3.0.2
	+ Fixed error in dashboard widget
	+ Fixed log helper time stamp parsing, transition to MySql broke it
	+ Adapted to improvement of EBox::Module::Service::isRunning method
	+ Added LDAP indexes for mail and dc attributes
	+ Added and used serviceId field for service certificates
	+ Fixed bread crumbs in mail dispatcher configuration model
3.0.1
	+ Added missing CGIs for external accounts
	+ Fixed edition of external accounts
	+ Workaround until postgrey "do not stop" bug is fixed upstream
	+ Use executeOnBrothers method to resolve error with component
	  directories on vdomain aliases model
2.3.8
	+ Move report code to remoteservices
	+ Add missing use statement causing an exception loading the class
	+ Convert to lowercase the domain part in the user LDAP filter,
	  required to retrieve the correct mailbox path when using kerberos auth
	+ Fix gssapi hostname for kerberos authentication
	+ Fix LDAP filters
	+ Switch to LDAP bind authentication when kerberos is not used
	+ Fixed dovecot user password authentication
	+ Fixed disable_dns_lookups key in master.cf
2.3.7
	+ Dont use Zarafa for ham/spam acccounts
	+ Allow syntax to specify smarthost without MX lookup
	+ Fixed dovecot-ldap.conf.mas
2.3.6
	+ Added modeldepends to yaml schema
	+ External alias can have address on a vdomain alias
	+ Fixed regression in vdomain aliases
	+ Added Zarafa multitenancy support
2.3.5
	+ Fixed regression in add/remove/list group alias
	+ Added user addon for retrieval mail from external accounts
	+ Added fetch all mail option to retrieval mail from external accounts
2.3.4
	+ Implement new EBox::Events::DispatcherProvider
	+ Adapted to new Model management framework
	+ Always run postmap
	+ Authenticated sender have to use a mail address which they own
	+ Using old sieve directories as home mail directories
	+ Enable GSSAPI/Kerberos authentication
2.3.3
	+ Create tables with MyISAM engine by default
2.3.2
	+ withoutActions property in TrafficDetails.pm for the new tableBody.mas
	+ Removed mda option for fetchmail accounts with zarafa destination
	+ Image in initial configuration wizard is shown again
2.3.1
	+ New translatable printableNames for mail services
	+ Adapted to new users implementation
	+ Fixed wrong method call in MailUserLdap
2.3
	+ Adapted to dovecot 2.0
	+ Postfix now binds to LDAP
	+ Adapted to new MySQL logs backend
	+ Mailfilter learn accounts are excluded from Zarafa transport
	+ Remove precondition if there are no objects as now they can be
	  added in-line with the new dialog
	+ Replaced autotools with zbuildtools
	+ Remove Zarafa dependent configuration when it is disabled
	+ Fetchmail configuration takes in account Zarafa
2.2.1
	+ Fixed usercorner row id error when adding a new external account
	+ Fixed mail directory backup in account creation, now it can be
	  made more than once
	+ Use EBox::Validate::checkEmailAddress for checking email instead
	  of a custom flaky re
	+ Fixed regresion in mailname message in SMTPOptions model
2.1.12
	+ Fixed regresion in usercorner link
2.1.11
	+ Added uidl fetchmail option to pop3 external accounts
2.1.10
	+ Fixed error in SMTPOPtions model when system hostname is not a FQDN
2.1.9
	+ Removed /zentyal prefix from URLs
	+ Fixed errors executing mail queue commands
	+ Do not generate config if module is not configured
2.1.8
	+ Set widget size to 2 for a better default dashboard balance
2.1.7
	+ Update wizard pages with new order option
2.1.6
	+ Use the new "Add new..." option in the object selectors
	+ Add support for LOGIN in authenticated mail relay
	+ Delete deprecated extendedRestore method
	+ Use quote column option for periodic and report log consolidation
2.1.5
	+ Fixed crash in dashboard widget
2.1.4
	+ Check for undefined vdomain in vdomainExists method
	+ Removed unwanted matching in the logs in some rare circumstances
	+ SASL and TLS are always enabled
	+ As long as mailfilter module is enabled, the mail module will
	  use the filter it provides
	+ Changed mail firewall services
2.1.3
	+ Added message submission service
	+ Added poll period and per-account "keep" option to email retrieval
	  from external accounts
	+ Bugfix: don't run archivemail if no .Trash or .Spam folders found
2.1.2
	+ Change Zarafa virtual transport to LMTP.
	+ Bugfix: EBox::MailVDomainsLdap::vdomains returns a correct value
	  when mail is disabled
	+ Some refactoring on mail dispatcher
	+ Added zentyal-mail-addressbook that generates a listing of all
	  mail users
	+ Added support for eboxmailrelated attribute so groups have a mail
	  attribute useful for other modules like Zarafa
	+ Improvements in log parsing
2.1.1
	+ Quota attribute renamed in LDAP to allow to have a generic quota
	  attribute in users
	+ Fixed error in pagination of traffic summarized report
	+ Removed dovecot antispam plugin support until serious
	  bug in the dovecot-antispam package from Ubuntu is fixed
	+ Bugfix: external accounts wiht passwords containing ':' don't
	  cause probems anymore; however single quota is forbidden in
	  external accounts passwords
	+ Bugfix: non-authorized smtp recipient restrictions works when
	  SASL is enabled
2.1
	+ Delete deprecated/unused _isCourierObject and _accountAddOn methods
	+ Removed obsolete migrations and use new initial-setup
	+ Remove dependency on dovecot-antispam moved to ebox-mailfilter
	+ Bugfix: Fixed some problems with size parsing in logs
	+ Bugfix: Remove a warning in consolidation of mail messages
	+ Improvements in reports
	  - Return data for end report period to show traffic per day
	  - Added top user sender/receiver per domain
	  - A single mail_message report is sent consisted of
	    sent, received and rejected mail messages
	  - Workarounded problems with unavailable domain in report table
	  - Bugfix: event in report table has the same definition that has
	    in log table
	+ Bugfix: don't query vdomains to LDAP if module is not enabled
2.0.3
	+ Added backup domain
	+ Increased size of event field in mail_message_report table
	+ Autocreate user email always in lowercase
	+ Fixed dovecot mailboxes config to avoid problems with some vdomains
	+ Set default order for dashboard widgets
2.0.2
	+ Don't regenerate user quotas if default quota doesn't change
2.0.1
	+ Bugfix: hooks didn't work (thanks to moebius for the patch)
1.5.5
	+ Add Zarafa integration with mail module
1.5.4
	+ Zentyal rebrand
1.5.3
	+ Bugfix: external accounts retrieval works again in lucid
1.5.2
	+ New setup wizard
1.5.1
	+ Use ssl-cert package to create default certificates as all other
	  eBox modules should be doing
	+ Added bridged mode support in firewall helper
1.5
	+ Update configuration templates with the newest versions from lucid
	+ Bugfix, dovecot ldap auth now works when using AD Sync
	+ Bugfix, using standard default smtp banner to avoid breaking
	banner checks. Thanks to ivo@housesbg.com for pointing this
	+ Now event's mail dispatcher uses configured mailname instead of
	non-qualified hostname
	+ Firewall default policy allows mail system from external
	networks because is the expected and usual thing
	+ Bugfix, is not longer allowed a external alias with the same address
	than a existent account
	+ Bugfix, addColumn message_type on mail_message table which should
	have been added on migration 6
	+ Bugfix: changed location of default sieve script to a directory
	writable by LDA
	+ Added '@' character to virtual domain select control labels
	+ Bugfix: allow multiple alias to the same external account
1.4.2
	+ Bugfix, mail to local accounts is delivered correctly, changed
	some parameters to take in account myorigin
	+ Fixed typo in regular expression that checks external accounts names
	+ Plain usernames without mail domain now are allowed for mail
	retrieval from external accounts
	+ Bugfix, hard-coding mailname in main.cf smtp_helo_name because
	$myorigin variable was not correclty resolved
1.4.1
	+ Bugfix, fix incorrect alias dn breaking aliases in postfix
	+ Bugfix, when create a maildir if a leftover maildir already
	  exists now is correctly backuped with the .bak extension
1.3.18
	+ Add widget for external retrieval service (fetchmail)
1.3.17
	+ Added breadcrumbs to external aliases and virtual domain
	  settings models
1.3.16
	+ Make auto creation of e-mail accounts more robust
	+ Bad mailname doesnt disable module activation. Warning message
	added when bad mailname is set. Mailname check in vdomains
1.3.15
	+ Change UI for maximum message limits and expiration limits
	+ Bugfix: The report tables changed its name and they are used by
	  code correctly
	+ Added postmaster option and deprecated bounceReturnAddress
	option
	+ Fixed migration script and ulimited mail message size
	multiplication warning. The error in migration dont corrupted
	configuration but made new installations fail the last migration
	script.
	+ Updated localAttributes in MailUserLdap
	+ Added LOGIN to authorization mechanisms
	+ Using /etc/mailname in hostname and sasl_domain paramteres
	+ Better check of mailname, assure that mailname is correct before
	enabling module
	+ Changed SIEVE directory location to /var/vmail/sieve
1.3.14
	+ Added precondition in ObjectPolicy model
	+ Account home in dovecot set to its maildir, this is necesary for
	some SIEVE features like vacation autoreply
	+ Added autocreation of drafts and sent mail folders
	+ Fixed bug in UI: now we can set properly the number of
	expiration days for spam and deleted messages
	+ Added per domain catch-all accounts
	+ Logs fixes
	+ Added aliases to external accounts
	+ Added multiple aliases per group
	+ Improved queue management
	+ Added dovecot-antispam plugin integration
	+ Added email retrieval for external accounts
	+ Added more connections check to avoid spammers
	+ Add DefaultUser model to be used in users and groups default user
	  template. Admins can select if they wish to create an email account  automatically
	  by default when creating new users.
	+ Enable mail services by default
	+ Fix ids and checkRowExist in ExternalAccount.pm
	+ Fix method for modification of external accounts
	+ Reverted UI component name to be compatible with previous versions
1.3.13
	+ Fixed bug in UI: now we can set properly the maximum message size
1.3.12
	+ Add migration to rename mail table to mail_message
	+ Add breadcrumbs
1.3.11
	+ Fixed bug when retrieving LDAP instance in master/slave architecture
	+ Added log consolidation and report
1.3.10
	+ ESMTP service in port 465 fixed
	+ Deliver to local user fixed
	+ Using LDA protocol and LDAP for dovecot's userdb
	+ Added user mailbox quota
	+ Added autocreation of trash and spam folders
	+ Added flush of spam and trash folders
	+ Added sieve and managesieve support
1.3.7
	+ more resilent EBox::MailVdomain::setUserAccount, now we don't
	abort if it exists already a user maildir, instead we move it to a
	backup directory
1.3.6
	+ now you can specify a port for the smarthost (if not specified
	the default port continues to be 25)
	+ bugfix: fixed regresion in logs and added greylist event for
	connections to remote SMTPs
	+ bugfix: SMTPS port 465 now works properly
	+ added quota support
	+ added autocreation of trash and spam folders
	+ added flush of spam and trash folders
	+ add sieve and manage sieve support
	+ added retrieval of emails from external accounts
	+ added catch-all account per domain
	+ added external mail accounts aliases
	+ added 'remove all' and 'flush all' options to mail queue
	management
	+ bugfix, in mail queue management now the mail recipients and th
	messages being delivered appears correctly
	+ added multiples alias for groups
	+ added more SMTP checks for new mail for avoidin spam
	+ aded support for spam learn from IMAP folders (see mailfilter
	module)
	+ added autocreation of drafts and sent mail folders
1.3.4
	+ tableInfo returns an array of hash refs
1.1.41
	+ bugfix: Allow unsafe characters in smtp auth password
1.1.30
	+ SMTP and POP/iMAP certificates can be changed via  the CA module
1.1.20
	+ UI improvement: hide and show mail filter fields depending on the
	configuration
1.1.10
	+ New release
1.1
	+ Replaced courier with dovecot
	+ Added aliases for whole domains
	+ Use the new row() and ids() API
	+ Bugfix: alias are deleted when user account is deleted
	+ Bugfix: when already exists the maildir, create a new account is
	not allowed
	+ Bugfix: fixed error in mail queue template: avoid to reference a
	possible undefined value
	+ Bugfix: running method in Greylist does not fail if there is not
	eventd fil
	+ Bugfix: force removal of previous data in backup
	+Bugfix: removed bad superfluous call that was the source of
	, at least, restore errors
	+ Mail queue parsing error fixed and more robust mail queue template
0.12.101
	+ Bugfix: Postgrey daemon is disabled by default
0.12.100
	+ EBox::MailUserLdap::userAccount and
	EBox::MailUserLdap::getUserLdapValue  don't longer assume that the
	user exists
	+ Bugfix: MDSize attribute should not be restored in systems with
	MDSize feature disabled
	+ Bugfix in logs: mail relayed to external smarthost is now
	logged, external smarthost relay denied action also logged, relay
	field now only logs relay data and no unrelated data
	+ Summary changed to reflect the changes in mailfilter module
	+ Added greylist support
	+ Added authentication for external smarthost
	+ Added TLS support for external smarthost
	+ Replaced courier with dovecot
	+ Simpler interface to choose mail retrieval protocols
0.12.99
	+ Add support for reporting
0.12.2
	+ Bugfix: Start POP3 over SSL (Port: 995)
0.12.1
	+ Bugfix: Use EBox::Types::Union::Text for unlimited message size
0.12
	+ Bugfix: Checkbox for unlimited size is unchecked, the field
	mentioned, i.e. Size (MB) is activated.
	+ Use the new MVC framework
	+ Add postfix to sasl group instead of dpkg-stateoverriding stuff
	+ Update INSTALL doc
	+ Use eBox OID number in LDAP schemas
0.11.101
	+ Fixed bug when removing users in non-quota installations
	+ Do not remove init rc scripts
	+ Add port 465 (SMTP over SSL) to mail service, old outlook version
	  will use this port
	+ Fixed bug in group alias that broke this feature for mail
	accounts which its name was different to the username
0.11.100
	+ Create certificate for smtpd server
	+ Disabled filter appears in the filter lists as disabled
	(previously they don't appear at all)
	+ Module activation dependency with module which provides the
	active filter
0.11.99
	+ Add mail dispatcher to notify eBox events using this SMTP server
	+ Enhanced strings
0.11
	+ Wrap service call with ebox-unblock-exec
	+ Fix typo in message
0.10.99
	+ New release
0.10
	+ New release
0.9.100
	+ Fix some typos
0.9.99
	+ Fixed bug in configuration backup
	+ Allow other modules to define mail filters

0.9.3
	+ New release
0.9.2
	+ Create sasl configuration which contains password with 0600 mask
0.9.1
	+ Extended backup
	+ Use host's FQDN.
	+ Helo restrictions
0.9
	+ Added Polish translation
	+ Added German translation
0.8.1
	+  Added dependency on sasl2-bin for secure SMTP authentication
0.8
	+ Small GUI fix
	+ Added firewall rule to access smtp hosts for all interfaces
0.7.99
	+ New release
0.7.1
	+ GUI improvements
	+ Added queue management support
	+ Use EBox::LDAP singleton
	+ Added update/clean actions to ebox-mail-ldap
	+ Use of ebox-sudoers-friendly
0.7
	+ First public release<|MERGE_RESOLUTION|>--- conflicted
+++ resolved
@@ -1,9 +1,6 @@
 HEAD
-<<<<<<< HEAD
 	+ Integration with Disaster Recovery service
-=======
 	+ Fixed user object misuse in EBox::Mail::FetchmailLdap::removeExternalAccount
->>>>>>> 7471986f
 3.0.3
 	+ Adapted to changes in EBox::LogHelper::_convertTimestamp
 3.0.2
