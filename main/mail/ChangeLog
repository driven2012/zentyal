HEAD
<<<<<<< HEAD
	+ Add openchange compatibility
=======
	+ Override daemons when migrating from 3.0
	+ Minor enhancements to some note texts
3.1.6
	+ Use DATETIME type in date column for consolidation tables
	+ Summarised report has breadcrumbs now
>>>>>>> ed9fd223
3.1.5
	+ Fixed typo in external account user corner model
	+ Adapted to new CSS styles
	+ Fixed bug which allowed to use incorrect external addresses in
	  fetchmail accounts
3.1.4
	+ Fixed typo in master.cf when mail filter is enabled
3.1.3
	+ Adapt group and users addon to right panel view
	+ mail-ldap init script dies on LDAP add error
	+ Added menu icon
	+ Added new userCorner method to external accounts model
	+ Updated to use renamed method EBox::Ldap::connection.
	+ Adapt firewall rules to new accept chains
	+ Adapted user addon to multi-OU tree view
	+ Removed no longer necessary jQuery noConflict()
	+ Search the whole LDAP tree looking for groups and users.
	+ Added incompatiblity with external AD authentication mode
3.1.2
	+ Use new EBox::Users namespace instead of EBox::UsersAndGroups
3.1.1
	+ Removed deprecated backup domain methods
3.1
	+ Added Pre-Depends on mysql-server to avoid problems with upgrades
	+ Depend on zentyal-core 3.1
3.0.5
	+ Regenerate kerberos key tab in LDAP reprovision
	+ Banner display mail name instead of host name
	+ Adapted to EBox::LdapModule changes
	+ Added module particular facilities for slave setup
	+ Added a ebox.postgrey upstart config file in package to avoid
	  errors before we generate it in the _setConf
	+ Fixed bug triggered when removing all users from a virtual domain
	+ Do not try to manage postgrey daemon if module is unconfigured
	+ Fixed error in json response trigered by widget size
	+ Added libsasl2-modules dependency because it seems that is not
	  always installed
3.0.4
	+ Integration with Disaster Recovery service
	+ Fixed user object misuse in EBox::Mail::FetchmailLdap::removeExternalAccount
3.0.3
	+ Adapted to changes in EBox::LogHelper::_convertTimestamp
3.0.2
	+ Fixed error in dashboard widget
	+ Fixed log helper time stamp parsing, transition to MySql broke it
	+ Adapted to improvement of EBox::Module::Service::isRunning method
	+ Added LDAP indexes for mail and dc attributes
	+ Added and used serviceId field for service certificates
	+ Fixed bread crumbs in mail dispatcher configuration model
3.0.1
	+ Added missing CGIs for external accounts
	+ Fixed edition of external accounts
	+ Workaround until postgrey "do not stop" bug is fixed upstream
	+ Use executeOnBrothers method to resolve error with component
	  directories on vdomain aliases model
2.3.8
	+ Move report code to remoteservices
	+ Add missing use statement causing an exception loading the class
	+ Convert to lowercase the domain part in the user LDAP filter,
	  required to retrieve the correct mailbox path when using kerberos auth
	+ Fix gssapi hostname for kerberos authentication
	+ Fix LDAP filters
	+ Switch to LDAP bind authentication when kerberos is not used
	+ Fixed dovecot user password authentication
	+ Fixed disable_dns_lookups key in master.cf
2.3.7
	+ Dont use Zarafa for ham/spam acccounts
	+ Allow syntax to specify smarthost without MX lookup
	+ Fixed dovecot-ldap.conf.mas
2.3.6
	+ Added modeldepends to yaml schema
	+ External alias can have address on a vdomain alias
	+ Fixed regression in vdomain aliases
	+ Added Zarafa multitenancy support
2.3.5
	+ Fixed regression in add/remove/list group alias
	+ Added user addon for retrieval mail from external accounts
	+ Added fetch all mail option to retrieval mail from external accounts
2.3.4
	+ Implement new EBox::Events::DispatcherProvider
	+ Adapted to new Model management framework
	+ Always run postmap
	+ Authenticated sender have to use a mail address which they own
	+ Using old sieve directories as home mail directories
	+ Enable GSSAPI/Kerberos authentication
2.3.3
	+ Create tables with MyISAM engine by default
2.3.2
	+ withoutActions property in TrafficDetails.pm for the new tableBody.mas
	+ Removed mda option for fetchmail accounts with zarafa destination
	+ Image in initial configuration wizard is shown again
2.3.1
	+ New translatable printableNames for mail services
	+ Adapted to new users implementation
	+ Fixed wrong method call in MailUserLdap
2.3
	+ Adapted to dovecot 2.0
	+ Postfix now binds to LDAP
	+ Adapted to new MySQL logs backend
	+ Mailfilter learn accounts are excluded from Zarafa transport
	+ Remove precondition if there are no objects as now they can be
	  added in-line with the new dialog
	+ Replaced autotools with zbuildtools
	+ Remove Zarafa dependent configuration when it is disabled
	+ Fetchmail configuration takes in account Zarafa
2.2.1
	+ Fixed usercorner row id error when adding a new external account
	+ Fixed mail directory backup in account creation, now it can be
	  made more than once
	+ Use EBox::Validate::checkEmailAddress for checking email instead
	  of a custom flaky re
	+ Fixed regresion in mailname message in SMTPOptions model
2.1.12
	+ Fixed regresion in usercorner link
2.1.11
	+ Added uidl fetchmail option to pop3 external accounts
2.1.10
	+ Fixed error in SMTPOPtions model when system hostname is not a FQDN
2.1.9
	+ Removed /zentyal prefix from URLs
	+ Fixed errors executing mail queue commands
	+ Do not generate config if module is not configured
2.1.8
	+ Set widget size to 2 for a better default dashboard balance
2.1.7
	+ Update wizard pages with new order option
2.1.6
	+ Use the new "Add new..." option in the object selectors
	+ Add support for LOGIN in authenticated mail relay
	+ Delete deprecated extendedRestore method
	+ Use quote column option for periodic and report log consolidation
2.1.5
	+ Fixed crash in dashboard widget
2.1.4
	+ Check for undefined vdomain in vdomainExists method
	+ Removed unwanted matching in the logs in some rare circumstances
	+ SASL and TLS are always enabled
	+ As long as mailfilter module is enabled, the mail module will
	  use the filter it provides
	+ Changed mail firewall services
2.1.3
	+ Added message submission service
	+ Added poll period and per-account "keep" option to email retrieval
	  from external accounts
	+ Bugfix: don't run archivemail if no .Trash or .Spam folders found
2.1.2
	+ Change Zarafa virtual transport to LMTP.
	+ Bugfix: EBox::MailVDomainsLdap::vdomains returns a correct value
	  when mail is disabled
	+ Some refactoring on mail dispatcher
	+ Added zentyal-mail-addressbook that generates a listing of all
	  mail users
	+ Added support for eboxmailrelated attribute so groups have a mail
	  attribute useful for other modules like Zarafa
	+ Improvements in log parsing
2.1.1
	+ Quota attribute renamed in LDAP to allow to have a generic quota
	  attribute in users
	+ Fixed error in pagination of traffic summarized report
	+ Removed dovecot antispam plugin support until serious
	  bug in the dovecot-antispam package from Ubuntu is fixed
	+ Bugfix: external accounts wiht passwords containing ':' don't
	  cause probems anymore; however single quota is forbidden in
	  external accounts passwords
	+ Bugfix: non-authorized smtp recipient restrictions works when
	  SASL is enabled
2.1
	+ Delete deprecated/unused _isCourierObject and _accountAddOn methods
	+ Removed obsolete migrations and use new initial-setup
	+ Remove dependency on dovecot-antispam moved to ebox-mailfilter
	+ Bugfix: Fixed some problems with size parsing in logs
	+ Bugfix: Remove a warning in consolidation of mail messages
	+ Improvements in reports
	  - Return data for end report period to show traffic per day
	  - Added top user sender/receiver per domain
	  - A single mail_message report is sent consisted of
	    sent, received and rejected mail messages
	  - Workarounded problems with unavailable domain in report table
	  - Bugfix: event in report table has the same definition that has
	    in log table
	+ Bugfix: don't query vdomains to LDAP if module is not enabled
2.0.3
	+ Added backup domain
	+ Increased size of event field in mail_message_report table
	+ Autocreate user email always in lowercase
	+ Fixed dovecot mailboxes config to avoid problems with some vdomains
	+ Set default order for dashboard widgets
2.0.2
	+ Don't regenerate user quotas if default quota doesn't change
2.0.1
	+ Bugfix: hooks didn't work (thanks to moebius for the patch)
1.5.5
	+ Add Zarafa integration with mail module
1.5.4
	+ Zentyal rebrand
1.5.3
	+ Bugfix: external accounts retrieval works again in lucid
1.5.2
	+ New setup wizard
1.5.1
	+ Use ssl-cert package to create default certificates as all other
	  eBox modules should be doing
	+ Added bridged mode support in firewall helper
1.5
	+ Update configuration templates with the newest versions from lucid
	+ Bugfix, dovecot ldap auth now works when using AD Sync
	+ Bugfix, using standard default smtp banner to avoid breaking
	banner checks. Thanks to ivo@housesbg.com for pointing this
	+ Now event's mail dispatcher uses configured mailname instead of
	non-qualified hostname
	+ Firewall default policy allows mail system from external
	networks because is the expected and usual thing
	+ Bugfix, is not longer allowed a external alias with the same address
	than a existent account
	+ Bugfix, addColumn message_type on mail_message table which should
	have been added on migration 6
	+ Bugfix: changed location of default sieve script to a directory
	writable by LDA
	+ Added '@' character to virtual domain select control labels
	+ Bugfix: allow multiple alias to the same external account
1.4.2
	+ Bugfix, mail to local accounts is delivered correctly, changed
	some parameters to take in account myorigin
	+ Fixed typo in regular expression that checks external accounts names
	+ Plain usernames without mail domain now are allowed for mail
	retrieval from external accounts
	+ Bugfix, hard-coding mailname in main.cf smtp_helo_name because
	$myorigin variable was not correclty resolved
1.4.1
	+ Bugfix, fix incorrect alias dn breaking aliases in postfix
	+ Bugfix, when create a maildir if a leftover maildir already
	  exists now is correctly backuped with the .bak extension
1.3.18
	+ Add widget for external retrieval service (fetchmail)
1.3.17
	+ Added breadcrumbs to external aliases and virtual domain
	  settings models
1.3.16
	+ Make auto creation of e-mail accounts more robust
	+ Bad mailname doesnt disable module activation. Warning message
	added when bad mailname is set. Mailname check in vdomains
1.3.15
	+ Change UI for maximum message limits and expiration limits
	+ Bugfix: The report tables changed its name and they are used by
	  code correctly
	+ Added postmaster option and deprecated bounceReturnAddress
	option
	+ Fixed migration script and ulimited mail message size
	multiplication warning. The error in migration dont corrupted
	configuration but made new installations fail the last migration
	script.
	+ Updated localAttributes in MailUserLdap
	+ Added LOGIN to authorization mechanisms
	+ Using /etc/mailname in hostname and sasl_domain paramteres
	+ Better check of mailname, assure that mailname is correct before
	enabling module
	+ Changed SIEVE directory location to /var/vmail/sieve
1.3.14
	+ Added precondition in ObjectPolicy model
	+ Account home in dovecot set to its maildir, this is necesary for
	some SIEVE features like vacation autoreply
	+ Added autocreation of drafts and sent mail folders
	+ Fixed bug in UI: now we can set properly the number of
	expiration days for spam and deleted messages
	+ Added per domain catch-all accounts
	+ Logs fixes
	+ Added aliases to external accounts
	+ Added multiple aliases per group
	+ Improved queue management
	+ Added dovecot-antispam plugin integration
	+ Added email retrieval for external accounts
	+ Added more connections check to avoid spammers
	+ Add DefaultUser model to be used in users and groups default user
	  template. Admins can select if they wish to create an email account  automatically
	  by default when creating new users.
	+ Enable mail services by default
	+ Fix ids and checkRowExist in ExternalAccount.pm
	+ Fix method for modification of external accounts
	+ Reverted UI component name to be compatible with previous versions
1.3.13
	+ Fixed bug in UI: now we can set properly the maximum message size
1.3.12
	+ Add migration to rename mail table to mail_message
	+ Add breadcrumbs
1.3.11
	+ Fixed bug when retrieving LDAP instance in master/slave architecture
	+ Added log consolidation and report
1.3.10
	+ ESMTP service in port 465 fixed
	+ Deliver to local user fixed
	+ Using LDA protocol and LDAP for dovecot's userdb
	+ Added user mailbox quota
	+ Added autocreation of trash and spam folders
	+ Added flush of spam and trash folders
	+ Added sieve and managesieve support
1.3.7
	+ more resilent EBox::MailVdomain::setUserAccount, now we don't
	abort if it exists already a user maildir, instead we move it to a
	backup directory
1.3.6
	+ now you can specify a port for the smarthost (if not specified
	the default port continues to be 25)
	+ bugfix: fixed regresion in logs and added greylist event for
	connections to remote SMTPs
	+ bugfix: SMTPS port 465 now works properly
	+ added quota support
	+ added autocreation of trash and spam folders
	+ added flush of spam and trash folders
	+ add sieve and manage sieve support
	+ added retrieval of emails from external accounts
	+ added catch-all account per domain
	+ added external mail accounts aliases
	+ added 'remove all' and 'flush all' options to mail queue
	management
	+ bugfix, in mail queue management now the mail recipients and th
	messages being delivered appears correctly
	+ added multiples alias for groups
	+ added more SMTP checks for new mail for avoidin spam
	+ aded support for spam learn from IMAP folders (see mailfilter
	module)
	+ added autocreation of drafts and sent mail folders
1.3.4
	+ tableInfo returns an array of hash refs
1.1.41
	+ bugfix: Allow unsafe characters in smtp auth password
1.1.30
	+ SMTP and POP/iMAP certificates can be changed via  the CA module
1.1.20
	+ UI improvement: hide and show mail filter fields depending on the
	configuration
1.1.10
	+ New release
1.1
	+ Replaced courier with dovecot
	+ Added aliases for whole domains
	+ Use the new row() and ids() API
	+ Bugfix: alias are deleted when user account is deleted
	+ Bugfix: when already exists the maildir, create a new account is
	not allowed
	+ Bugfix: fixed error in mail queue template: avoid to reference a
	possible undefined value
	+ Bugfix: running method in Greylist does not fail if there is not
	eventd fil
	+ Bugfix: force removal of previous data in backup
	+Bugfix: removed bad superfluous call that was the source of
	, at least, restore errors
	+ Mail queue parsing error fixed and more robust mail queue template
0.12.101
	+ Bugfix: Postgrey daemon is disabled by default
0.12.100
	+ EBox::MailUserLdap::userAccount and
	EBox::MailUserLdap::getUserLdapValue  don't longer assume that the
	user exists
	+ Bugfix: MDSize attribute should not be restored in systems with
	MDSize feature disabled
	+ Bugfix in logs: mail relayed to external smarthost is now
	logged, external smarthost relay denied action also logged, relay
	field now only logs relay data and no unrelated data
	+ Summary changed to reflect the changes in mailfilter module
	+ Added greylist support
	+ Added authentication for external smarthost
	+ Added TLS support for external smarthost
	+ Replaced courier with dovecot
	+ Simpler interface to choose mail retrieval protocols
0.12.99
	+ Add support for reporting
0.12.2
	+ Bugfix: Start POP3 over SSL (Port: 995)
0.12.1
	+ Bugfix: Use EBox::Types::Union::Text for unlimited message size
0.12
	+ Bugfix: Checkbox for unlimited size is unchecked, the field
	mentioned, i.e. Size (MB) is activated.
	+ Use the new MVC framework
	+ Add postfix to sasl group instead of dpkg-stateoverriding stuff
	+ Update INSTALL doc
	+ Use eBox OID number in LDAP schemas
0.11.101
	+ Fixed bug when removing users in non-quota installations
	+ Do not remove init rc scripts
	+ Add port 465 (SMTP over SSL) to mail service, old outlook version
	  will use this port
	+ Fixed bug in group alias that broke this feature for mail
	accounts which its name was different to the username
0.11.100
	+ Create certificate for smtpd server
	+ Disabled filter appears in the filter lists as disabled
	(previously they don't appear at all)
	+ Module activation dependency with module which provides the
	active filter
0.11.99
	+ Add mail dispatcher to notify eBox events using this SMTP server
	+ Enhanced strings
0.11
	+ Wrap service call with ebox-unblock-exec
	+ Fix typo in message
0.10.99
	+ New release
0.10
	+ New release
0.9.100
	+ Fix some typos
0.9.99
	+ Fixed bug in configuration backup
	+ Allow other modules to define mail filters

0.9.3
	+ New release
0.9.2
	+ Create sasl configuration which contains password with 0600 mask
0.9.1
	+ Extended backup
	+ Use host's FQDN.
	+ Helo restrictions
0.9
	+ Added Polish translation
	+ Added German translation
0.8.1
	+  Added dependency on sasl2-bin for secure SMTP authentication
0.8
	+ Small GUI fix
	+ Added firewall rule to access smtp hosts for all interfaces
0.7.99
	+ New release
0.7.1
	+ GUI improvements
	+ Added queue management support
	+ Use EBox::LDAP singleton
	+ Added update/clean actions to ebox-mail-ldap
	+ Use of ebox-sudoers-friendly
0.7
	+ First public release<|MERGE_RESOLUTION|>--- conflicted
+++ resolved
@@ -1,13 +1,10 @@
 HEAD
-<<<<<<< HEAD
 	+ Add openchange compatibility
-=======
 	+ Override daemons when migrating from 3.0
 	+ Minor enhancements to some note texts
 3.1.6
 	+ Use DATETIME type in date column for consolidation tables
 	+ Summarised report has breadcrumbs now
->>>>>>> ed9fd223
 3.1.5
 	+ Fixed typo in external account user corner model
 	+ Adapted to new CSS styles
