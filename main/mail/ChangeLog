HEAD
<<<<<<< HEAD
	+ Use executeOnBrothers method to resolve error with component
	directories on vdomain aliases model
=======
	+ Workaround until postgrey dont stop bug is fixed upstream
>>>>>>> 6365b65c
2.3.8
	+ Move report code to remoteservices
	+ Add missing use statement causing an exception loading the class
	+ Convert to lowercase the domain part in the user LDAP filter,
	  required to retrieve the correct mailbox path when using kerberos auth
	+ Fix gssapi hostname for kerberos authentication
	+ Fix LDAP filters
	+ Switch to LDAP bind authentication when kerberos is not used
	+ Fixed dovecot user password authentication
	+ Fixed disable_dns_lookups key in master.cf
2.3.7
	+ Dont use Zarafa for ham/spam acccounts
	+ Allow syntax to specify smarthost without MX lookup
	+ Fixed dovecot-ldap.conf.mas
2.3.6
	+ Added modeldepends to yaml schema
	+ External alias can have address on a vdomain alias
	+ Fixed regression in vdomain aliases
	+ Added Zarafa multitenancy support
2.3.5
	+ Fixed regression in add/remove/list group alias
	+ Added user addon for retrieval mail from external accounts
	+ Added fetch all mail option to retrieval mail from external accounts
2.3.4
	+ Implement new EBox::Events::DispatcherProvider
	+ Adapted to new Model management framework
	+ Always run postmap
	+ Authenticated sender have to use a mail address which they own
	+ Using old sieve directories as home mail directories
	+ Enable GSSAPI/Kerberos authentication
2.3.3
	+ Create tables with MyISAM engine by default
2.3.2
	+ withoutActions property in TrafficDetails.pm for the new tableBody.mas
	+ Removed mda option for fetchmail accounts with zarafa destination
	+ Image in initial configuration wizard is shown again
2.3.1
	+ New translatable printableNames for mail services
	+ Adapted to new users implementation
	+ Fixed wrong method call in MailUserLdap
2.3
	+ Adapted to dovecot 2.0
	+ Postfix now binds to LDAP
	+ Adapted to new MySQL logs backend
	+ Mailfilter learn accounts are excluded from Zarafa transport
	+ Remove precondition if there are no objects as now they can be
	  added in-line with the new dialog
	+ Replaced autotools with zbuildtools
	+ Remove Zarafa dependent configuration when it is disabled
	+ Fetchmail configuration takes in account Zarafa
2.2.1
	+ Fixed usercorner row id error when adding a new external account
	+ Fixed mail directory backup in account creation, now it can be
	  made more than once
	+ Use EBox::Validate::checkEmailAddress for checking email instead
	  of a custom flaky re
	+ Fixed regresion in mailname message in SMTPOptions model
2.1.12
	+ Fixed regresion in usercorner link
2.1.11
	+ Added uidl fetchmail option to pop3 external accounts
2.1.10
	+ Fixed error in SMTPOPtions model when system hostname is not a FQDN
2.1.9
	+ Removed /zentyal prefix from URLs
	+ Fixed errors executing mail queue commands
	+ Do not generate config if module is not configured
2.1.8
	+ Set widget size to 2 for a better default dashboard balance
2.1.7
	+ Update wizard pages with new order option
2.1.6
	+ Use the new "Add new..." option in the object selectors
	+ Add support for LOGIN in authenticated mail relay
	+ Delete deprecated extendedRestore method
	+ Use quote column option for periodic and report log consolidation
2.1.5
	+ Fixed crash in dashboard widget
2.1.4
	+ Check for undefined vdomain in vdomainExists method
	+ Removed unwanted matching in the logs in some rare circumstances
	+ SASL and TLS are always enabled
	+ As long as mailfilter module is enabled, the mail module will
	  use the filter it provides
	+ Changed mail firewall services
2.1.3
	+ Added message submission service
	+ Added poll period and per-account "keep" option to email retrieval
	  from external accounts
	+ Bugfix: don't run archivemail if no .Trash or .Spam folders found
2.1.2
	+ Change Zarafa virtual transport to LMTP.
	+ Bugfix: EBox::MailVDomainsLdap::vdomains returns a correct value
	  when mail is disabled
	+ Some refactoring on mail dispatcher
	+ Added zentyal-mail-addressbook that generates a listing of all
	  mail users
	+ Added support for eboxmailrelated attribute so groups have a mail
	  attribute useful for other modules like Zarafa
	+ Improvements in log parsing
2.1.1
	+ Quota attribute renamed in LDAP to allow to have a generic quota
	  attribute in users
	+ Fixed error in pagination of traffic summarized report
	+ Removed dovecot antispam plugin support until serious
	  bug in the dovecot-antispam package from Ubuntu is fixed
	+ Bugfix: external accounts wiht passwords containing ':' don't
	  cause probems anymore; however single quota is forbidden in
	  external accounts passwords
	+ Bugfix: non-authorized smtp recipient restrictions works when
	  SASL is enabled
2.1
	+ Delete deprecated/unused _isCourierObject and _accountAddOn methods
	+ Removed obsolete migrations and use new initial-setup
	+ Remove dependency on dovecot-antispam moved to ebox-mailfilter
	+ Bugfix: Fixed some problems with size parsing in logs
	+ Bugfix: Remove a warning in consolidation of mail messages
	+ Improvements in reports
	  - Return data for end report period to show traffic per day
	  - Added top user sender/receiver per domain
	  - A single mail_message report is sent consisted of
	    sent, received and rejected mail messages
	  - Workarounded problems with unavailable domain in report table
	  - Bugfix: event in report table has the same definition that has
	    in log table
	+ Bugfix: don't query vdomains to LDAP if module is not enabled
2.0.3
	+ Added backup domain
	+ Increased size of event field in mail_message_report table
	+ Autocreate user email always in lowercase
	+ Fixed dovecot mailboxes config to avoid problems with some vdomains
	+ Set default order for dashboard widgets
2.0.2
	+ Don't regenerate user quotas if default quota doesn't change
2.0.1
	+ Bugfix: hooks didn't work (thanks to moebius for the patch)
1.5.5
	+ Add Zarafa integration with mail module
1.5.4
	+ Zentyal rebrand
1.5.3
	+ Bugfix: external accounts retrieval works again in lucid
1.5.2
	+ New setup wizard
1.5.1
	+ Use ssl-cert package to create default certificates as all other
	  eBox modules should be doing
	+ Added bridged mode support in firewall helper
1.5
	+ Update configuration templates with the newest versions from lucid
	+ Bugfix, dovecot ldap auth now works when using AD Sync
	+ Bugfix, using standard default smtp banner to avoid breaking
	banner checks. Thanks to ivo@housesbg.com for pointing this
	+ Now event's mail dispatcher uses configured mailname instead of
	non-qualified hostname
	+ Firewall default policy allows mail system from external
	networks because is the expected and usual thing
	+ Bugfix, is not longer allowed a external alias with the same address
	than a existent account
	+ Bugfix, addColumn message_type on mail_message table which should
	have been added on migration 6
	+ Bugfix: changed location of default sieve script to a directory
	writable by LDA
	+ Added '@' character to virtual domain select control labels
	+ Bugfix: allow multiple alias to the same external account
1.4.2
	+ Bugfix, mail to local accounts is delivered correctly, changed
	some parameters to take in account myorigin
	+ Fixed typo in regular expression that checks external accounts names
	+ Plain usernames without mail domain now are allowed for mail
	retrieval from external accounts
	+ Bugfix, hard-coding mailname in main.cf smtp_helo_name because
	$myorigin variable was not correclty resolved
1.4.1
	+ Bugfix, fix incorrect alias dn breaking aliases in postfix
	+ Bugfix, when create a maildir if a leftover maildir already
	  exists now is correctly backuped with the .bak extension
1.3.18
	+ Add widget for external retrieval service (fetchmail)
1.3.17
	+ Added breadcrumbs to external aliases and virtual domain
	  settings models
1.3.16
	+ Make auto creation of e-mail accounts more robust
	+ Bad mailname doesnt disable module activation. Warning message
	added when bad mailname is set. Mailname check in vdomains
1.3.15
	+ Change UI for maximum message limits and expiration limits
	+ Bugfix: The report tables changed its name and they are used by
	  code correctly
	+ Added postmaster option and deprecated bounceReturnAddress
	option
	+ Fixed migration script and ulimited mail message size
	multiplication warning. The error in migration dont corrupted
	configuration but made new installations fail the last migration
	script.
	+ Updated localAttributes in MailUserLdap
	+ Added LOGIN to authorization mechanisms
	+ Using /etc/mailname in hostname and sasl_domain paramteres
	+ Better check of mailname, assure that mailname is correct before
	enabling module
	+ Changed SIEVE directory location to /var/vmail/sieve
1.3.14
	+ Added precondition in ObjectPolicy model
	+ Account home in dovecot set to its maildir, this is necesary for
	some SIEVE features like vacation autoreply
	+ Added autocreation of drafts and sent mail folders
	+ Fixed bug in UI: now we can set properly the number of
	expiration days for spam and deleted messages
	+ Added per domain catch-all accounts
	+ Logs fixes
	+ Added aliases to external accounts
	+ Added multiple aliases per group
	+ Improved queue management
	+ Added dovecot-antispam plugin integration
	+ Added email retrieval for external accounts
	+ Added more connections check to avoid spammers
	+ Add DefaultUser model to be used in users and groups default user
	  template. Admins can select if they wish to create an email account  automatically
	  by default when creating new users.
	+ Enable mail services by default
	+ Fix ids and checkRowExist in ExternalAccount.pm
	+ Fix method for modification of external accounts
	+ Reverted UI component name to be compatible with previous versions
1.3.13
	+ Fixed bug in UI: now we can set properly the maximum message size
1.3.12
	+ Add migration to rename mail table to mail_message
	+ Add breadcrumbs
1.3.11
	+ Fixed bug when retrieving LDAP instance in master/slave architecture
	+ Added log consolidation and report
1.3.10
	+ ESMTP service in port 465 fixed
	+ Deliver to local user fixed
	+ Using LDA protocol and LDAP for dovecot's userdb
	+ Added user mailbox quota
	+ Added autocreation of trash and spam folders
	+ Added flush of spam and trash folders
	+ Added sieve and managesieve support
1.3.7
	+ more resilent EBox::MailVdomain::setUserAccount, now we don't
	abort if it exists already a user maildir, instead we move it to a
	backup directory
1.3.6
	+ now you can specify a port for the smarthost (if not specified
	the default port continues to be 25)
	+ bugfix: fixed regresion in logs and added greylist event for
	connections to remote SMTPs
	+ bugfix: SMTPS port 465 now works properly
	+ added quota support
	+ added autocreation of trash and spam folders
	+ added flush of spam and trash folders
	+ add sieve and manage sieve support
	+ added retrieval of emails from external accounts
	+ added catch-all account per domain
	+ added external mail accounts aliases
	+ added 'remove all' and 'flush all' options to mail queue
	management
	+ bugfix, in mail queue management now the mail recipients and th
	messages being delivered appears correctly
	+ added multiples alias for groups
	+ added more SMTP checks for new mail for avoidin spam
	+ aded support for spam learn from IMAP folders (see mailfilter
	module)
	+ added autocreation of drafts and sent mail folders
1.3.4
	+ tableInfo returns an array of hash refs
1.1.41
	+ bugfix: Allow unsafe characters in smtp auth password
1.1.30
	+ SMTP and POP/iMAP certificates can be changed via  the CA module
1.1.20
	+ UI improvement: hide and show mail filter fields depending on the
	configuration
1.1.10
	+ New release
1.1
	+ Replaced courier with dovecot
	+ Added aliases for whole domains
	+ Use the new row() and ids() API
	+ Bugfix: alias are deleted when user account is deleted
	+ Bugfix: when already exists the maildir, create a new account is
	not allowed
	+ Bugfix: fixed error in mail queue template: avoid to reference a
	possible undefined value
	+ Bugfix: running method in Greylist does not fail if there is not
	eventd fil
	+ Bugfix: force removal of previous data in backup
	+Bugfix: removed bad superfluous call that was the source of
	, at least, restore errors
	+ Mail queue parsing error fixed and more robust mail queue template
0.12.101
	+ Bugfix: Postgrey daemon is disabled by default
0.12.100
	+ EBox::MailUserLdap::userAccount and
	EBox::MailUserLdap::getUserLdapValue  don't longer assume that the
	user exists
	+ Bugfix: MDSize attribute should not be restored in systems with
	MDSize feature disabled
	+ Bugfix in logs: mail relayed to external smarthost is now
	logged, external smarthost relay denied action also logged, relay
	field now only logs relay data and no unrelated data
	+ Summary changed to reflect the changes in mailfilter module
	+ Added greylist support
	+ Added authentication for external smarthost
	+ Added TLS support for external smarthost
	+ Replaced courier with dovecot
	+ Simpler interface to choose mail retrieval protocols
0.12.99
	+ Add support for reporting
0.12.2
	+ Bugfix: Start POP3 over SSL (Port: 995)
0.12.1
	+ Bugfix: Use EBox::Types::Union::Text for unlimited message size
0.12
	+ Bugfix: Checkbox for unlimited size is unchecked, the field
	mentioned, i.e. Size (MB) is activated.
	+ Use the new MVC framework
	+ Add postfix to sasl group instead of dpkg-stateoverriding stuff
	+ Update INSTALL doc
	+ Use eBox OID number in LDAP schemas
0.11.101
	+ Fixed bug when removing users in non-quota installations
	+ Do not remove init rc scripts
	+ Add port 465 (SMTP over SSL) to mail service, old outlook version
	  will use this port
	+ Fixed bug in group alias that broke this feature for mail
	accounts which its name was different to the username
0.11.100
	+ Create certificate for smtpd server
	+ Disabled filter appears in the filter lists as disabled
	(previously they don't appear at all)
	+ Module activation dependency with module which provides the
	active filter
0.11.99
	+ Add mail dispatcher to notify eBox events using this SMTP server
	+ Enhanced strings
0.11
	+ Wrap service call with ebox-unblock-exec
	+ Fix typo in message
0.10.99
	+ New release
0.10
	+ New release
0.9.100
	+ Fix some typos
0.9.99
	+ Fixed bug in configuration backup
	+ Allow other modules to define mail filters

0.9.3
	+ New release
0.9.2
	+ Create sasl configuration which contains password with 0600 mask
0.9.1
	+ Extended backup
	+ Use host's FQDN.
	+ Helo restrictions
0.9
	+ Added Polish translation
	+ Added German translation
0.8.1
	+  Added dependency on sasl2-bin for secure SMTP authentication
0.8
	+ Small GUI fix
	+ Added firewall rule to access smtp hosts for all interfaces
0.7.99
	+ New release
0.7.1
	+ GUI improvements
	+ Added queue management support
	+ Use EBox::LDAP singleton
	+ Added update/clean actions to ebox-mail-ldap
	+ Use of ebox-sudoers-friendly
0.7
	+ First public release<|MERGE_RESOLUTION|>--- conflicted
+++ resolved
@@ -1,10 +1,7 @@
 HEAD
-<<<<<<< HEAD
+	+ Workaround until postgrey "do not stop" bug is fixed upstream
 	+ Use executeOnBrothers method to resolve error with component
-	directories on vdomain aliases model
-=======
-	+ Workaround until postgrey dont stop bug is fixed upstream
->>>>>>> 6365b65c
+	  directories on vdomain aliases model
 2.3.8
 	+ Move report code to remoteservices
 	+ Add missing use statement causing an exception loading the class
