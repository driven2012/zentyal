--- conflicted
+++ resolved
@@ -1,9 +1,6 @@
 HEAD
-<<<<<<< HEAD
+	+ Added and used serviceId field for service certificates
 	+ Fixed bread crumbs in mail dispatcher configuration model
-=======
-	+ Added and used serviceId field for service certificates
->>>>>>> edd49c4c
 3.0.1
 	+ Added missing CGIs for external accounts
 	+ Fixed edition of external accounts
