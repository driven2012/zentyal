--- conflicted
+++ resolved
@@ -1,12 +1,9 @@
-<<<<<<< HEAD
 HEAD
 	+ Adapted to new Model management framework
-=======
 2.3.2
 	+ withoutActions property in TrafficDetails.pm for the new tableBody.mas
 	+ Removed mda option for fetchmail accounts with zarafa destination
 	+ Image in initial configuration wizard is shown again
->>>>>>> 45737c5e
 2.3.1
 	+ New translatable printableNames for mail services
 	+ Adapted to new users implementation
