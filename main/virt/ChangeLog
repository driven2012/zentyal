HEAD
<<<<<<< HEAD
	+ Bridges already used are skipped instead of reused to avoid conflicts
	+ Delete unsued bridges once deleted
=======
	+ Do not check for r/rw perms on disks as libvirt automatically fixes them
>>>>>>> 1936156f
3.0.7
	+ Check for existing libvirt networks using test on files definition
	  insted of virsh net-list which was buggy
3.0.6
	+ More descriptive names for the windows types of virtual machines
	+ Do not stop VNC proxies before VMs are stopped
	+ Always try to shutdown VMs first and then destroy after 30 seconds
	+ Fix Qemu keymap detection when having UTF-8 environment
3.0.5
	+ Reload the page after saving changes if a VM has been modified
	+ Added calls to generate VM stop alerts on module stop
	+ Added calls to methods to generate alerts on VM start/stop
3.0.4
	+ Use shutdown command instead of halt in Windows systems
	+ Allow to use host CD drive
	+ Add VNC bar height to calculate VNC viewer frame height
	+ Use 'tablet' device type for pointing device on Windows machines
	  to avoid cursor offset
	+ Allow '_' and '-' in devices paths
3.0.3
	+ Added missing architectureTypes method to VBox backend
	+ Forced MAC prefix to workaround libvirt bug
3.0.2
	+ Operating System type can now be specified on each VM
	+ Windows Vista or newer machines use SATA disks
	+ Windows 2000 or older machines use IDE disks
	+ Linux machines use virtio disks
	+ Other machines use SCSI disks for compatibility with the
	  previous default, but can use IDE setting the use_ide_disks
	  key in /etc/zentyal/virt.conf as before
	+ Better checking of device path
3.0.1
	+ Support for another output of file program for qcow2 format
	+ Make use of the wideDialog parameter for VNC windows
2.3.5
	+ Fixed reference to inexistent attribute when adding a machine
2.3.4
	+ Report used ports as FirewallHelper
	+ Set maximum number of virtual machines via virt.conf
	+ New icons for the interface
2.3.3
	+ Validate that CD images are in ISO format
	+ MAC addresses can be always set without need of config key and also
	  have a random default value
2.3.2
	+ Remove no longer necessary parentComposite workarounds
	+ Adapted to new Model management framework
	+ Adapted Status type to new framework
	+ Fixed error in getting VM state with a language different than english
2.3.1
	+ Added printableName for VNC service
2.3
	+ Do not manually specify emulator in xml to make it work in precise
	+ Use novnc package in precise instead of custom one
	+ Validation of the format of the disk files
	+ Removed VMs are stopped, better treatment of disk addition errors
	+ VNC service is set before saving changes
	+ Added NetworkObserver methods
	+ 'None' interface is not longer allowed for libvirt backend
	+ Added validation of hard disk names
	+ Bugfix: custom keymap validation works properly now
	+ Replaced autotools with zbuildtools
	+ Internal networks now work in KVM
	+ Optimize check status operation in KVM using domstate command
	+ Start VNC proxies only when necessary, this also avoids wrong alerts
	+ Restrict virtual machine names to avoid problems with virsh and quotes
	+ Fixed problems with inexistent mac elements on network interface rows
	+ VMs have now always assigned the same VNC port
2.2.2
	+ Bugfix: delete commands are properly quoted now
	+ Bugfix: add newlines to the generated vnc-passwd file
	+ Bugfix: specify video card model to avoid problems with some guests
	+ Bugfix: created disks are now physically deleted when removed in the GUI
2.2.1
	+ Use /var/lib/zentyal/conf/vnc-passwd to store autogenerated passwords
	  and allow to customize them easily without having to create the file
	+ Bugfix: do not allow more than 16 SCSI devices
	+ Allow to force use of IDE disks if use_ide_disks config key is enabled
	+ Allow to specify MAC addresses for network interfaces if
	  custom_mac_addresses config key is enabled
	+ Do not try to stop machines that are not running
	+ Full cleanup of deleted VM directories when using VirtualBox
	+ Avoid console warnings when a machine is not created
	+ Bugfix: Do not stop machines on save changes if they haven't changed
	+ Do not try to start already running VMs
	+ Bugfix: OS type can now be changed after the machine is created
	+ New manageonly option for better integration with VBox GUI
2.1.7
	+ Read keymap when writing conf instead of when initializing
	+ Avoid warning when LANG environment variable is not defined
2.1.6
	+ Fixed problems with sparse disk images in KVM and use scsi bus
	+ Avoid undefined concatenation warnings during boot
2.1.5
	+ Removed /zentyal prefix from URLs
2.1.4
	+ Properly define the boot device with KVM
	+ Real devices like /dev/cdrom are now recognised as valid
	+ Only bridged interfaces appear in Select when using libvirt
	+ Do not generate console output when checking for VMX extensions
2.1.3
	+ Start button also resumes paused machines
	+ Do not pop up console if the machine is not running
	+ Allow to specify VNC passwords in /var/lib/zentyal/conf/vnc-passwd
	+ Include also VNC WS proxy ports in the service
	+ Do not try to pause stopped machines
2.1.2
	+ Removed no longer necessary parent workarounds after parentRow fix
	+ Fixed problems with autostart VMs during save changes
	+ Do not show incorrect "Optional" labels on non-optional fields
	+ Do not allow to modify disk size once disk is created
	+ Updated running, paused and stopped icons
	+ Fix viewCustomizer problems overriding the initHTMLStateOrder method
	+ Check precondition when trying to start a machine and remove general
	  unnecessary precondition, now it also checks for unsaved changes
	+ Remove annoying vncKeymap warning when not defined
	+ Fixed bug getting path for disk usage facilities
2.1.1
	+ Fixed wrong nested headers and show help links inside tabs
	+ Validate paths and names when adding a new device
	+ Pause and Resume actions now work
	+ Architecture of virtualized machines with KVM is now properly set
	+ Better management of manual and automatic start/stop of machines
	+ Integration with Backup and Disk Usage
	+ Check if keymap is supported and default to US english if not
	+ Allow to customize keymap and console size in virt.conf
	+ VNC on libvirt now can listen to external connections
	+ Reduce the effect of VNC mouse position problem  offset with libvirt
	+ Autodetection of hardware support to choose between KVM/QEMU
	+ Clean leftover vncviewer files
	+ Create sparse disk images to reduce disk usage
	+ Allow to customize user and initial VNC port in virt.conf
	+ Protect VNC sessions with password
	+ Create service and firewall rules for VNC
	+ Upstart files are properly purged now
2.1
	+ Initial release<|MERGE_RESOLUTION|>--- conflicted
+++ resolved
@@ -1,10 +1,7 @@
 HEAD
-<<<<<<< HEAD
+	+ Do not check for r/rw perms on disks as libvirt automatically fixes them
 	+ Bridges already used are skipped instead of reused to avoid conflicts
 	+ Delete unsued bridges once deleted
-=======
-	+ Do not check for r/rw perms on disks as libvirt automatically fixes them
->>>>>>> 1936156f
 3.0.7
 	+ Check for existing libvirt networks using test on files definition
 	  insted of virsh net-list which was buggy
