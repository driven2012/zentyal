--- conflicted
+++ resolved
@@ -1,10 +1,7 @@
 HEAD
-<<<<<<< HEAD
 	+ Fix link removal while stopping the service to avoid the
 	  creation of sporious directories
-=======
 	+ Added support for last week graphs
->>>>>>> f1154e79
 	+ Fixed URL in breadcrumbs
 2.3.3
 	+ Implement new EBox::Events::WatcherProvider
