--- conflicted
+++ resolved
@@ -1,12 +1,9 @@
-<<<<<<< HEAD
+HEAD
+	+ Added Support for chrooting users
 3.2
 	+ Set version to 3.2
 3.1.4
 	+ Fixed redefinition of initialSetup()
-=======
-HEAD
-	+ Added Support for chrooting users
->>>>>>> 9934a3ec
 3.1.3
 	+ Override daemons when migrating from 3.0
 3.1.2
