Source: zentyal-ftp
Section: web
Priority: optional
Maintainer: José Antonio Calvo <jacalvo@zentyal.org>
Build-Depends: zbuildtools
Standards-Version: 3.9.2

Package: zentyal-ftp
Architecture: all
Replaces: ebox-ftp (<< 2.0.100)
<<<<<<< HEAD
Depends: zentyal-core (>= 3.3~1), zentyal-core (<< 3.4), zentyal-network, zentyal-firewall, zentyal-users, ${misc:Depends}, vsftpd
=======
Depends: zentyal-core (>= 3.2), zentyal-core (<< 3.3), zentyal-network, zentyal-firewall, zentyal-users, ${misc:Depends}, vsftpd (>= 2.3.5-1ubuntu2ppa1)
>>>>>>> 4579a8b2
Description: Zentyal - FTP
 Zentyal is a Linux small business server that can act as
 a Gateway, Unified Threat Manager, Office Server, Infrastructure
 Manager, Unified Communications Server or a combination of them. One
 single, easy-to-use platform to manage all your network services.
 .
 This module provides a FTP server.<|MERGE_RESOLUTION|>--- conflicted
+++ resolved
@@ -8,11 +8,7 @@
 Package: zentyal-ftp
 Architecture: all
 Replaces: ebox-ftp (<< 2.0.100)
-<<<<<<< HEAD
-Depends: zentyal-core (>= 3.3~1), zentyal-core (<< 3.4), zentyal-network, zentyal-firewall, zentyal-users, ${misc:Depends}, vsftpd
-=======
-Depends: zentyal-core (>= 3.2), zentyal-core (<< 3.3), zentyal-network, zentyal-firewall, zentyal-users, ${misc:Depends}, vsftpd (>= 2.3.5-1ubuntu2ppa1)
->>>>>>> 4579a8b2
+Depends: zentyal-core (>= 3.3~1), zentyal-core (<< 3.4), zentyal-network, zentyal-firewall, zentyal-users, ${misc:Depends}, vsftpd (>= 2.3.5-1ubuntu2ppa1)
 Description: Zentyal - FTP
  Zentyal is a Linux small business server that can act as
  a Gateway, Unified Threat Manager, Office Server, Infrastructure
