<<<<<<< HEAD
3.3
	+ Set version to 3.3
=======
HEAD
	+ In the tunnel client bundle don't allow additional server
	  addresses because they are not supported
>>>>>>> 270f4a14
3.2
	+ Set version to 3.2
3.1.2
	+ Upgraded OpenVPN installer for Windows to 2.3.2
3.1.1
	+ Adapted to updatedRowNotify call with no changes in values
	+ Added menu icon
	+ Adapt firewall rules to new accept chains
3.1
	+ Updated to reflect the Apache -> WebAdmin rename.
	+ Removed 3.0.X migration code
	+ Added advertised routes option to the clients
	+ Added option that allows server tunnels to reject any route from
	  the clients
	+ Client to client connection option is always enforced for tunnel servers
	+ Added Pre-Depends on mysql-server to avoid problems with upgrades
	+ Depend on zentyal-core 3.1
3.0.5
	+ Create correctly advertised network objects for interfaces with
	  more than one address in the same network
3.0.4
	+ Better filename for tunnel client bundle
	+ Zebra daemon debug controlled by global debug setting
	+ Allow again client-to-client connection in tunnel mode
	+ ripd debug output controlled by debug key
	+ Modified daemon management to use methods from EBox::Module::Service
	+ Daemon configuration files are created, as expected, in _setConf method
3.0.3
	+ LogHelper does not sees longer 'X509NAME OK' verification status
	  as unknown
	+ Added float option to clients to allow server IP/port changes
	+ Fixed LogHelper Client connection initiated regexp
	+ Fixed certificates check in client configuration form
3.0.2
	+ Adapted to changes in EBox::LogObserver::_convertTimestamp
3.0.1
	+ Fixed client configuration model to allow its edition without
	  changing certificate files
2.3.12
	+ Move report code to remoteservices
2.3.11
	+ Dont create servers which its name maps to a invalid certificate
	+ Fixed error in template for server's client bundle
2.3.10
	+ VPN is now under Infrastructure instead of UTM
	+ Add PID file to make compatible with init.d script to check the
	  current daemon status
	+ Use MSS fix by configuration file option in order not to affect
	  all servers
	+ Added missing use statement in exposed networks model
	+ Adapted to changes in DataForm, these changes caused problems
	  creating new servers
	+ Added modeldepends to yaml schema
	+ Reimplemented old behavior of client configuration directory
	  creation for compability with other modules
	+ Fixed error when backing up servers with no configuration file present
	+ Improvements in DataForm deprecates the fudge in validateTypedRow
2.3.9
	+ Added redirect gateway option to the server
2.3.8
	+ Configuration file reside under daemon directory
	+ ipp files are now in server own directory
	+ Client now drop prvilegies after initialization
	+ Different model for upload client bundles for clients
	+ Added client config directory option to servers
	+ Daemons can use a TUN interface
	+ Using cloud DDNS address as defautl for client bundle
	+ Added connection strategy option to client bundle
	+ Unavailable options are hidden in download client bundle form
	+ Added push dhcp-options to server: dns, searchdomain and wins
	+ Configuration files in windows bundle now use typical window's
	  line termination
2.3.7
	+ Adapted to new Model management framework
2.3.6
	+ Take into account the VPN internal client renaming
	+ Site-to-site VPN is now supported on all editions
	+ Refresh interface info cache with an apache restart to make the
	  widgets return updated interface information
	+ Fixed regresion that allowed bad server names
	+ Fixed checks for used ports in other modules
2.3.5
	+ Create tables with MyISAM engine by default
2.3.4
	+ Advertised networks are now defined by objects instead of by
	  manually specified networks
2.3.3
	+ Packaging fixes for precise
2.3.2
	+ Updated Standards-Version to 3.9.2
2.3.1
	+ Added checks for small business subscription
	+ Give support to use general proxy in OpenVPN clients
2.3
	+ Adapted to new MySQL logs backend
	+ Delete client and server upstart files on module purge
	+ Replaced autotools with zbuildtools
	+ Don't allow any server to use the same network than another
	  server or any interface
2.1.6
	+ Removed /zentyal prefix from URLs
	+ Include again OpenVPN for Windows installer
2.1.5
	+ Avoid duplicated restart during postinst
	+ Added route up command option to vpn clients
	+ Added mssfix option for UDP connections
	+ Added new setRouteUpCmd in EBox::OpenVPN::Client used by
	  EBox::RemoteServices::SupportAccess class
	+ Added new setLocalAddressAndPort in EBox::OpenVPN::Client used
	  by EBox::RemoteServices::Auth class
	+ Removed useless client widgets
2.1.4
	+ Fixed argument passing in constructor, readonly instances now work
2.1.3
	+ VPN logs are stored now under /var/log/openvpn and properly rotated
	+ Remove remoteservices clients on backup restore if remoteservices
	  module is excluded
2.1.2
	+ Improved precondition fail message
	+ Fixed problem with quagga automatic updates
2.1.1
	+ Reorganize URL's and submenus to integrate with new IPsec module
	+ Upgrade version of the OpenVPN for Windows installer to 2.2.0
	+ Allow all kind of network addresses on exposed networks
	+ Added localAddr and lport properties for internal VPN clients
	+ Bugfix: now you can edit no-certificate VPN client parameters without
	  resubmitting certificates
2.1
	+ Upgrade version of the OpenVPN for Windows installer to 2.1.4
	+ Use new standard enable-module script
	+ Use new initial-setup in postinst
	+ Replace /etc/ebox/80openvpn.conf with /etc/zentyal/openvpn.conf
	+ Added server option for multihomed UDP server
2.0.7
	+ VPN clients are now forced to explicitly notify disconnections only if
	  UDP is the used protocol.
2.0.6
	+ Removed deprecated code that caused a warning in postinst logs restart
	+ VPN clients are now forced to explicitly notify disconnections
	+ Bugfix: VPN widgets don't break dashboard if they cannot find the IP of
	  the used interface
2.0.5
	+ Avoid useless log messages on VPN log files recreation
	+ Bugfix: VPN client connections and disconnections are logged again
	+ Client bundle filename includes now the certificate name
	+ Changed download client bundle text to "Download"
	+ Set default order for dashboard widgets
2.0.4
	+ Bugfix: VPN servers are correctly disabled when their certificates are
	  expired or revoked
	+ Added /etc/default/openvpn to openvpn used files
2.0.3
	+ Bugfix: Zentyal-managed VPN servers are only started by upstart
	+ Bugfix: VPN servers cannot be managed without a valid CA certificate
	+ Bugfix: Configuration files are correctly removed when a server is
	  deleted
2.0.2
	+ Typo fix: A missing space in a command to validate certificates
2.0.1
	+ Bugfix: Handle spaces in server names
	+ Added exception error to precondition fail message
1.5.4
	+ Zentyal rebrand
	+ Added Mac OS X option to download bundle (same bundle as linux)
1.5.3
	+ Added bridged mode support in firewall helper
1.5.2
	+ Use a different persistent connection file for each daemon
	instead of sharing a common one
	+ Better messages for upload bundle errors
1.5.1
	+ Added support for OpenVPN servers to listen only on a PPPoE iface
	+ Bugfix: Escape some files to make download client bundle work
	  again if the server name has spaces
	+ Bugfix: Escape some files to allow spaces in server names
	+ Make initializeInterfaces() public
	+ Bugfix: ebox itself addresses are not accepted in VPN clients as
	  server addresses
1.5
	+ Make changes to work with /etc/init upstart
1.3.15
	+ Set a respawn limit when the client is internal
1.3.14
	+ Remove migration scripts
1.3.13
	+ Usability enhancements. Configure automatically network address and port
	  and also create a server certificate and advertise local networks.
	  (Closes #1628)
	+ Keep folder open
	+ VPN adddress cannot be the same of any exposed network and viceversa
1.3.12
	+ Add breadcrumbs
1.3.11
	+ Added report support
1.3.10
	+ Changed name of AdvertisedNetworks model to ExposedNetworks to
	  avoid problems with ad-blockers. However we preserve the old
	  directory name to avoid more migrations, it seems that this not
	  triggers ad-blockers. If later we found that it triggers we will
	  have to use other directory and add a migration script.
1.3.6
	+ Upgraded windows installer, now we use 2.1 (previously was 2.0.9)
	+ Add "configuration" field to Client model to select manual  or
	  bundle configuration mode
	+ Bugfix: bundle configuration mode works again
	+ Bugfix: windows bundle works again
	+ DownloadClient bundle form is only showed when server
	  configuration is complete
1.3.4
	+ tableInfo returns an array of hash refs
1.1.20
	+ Bugfix: Allow VPN clients with spaces in its common name
	+ Enable/disable rip password depending on eBox-to-eBox conf
	+ Bugfix: fixed bug in interface number when number >= 10
1.1
	+ Show status for non-internal VPN daemons in dashboard
	+ Using EBox::Types::Text::WriteOnce instead of EBox::Types::OpenVPN::WriteOnceText
	+ Use the new rows() and ids() API
0.12.100
	+ Daemon names are restricted to alphanumerics and '-'. '_', '.'
	  characters
	+ Bugfix: servers and clients cannto get any longer the same
	interface number
	+ Added log rotation using logrotate
0.12.99
	+ New release
0.12
	+ Adapt ebox-openvpn to MVC framework
	+ Bugfix: Enforcing RIPv2 to always authenticate when using eBox
	tunnels
0.11.103
	+ Bugfix. Quote certificate file names with double quote to
	  fix bug in win32
0.11.102
	+ Bugfix. Quote certifacte file names to support spaces
0.11.101
	+ Fix typo in CreateClient
	+ Do not remove quagga and openVPN rc links
	+ Bugfix. Retrieve rip password in server configuration
	+ Bugfix. Allow user to remove rip password when disabling ebox-to-ebox
	  tunnel
	+ Add backwards compatibility with old openVPN tunnels
	+ Make removed daemons deletion more robust
	+ Bugfix. Get activeServers instead of activeDaemons to add
	  INPUT rules
	+ Removed duplicate pmasquerade firewall rules, input rules to
	server more restrictive with input interface
0.11.100
	+ Bugfix. rip password is not required for normal clients
	+ Add feature to allow masquerading in VPNs. Now you can use the
	  openVPN module with just one interface.
0.11.99
	+ Bugfix. Shorten reserved daemons prefix to enlarge the daemon name
	user choice from RESERVED_DAEMON_ to R_D_
0.11
	+ Bugfix. Allow RIP connections on tap interfaces
	+ Bugfix. Log timestamp with one-digit day
0.10.99
	+ Windows bundle can be created to include the openVPN windows installer
	+ Log openVPN status
	+ Treat openVPN like internal interfaces
0.10.99
	+ New release
	+ added  log facilities
	+ client certificates and key validation
0.10
	+ Fix issue with www server to guess IP
	+ Improvements on port availability
	+ Only announce routes for RFC1918
	+ Relax checking of advertised routes
	+ Do not downgrade privileges from root to another user/group to avoid
	  problems when reconnecting
0.9.100
	+ Clients backup their certificates
	+ Add API to support internal VPNs
0.9.99
	+ New openvpn's log directory with log file and status file
	+ After creating a server the user is redirected to the edit page
0.9.3
	+ New release
0.9.2
	+ Fix a bug related to unscaped characters
	+ Added support for hidden clients
0.9.1
	+ New release
0.9
	+ Added Polish translation
        + Client bundle generator for Windows and Linux
0.8.99
	+ First public release<|MERGE_RESOLUTION|>--- conflicted
+++ resolved
@@ -1,11 +1,7 @@
-<<<<<<< HEAD
 3.3
-	+ Set version to 3.3
-=======
-HEAD
 	+ In the tunnel client bundle don't allow additional server
 	  addresses because they are not supported
->>>>>>> 270f4a14
+	+ Set version to 3.3
 3.2
 	+ Set version to 3.2
 3.1.2
