--- conflicted
+++ resolved
@@ -3,12 +3,8 @@
 PERLLIBS="test-mockmodule test-mockobject test-differences test-file test-mocktime test-tester test-cmd test-output test-class log-log4perl devel-stacktrace gd-gd2 config-tiny params-validate perl6-junction file-slurp readonly mail-rfc822-address io-interface data-validate-domain clone-fast html-mason proc-processtable test-deep dbi json json-xs yaml-libyaml redis linux-inotify2 sys-cpuload filesys-df authen-simple-pam nmap-parser dir-self file-readbackwards apache-singleton chart date-calc"
 
 ADDITIONAL_ARGS=""
-<<<<<<< HEAD
-MODULES_WITH_TESTS="common core samba ebackup firewall remoteservices antivirus"
-=======
 EXTRA_ARGS="-j4"
 MODULES_WITH_TESTS="common core samba ebackup firewall antivirus remoteservices ips"
->>>>>>> 406bbeee
 
 while getopts ":vjs" opt; do
     case $opt in
@@ -60,11 +56,7 @@
 test -d $CONF_DIR || mkdir $CONF_DIR
 find . -wholename '*schemas/*.yaml' -exec cp {} $CONF_DIR \;
 
-<<<<<<< HEAD
-COMMON_ARGS="-r --timer"
-=======
 COMMON_ARGS="$EXTRA_ARGS -r --timer"
->>>>>>> 406bbeee
 
 if [ "$@" == "ALL" ]
 then
