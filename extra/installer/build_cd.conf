--- conflicted
+++ resolved
@@ -17,18 +17,10 @@
 BASE_DIR=              # all directories are relative to this path
 
 ARCHS="amd64 i386"     # Supported architectures
-<<<<<<< HEAD
-VERSION=precise        # Ubuntu version name
-VERSION_NUMBER=12.04.3 # Ubuntu version number
-EBOX_VERSION=3.3       # Zentyal version number
-EBOX_APPEND=           # Zentyal version append
-INCLUDE_REMOTE=false   # Include Zentyal Remote udeb [true|false]
-=======
-VERSION=3.2.1          # Zentyal version number
+VERSION=3.3            # Zentyal version number
 DIST=precise           # Ubuntu version name
 DIST_VERSION=12.04.3   # Ubuntu version number
 INCLUDE_REMOTE=true    # Include Zentyal Remote udeb [true|false]
->>>>>>> c1d0b417
 
 # Base path for extra packages to be included in the installer
 # (they need to be added in 3 arch subdirectories: all, i386 and amd64)
