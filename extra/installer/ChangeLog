<<<<<<< HEAD
3.3
    + Set versions and repos to 3.3
    + Remove commercial edition options as 3.3 is community-only
=======
HEAD
    + Fix parsing of the json when asking for the available bundles
3.2-sp1
    + Updated SP1 installer
>>>>>>> c6274c16
3.2
    + Updated logos
3.1-2
    + Avoid the need of customization in the lxdm upstart script
3.1
    + New headless mode
    + Add a path for extra custom packages not available in Ubuntu repos
3.0-2
    + Based on Ubuntu 12.04.2
    + Use new generic-lts-quantal kernel for both i386 and amd64
    + Add a setting to include Zentyal Remote udeb
    + Run zentyal-custom scripts from core-install for custom installers
3.0-1
    + Possibility to install a commercial edition providing credentials
    + New set-debug.sh for fully automated installation with custom
      preseeding from debug.vars file
    + Do not install recommends for coherency with zentyal-software
2.3-rc2
    + Based on Ubuntu 12.04.1
    + Automatic removal of duplicated and unneeded packages
    + Fixed problems when choosing XFS in expert mode
2.3-1
    + Ask only for username, not for full name
    + Link packages to cache to avoid downloading them
2.3
    + Zentyal desktop launcher now works if server port has changed
    + Install zentyal on second stage to workaround lack of upstart
    + New autobuild script for a more clean and automated generation
    + Use Zentyal color palette and set default hostname to zentyal
    + Use new zenbuntu-desktop package to reduce changes in installer
    + Fixed bug importing APT keys when no internet connection
2.2-1
    + 64bit iso now installs server edition of the kernel
    + Added archive.zentyal.org repository
2.2
    + Removed beta logo
    + Fixed PPA addition to sources.list when there is no internet
    + Stop ntp daemon before executing restore-tool in DR mode
    + Fixed bug creating database tables in disaster recovery mode
2.2-rc2
    + Support installation from USB drives
    + Install ntp on first stage to avoid expiration of apache session
2.2-rc1
    + Replaced partner zarafa repository with the Zentyal one
2.1-2
    + New beta logo
    + Use zentyal as default certificate CN
2.1-1
    + Avoid create LVM question when disk is empty
    + Autopartitioner no longer separates /home
      to avoid fast filling of the root partition
    + Always import PPA key even if no Internet connection
2.1
    + Install language-pack for the installation language
2.0-3
    + Disaster recovery support
    + Replace slim with lxdm
    + Fixed .config dir permissions
    + Install apcid by default
    + Added partman-lvm/vgdelete_confirm to auto preseed
2.0-2
    + Add PPA in the first stage to install latest versions
    + Import PPA key to avoid warning executing apt-get update
    + Added PDF viewer
    + One single build run now generates both i386 and amd64
    + No longer duplicate preseed entries for auto and expert
2.0-1
    + 64bit support
    + Rebranded bookmarks icons
2.0
    + Fixed RAID problems
    + Disabled auto login after the install
    + Disabled screensaver
2.0-rc2
    + Nicer 16 colors plymouth boot logo
    + Logout screen rebrand
    + Poweroff and restart now work
2.0-rc1
    + Zentyal rebrand
    + Fixed desktop icons
    + Include ubuntu-standard packages again
    + Replaced blackbox by lxde
    + Include the nano text editor by default
1.5
    + All base packages including libebox are installed on first stage
    + Recommends are no longer installed
    + Added ebox-ftp
    + Changed display manager from gdm to slim
1.4-2
    + More error checks in preconfiguration stage
1.4-1
    + X11 UI tweaks (thanks to Kamilion)
    + Added console-cyrillic package
    + Install l7-protocols if trafficshaping is selected in advanced mode
    + Quote passwords to avoid problems with strange characters
    + Do not allow to enter 'root' or any other existing system user
      as admin user to avoid conflicts
1.4
    + Included blackbox and firefox to show the eBox UI after the install
    + Added firefox bookmarks to eBox webpages
    + Included ebackup in the advanced package selection
    + Optimized code to improve speed
    + Ask for administration username forbidding the 'ebox' username
    + Preseeds system user and proxy conf, asks for password on ebox-installer
    + Install remoteservices by default
1.3.15
    + Improved messages on external interfaces selection
    + Added warning when gateway is selected with less than 2 interfaces
    + Added auto-partitioning mode
    + Use new kernel and dahdi packages from the PPA
    + Removed LDAP password autogeneration (not needed now)
    + Show a warning if there is no enough space in automatic mode
    + Set virtual mail domain also for egroupware<|MERGE_RESOLUTION|>--- conflicted
+++ resolved
@@ -1,13 +1,8 @@
-<<<<<<< HEAD
+HEAD
+    + Fix parsing of the json when asking for the available bundles
 3.3
     + Set versions and repos to 3.3
     + Remove commercial edition options as 3.3 is community-only
-=======
-HEAD
-    + Fix parsing of the json when asking for the available bundles
-3.2-sp1
-    + Updated SP1 installer
->>>>>>> c6274c16
 3.2
     + Updated logos
 3.1-2
